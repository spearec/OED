/*
 * This Source Code Form is subject to the terms of the Mozilla Public
 * License, v. 2.0. If a copy of the MPL was not distributed with this
 * file, You can obtain one at http://mozilla.org/MPL/2.0/.
 */

import _ from 'lodash';
import TimeInterval from '../../../common/TimeInterval';
import * as graphActions from '../actions/graph';

/**
 * @typedef {Object} State~Graph
 * @property {Array.<number>} selectedMeters
<<<<<<< HEAD
 * @property {Array.<number>} selectedGroups
 * @property {(number|undefined)} startTimestamp
 * @property {(number|undefined)} endTimestamp
=======
 * @property {TimeInterval} timeInterval
>>>>>>> fe79e726
 */

/**
 * @type {State~Graph}
 */
const defaultState = {
	selectedMeters: [],
<<<<<<< HEAD
	selectedGroups: []
=======
	timeInterval: TimeInterval.unbounded()
>>>>>>> fe79e726
};

/**
 * @param {State~Graph} state
 * @param action
 * @return {State~Graph}
 */
export default function graph(state = defaultState, action) {
	switch (action.type) {
<<<<<<< HEAD
		case graphActions.SELECT_METER:
			return {
				...state,
				selectedMeters: _.union(state.selectedMeters, [action.meterID])
			};
		case graphActions.SELECT_GROUP:
			return {
				...state, selectedGroups: _.union(state.selectedGroups, [action.groupID])
			};
		case graphActions.UNSELECT_METER:
=======

		case graphActions.UPDATE_SELECTED_METERS:
>>>>>>> fe79e726
			return {
				...state,
				selectedMeters: action.meterIDs
			};
<<<<<<< HEAD
		case graphActions.UNSELECT_GROUP:
			return {
				...state, selectedGroups: state.selectedGroups.filter(groupID => groupID !== action.groupID)
			};
		case graphActions.CHANGE_SELECTED_METERS:
=======
		case graphActions.SET_GRAPH_ZOOM:
>>>>>>> fe79e726
			return {
				...state,
				timeInterval: action.timeInterval
			};
		default:
			return state;
	}
}<|MERGE_RESOLUTION|>--- conflicted
+++ resolved
@@ -11,13 +11,7 @@
 /**
  * @typedef {Object} State~Graph
  * @property {Array.<number>} selectedMeters
-<<<<<<< HEAD
- * @property {Array.<number>} selectedGroups
- * @property {(number|undefined)} startTimestamp
- * @property {(number|undefined)} endTimestamp
-=======
  * @property {TimeInterval} timeInterval
->>>>>>> fe79e726
  */
 
 /**
@@ -25,11 +19,7 @@
  */
 const defaultState = {
 	selectedMeters: [],
-<<<<<<< HEAD
-	selectedGroups: []
-=======
 	timeInterval: TimeInterval.unbounded()
->>>>>>> fe79e726
 };
 
 /**
@@ -39,34 +29,13 @@
  */
 export default function graph(state = defaultState, action) {
 	switch (action.type) {
-<<<<<<< HEAD
-		case graphActions.SELECT_METER:
-			return {
-				...state,
-				selectedMeters: _.union(state.selectedMeters, [action.meterID])
-			};
-		case graphActions.SELECT_GROUP:
-			return {
-				...state, selectedGroups: _.union(state.selectedGroups, [action.groupID])
-			};
-		case graphActions.UNSELECT_METER:
-=======
 
 		case graphActions.UPDATE_SELECTED_METERS:
->>>>>>> fe79e726
 			return {
 				...state,
 				selectedMeters: action.meterIDs
 			};
-<<<<<<< HEAD
-		case graphActions.UNSELECT_GROUP:
-			return {
-				...state, selectedGroups: state.selectedGroups.filter(groupID => groupID !== action.groupID)
-			};
-		case graphActions.CHANGE_SELECTED_METERS:
-=======
 		case graphActions.SET_GRAPH_ZOOM:
->>>>>>> fe79e726
 			return {
 				...state,
 				timeInterval: action.timeInterval
