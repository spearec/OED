--- conflicted
+++ resolved
@@ -8,11 +8,8 @@
 import { State } from '../types/redux/state';
 import { BarReadings } from '../types/readings';
 import * as t from '../types/redux/barReadings';
-<<<<<<< HEAD
+import { groupsApi, metersApi } from '../utils/api';
 import { ComparePeriod, calculateCompareDuration, calculateCompareTimeInterval } from '../utils/calculateCompare';
-=======
-import { groupsApi, metersApi } from '../utils/api';
->>>>>>> bd3a3637
 
 /**
  * @param {State} state the Redux state
@@ -116,32 +113,20 @@
 	};
 }
 
-<<<<<<< HEAD
 function fetchMeterCompareReadings(meterIDs: number[], comparePeriod: ComparePeriod): Thunk {
-	return (dispatch: Dispatch, getState: GetState) => {
+	return async (dispatch: Dispatch, getState: GetState) => {
 		const compareDuration = calculateCompareDuration(comparePeriod);
 		const timeInterval = getState().graph.compareTimeInterval;
-=======
-function fetchMeterCompareReadings(meterIDs: number[], timeInterval: TimeInterval): Thunk {
-	return async (dispatch: Dispatch, getState: GetState) => {
-		const compareDuration = getState().graph.compareDuration;
->>>>>>> bd3a3637
 		dispatch(requestMeterBarReadings(meterIDs, timeInterval, compareDuration));
 		const readings = await metersApi.barReadings(meterIDs, timeInterval, compareDuration);
 		dispatch(receiveMeterBarReadings(meterIDs, timeInterval, compareDuration, readings));
 	};
 }
 
-<<<<<<< HEAD
 function fetchGroupCompareReadings(groupIDs: number[], comparePeriod: ComparePeriod) {
-	return (dispatch: Dispatch, getState: GetState) => {
+	return async (dispatch: Dispatch, getState: GetState) => {
 		const compareDuration = calculateCompareDuration(comparePeriod);
 		const timeInterval = getState().graph.compareTimeInterval;
-=======
-function fetchGroupCompareReadings(groupIDs: number[], timeInterval: TimeInterval) {
-	return async (dispatch: Dispatch, getState: GetState) => {
-		const compareDuration = getState().graph.compareDuration;
->>>>>>> bd3a3637
 		dispatch(requestGroupBarReadings(groupIDs, timeInterval, compareDuration));
 		const readings = await groupsApi.barReadings(groupIDs, timeInterval, compareDuration);
 		dispatch(receiveGroupBarReadings(groupIDs, timeInterval, compareDuration, readings));
