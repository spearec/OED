/* This Source Code Form is subject to the terms of the Mozilla Public
 * License, v. 2.0. If a copy of the MPL was not distributed with this
 * file, You can obtain one at http://mozilla.org/MPL/2.0/. */

import * as moment from 'moment';
import { fetchMetersDetailsIfNeeded } from './meters';
import { fetchGroupsDetailsIfNeeded } from './groups';
import { fetchNeededLineReadings } from './lineReadings';
import { fetchNeededBarReadings } from './barReadings';
import { fetchNeededCompareReadings } from './compareReadings';
import { TimeInterval } from '../../../common/TimeInterval';
import { Dispatch, Thunk, ActionType, GetState } from '../types/redux/actions';
import { State } from '../types/redux/state';
import * as t from '../types/redux/graph';
import * as m from '../types/redux/map';
import { ComparePeriod, SortingOrder } from '../utils/calculateCompare';
import { fetchNeededMapReadings } from './mapReadings';
import { changeSelectedMap, fetchMapsDetails } from './map';
import { fetchUnitsDetailsIfNeeded } from './units';

export function changeRenderOnce() {
	return { type: ActionType.ConfirmGraphRenderOnce };
}

export function changeChartToRender(chartType: t.ChartTypes): t.ChangeChartToRenderAction {
	return { type: ActionType.ChangeChartToRender, chartType };
}

export function changeAreaNormalization(): t.ChangeAreaNormalizationAction {
	return { type: ActionType.ChangeAreaNormalization };
}

export function changeBarStacking(): t.ChangeBarStackingAction {
	return { type: ActionType.ChangeBarStacking };
}

export function updateSelectedMeters(meterIDs: number[]): t.UpdateSelectedMetersAction {
	return { type: ActionType.UpdateSelectedMeters, meterIDs };
}

export function updateSelectedGroups(groupIDs: number[]): t.UpdateSelectedGroupsAction {
	return { type: ActionType.UpdateSelectedGroups, groupIDs };
}

export function updateSelectedUnit(unitID: number): t.UpdateSelectedUnitAction {
	return { type: ActionType.UpdateSelectedUnit, unitID };
}

export function updateSelectedAreaUnit(unitID: number): t.UpdateSelectedAreaUnitAction {
	return { type: ActionType.UpdateSelectedAreaUnit, unitID };
}

export function updateBarDuration(barDuration: moment.Duration): t.UpdateBarDurationAction {
	return { type: ActionType.UpdateBarDuration, barDuration };
}

export function updateLineGraphRate(lineGraphRate: t.LineGraphRate): t.UpdateLineGraphRate {
	return { type: ActionType.UpdateLineGraphRate, lineGraphRate }
}

export function setHotlinked(hotlinked: boolean): t.SetHotlinked {
	return { type: ActionType.SetHotlinked, hotlinked };
}

export function setHotlinkedAsync(hotlinked: boolean): Thunk {
	return (dispatch: Dispatch) => {
		dispatch(setHotlinked(hotlinked));
		return Promise.resolve();
	};
}

export function setOptionsVisibility(visibility: boolean): t.SetOptionsVisibility {
	return { type: ActionType.SetOptionsVisibility, visibility };
}

function changeGraphZoom(timeInterval: TimeInterval): t.ChangeGraphZoomAction {
	return { type: ActionType.ChangeGraphZoom, timeInterval };
}

export function changeBarDuration(barDuration: moment.Duration): Thunk {
	return (dispatch: Dispatch, getState: GetState) => {
		dispatch(updateBarDuration(barDuration));
		dispatch(fetchNeededBarReadings(getState().graph.timeInterval, getState().graph.selectedUnit));
		return Promise.resolve();
	};
}

function updateComparePeriod(comparePeriod: ComparePeriod, currentTime: moment.Moment): t.UpdateComparePeriodAction {
	return {
		type: ActionType.UpdateComparePeriod,
		comparePeriod,
		currentTime
	};
}

export function changeCompareGraph(comparePeriod: ComparePeriod): Thunk {
	return (dispatch: Dispatch, getState: GetState) => {
		// Here there is no shift since we want to do it in terms of the current time in the browser.
		// Note this does mean that if someone is in a different time zone then they may be ahead of
		// reading on the server (so get 0 readings for those times) or behind (so miss recent readings).
		// TODO At some point we may want to see if we can use the server time to avoid this.
		dispatch(updateComparePeriod(comparePeriod, moment()));
		dispatch((dispatch2: Dispatch) => {
			dispatch2(fetchNeededCompareReadings(comparePeriod, getState().graph.selectedUnit));
		});
		return Promise.resolve();
	};
}

export function changeCompareSortingOrder(compareSortingOrder: SortingOrder): t.ChangeCompareSortingOrderAction {
	return { type: ActionType.ChangeCompareSortingOrder, compareSortingOrder };
}

export function changeSelectedMeters(meterIDs: number[]): Thunk {
	return (dispatch: Dispatch, getState: GetState) => {
		dispatch(updateSelectedMeters(meterIDs));
		// Nesting dispatches to preserve that updateSelectedMeters() is called before fetching readings
		dispatch((dispatch2: Dispatch) => {
			dispatch2(fetchNeededLineReadings(getState().graph.timeInterval, getState().graph.selectedUnit));
			dispatch2(fetchNeededBarReadings(getState().graph.timeInterval, getState().graph.selectedUnit));
			dispatch2(fetchNeededCompareReadings(getState().graph.comparePeriod, getState().graph.selectedUnit));
			dispatch2(fetchNeededMapReadings(getState().graph.timeInterval, getState().graph.selectedUnit));
		});
		return Promise.resolve();
	};
}

export function changeSelectedGroups(groupIDs: number[]): Thunk {
	return (dispatch: Dispatch, getState: GetState) => {
		dispatch(updateSelectedGroups(groupIDs));
		// Nesting dispatches to preserve that updateSelectedGroups() is called before fetching readings
		dispatch((dispatch2: Dispatch) => {
			dispatch2(fetchNeededLineReadings(getState().graph.timeInterval, getState().graph.selectedUnit));
			dispatch2(fetchNeededBarReadings(getState().graph.timeInterval, getState().graph.selectedUnit));
			dispatch2(fetchNeededCompareReadings(getState().graph.comparePeriod, getState().graph.selectedUnit));
			dispatch2(fetchNeededMapReadings(getState().graph.timeInterval, getState().graph.selectedUnit));
		});
		return Promise.resolve();
	};
}

export function changeSelectedUnit(unitID: number): Thunk {
	return (dispatch: Dispatch, getState: GetState) => {
		dispatch(updateSelectedUnit(unitID));
		dispatch((dispatch2: Dispatch) => {
			dispatch(fetchNeededLineReadings(getState().graph.timeInterval, unitID));
			dispatch2(fetchNeededBarReadings(getState().graph.timeInterval, unitID));
			dispatch2(fetchNeededCompareReadings(getState().graph.comparePeriod, unitID));
			dispatch2(fetchNeededMapReadings(getState().graph.timeInterval, unitID));
		});
		return Promise.resolve();
	}
}

// TODO: make sure this works right
export function changeSelectedAreaUnit(unitID: number): Thunk {
	return (dispatch: Dispatch, getState: GetState) => {
		dispatch(updateSelectedAreaUnit(unitID));
		// dispatch((dispatch2: Dispatch) => {
		// 	dispatch(fetchNeededLineReadings(getState().graph.timeInterval, unitID));
		// 	dispatch2(fetchNeededBarReadings(getState().graph.timeInterval, unitID));
		// 	dispatch2(fetchNeededCompareReadings(getState().graph.comparePeriod, unitID));
		// 	dispatch2(fetchNeededMapReadings(getState().graph.timeInterval, unitID));
		// });
		return Promise.resolve();
	}
}

function fetchNeededReadingsForGraph(timeInterval: TimeInterval, unitID: number): Thunk {
	return (dispatch: Dispatch) => {
		dispatch(fetchNeededLineReadings(timeInterval, unitID));
		dispatch(fetchNeededBarReadings(timeInterval, unitID));
		dispatch(fetchNeededMapReadings(timeInterval, unitID));
		return Promise.resolve();
	};
}

function shouldChangeGraphZoom(state: State, timeInterval: TimeInterval): boolean {
	return !state.graph.timeInterval.equals(timeInterval);
}

export function changeGraphZoomIfNeeded(timeInterval: TimeInterval): Thunk {
	return (dispatch: Dispatch, getState: GetState) => {
		if (shouldChangeGraphZoom(getState(), timeInterval)) {
			dispatch(resetRangeSliderStack());
			dispatch(changeGraphZoom(timeInterval));
			dispatch(fetchNeededReadingsForGraph(timeInterval, getState().graph.selectedUnit));
		}
		return Promise.resolve();
	};
}

function shouldChangeRangeSlider(range: TimeInterval): boolean {
	return range !== TimeInterval.unbounded();
}

function changeRangeSlider(sliderInterval: TimeInterval): t.ChangeSliderRangeAction {
	return { type: ActionType.ChangeSliderRange, sliderInterval };
}

/**
 * remove constraints for rangeslider after user clicked redraw or restore
 * by setting sliderRange to an empty string
 */
function resetRangeSliderStack(): t.ResetRangeSliderStackAction {
	return { type: ActionType.ResetRangeSliderStack };
}

function changeRangeSliderIfNeeded(interval: TimeInterval): Thunk {
	return (dispatch: Dispatch) => {
		if (shouldChangeRangeSlider(interval)) {
			dispatch(changeRangeSlider(interval));
		}
		return Promise.resolve();
	};
}

export interface LinkOptions {
	meterIDs?: number[];
	groupIDs?: number[];
	chartType?: t.ChartTypes;
	unitID?: number;
	rate?: t.LineGraphRate;
	barDuration?: moment.Duration;
	serverRange?: TimeInterval;
	sliderRange?: TimeInterval;
	toggleAreaNormalization?: boolean;
	toggleBarStacking?: boolean;
	comparePeriod?: ComparePeriod;
	compareSortingOrder?: SortingOrder;
	optionsVisibility?: boolean;
	mapID?: number;
}

/**
 * Update graph options from a link
 * @param {LinkOptions} options - Object of possible values to dispatch with keys: meterIDs, groupIDs, chartType, barDuration, toggleBarStacking, ...
 * @returns {function(*)}
 */
export function changeOptionsFromLink(options: LinkOptions) {
	const dispatchFirst: Thunk[] = [setHotlinkedAsync(true)];
<<<<<<< HEAD
	const dispatchSecond: Array<Thunk | t.ChangeChartToRenderAction | t.ChangeAreaNormalizationAction | t.ChangeBarStackingAction
	| t.ChangeGraphZoomAction | t.ChangeCompareSortingOrderAction | t.SetOptionsVisibility
	| m.UpdateSelectedMapAction> = [];
=======
	// Visual Studio indents after the first line in autoformat but ESLint does not like that in this case so override.
	/* eslint-disable @typescript-eslint/indent */
	const dispatchSecond: Array<Thunk | t.ChangeChartToRenderAction | t.ChangeBarStackingAction |
		t.ChangeGraphZoomAction | t.ChangeCompareSortingOrderAction | t.SetOptionsVisibility |
		m.UpdateSelectedMapAction | t.UpdateLineGraphRate> = [];
	/* eslint-enable @typescript-eslint/indent */
>>>>>>> f8f54cde

	if (options.meterIDs) {
		dispatchFirst.push(fetchMetersDetailsIfNeeded());
		dispatchSecond.push(changeSelectedMeters(options.meterIDs));
	}
	if (options.groupIDs) {
		dispatchFirst.push(fetchGroupsDetailsIfNeeded());
		dispatchSecond.push(changeSelectedGroups(options.groupIDs));
	}
	if (options.chartType) {
		dispatchSecond.push(changeChartToRender(options.chartType));
	}
	if (options.unitID) {
		dispatchFirst.push(fetchUnitsDetailsIfNeeded());
		dispatchSecond.push(changeSelectedUnit(options.unitID));
	}
	if (options.rate) {
		dispatchSecond.push(updateLineGraphRate(options.rate));
	}
	if (options.barDuration) {
		dispatchFirst.push(changeBarDuration(options.barDuration));
	}
	if (options.serverRange) {
		dispatchSecond.push(changeGraphZoomIfNeeded(options.serverRange));
	}
	if (options.sliderRange) {
		dispatchSecond.push(changeRangeSliderIfNeeded(options.sliderRange));
	}
	if (options.toggleAreaNormalization) {
		dispatchSecond.push(changeAreaNormalization());
	}
	if (options.toggleBarStacking) {
		dispatchSecond.push(changeBarStacking());
	}
	if (options.comparePeriod) {
		dispatchSecond.push(changeCompareGraph(options.comparePeriod));
	}
	if (options.compareSortingOrder) {
		dispatchSecond.push(changeCompareSortingOrder(options.compareSortingOrder));
	}
	if (options.optionsVisibility != null) {
		dispatchSecond.push(setOptionsVisibility(options.optionsVisibility));
	}
	if (options.mapID) {
		// TODO here and elsewhere should be IfNeeded but need to check that all state updates are done when edit, etc.
		dispatchFirst.push(fetchMapsDetails());
		dispatchSecond.push(changeSelectedMap(options.mapID));
	}
	return (dispatch: Dispatch) => Promise.all(dispatchFirst.map(dispatch))
		.then(() => Promise.all(dispatchSecond.map(dispatch)));
}<|MERGE_RESOLUTION|>--- conflicted
+++ resolved
@@ -239,18 +239,12 @@
  */
 export function changeOptionsFromLink(options: LinkOptions) {
 	const dispatchFirst: Thunk[] = [setHotlinkedAsync(true)];
-<<<<<<< HEAD
-	const dispatchSecond: Array<Thunk | t.ChangeChartToRenderAction | t.ChangeAreaNormalizationAction | t.ChangeBarStackingAction
-	| t.ChangeGraphZoomAction | t.ChangeCompareSortingOrderAction | t.SetOptionsVisibility
-	| m.UpdateSelectedMapAction> = [];
-=======
 	// Visual Studio indents after the first line in autoformat but ESLint does not like that in this case so override.
 	/* eslint-disable @typescript-eslint/indent */
 	const dispatchSecond: Array<Thunk | t.ChangeChartToRenderAction | t.ChangeBarStackingAction |
 		t.ChangeGraphZoomAction | t.ChangeCompareSortingOrderAction | t.SetOptionsVisibility |
-		m.UpdateSelectedMapAction | t.UpdateLineGraphRate> = [];
+		m.UpdateSelectedMapAction | t.UpdateLineGraphRate | t.ChangeAreaNormalizationAction> = [];
 	/* eslint-enable @typescript-eslint/indent */
->>>>>>> f8f54cde
 
 	if (options.meterIDs) {
 		dispatchFirst.push(fetchMetersDetailsIfNeeded());
