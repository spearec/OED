/* This Source Code Form is subject to the terms of the Mozilla Public
 * License, v. 2.0. If a copy of the MPL was not distributed with this
 * file, You can obtain one at http://mozilla.org/MPL/2.0/. */

import * as moment from 'moment';
import { fetchMetersDetailsIfNeeded } from './meters';
import { fetchGroupsDetailsIfNeeded } from './groups';
import { fetchNeededLineReadings } from './lineReadings';
import { fetchNeededBarReadings } from './barReadings';
import { fetchNeededCompareReadings } from './compareReadings';
import { TimeInterval } from '../../../common/TimeInterval';
import { Dispatch, Thunk, ActionType, GetState } from '../types/redux/actions';
import { State } from '../types/redux/state';
import * as t from '../types/redux/graph';
import * as m from '../types/redux/map';
import { ComparePeriod, SortingOrder } from '../utils/calculateCompare';
import { fetchNeededMapReadings } from './mapReadings';
import { changeSelectedMap } from './map';

export function changeChartToRender(chartType: t.ChartTypes): t.ChangeChartToRenderAction {
	return { type: ActionType.ChangeChartToRender, chartType };
}

export function changeBarStacking(): t.ChangeBarStackingAction {
	return { type: ActionType.ChangeBarStacking };
}

export function updateSelectedMeters(meterIDs: number[]): t.UpdateSelectedMetersAction {
	return { type: ActionType.UpdateSelectedMeters, meterIDs };
}

export function updateSelectedGroups(groupIDs: number[]): t.UpdateSelectedGroupsAction {
	return { type: ActionType.UpdateSelectedGroups, groupIDs };
}

export function updateSelectedUnit(unitID: number): t.UpdateSelectedUnitAction {
	return { type: ActionType.UpdateSelectedUnit, unitID };
}

export function updateBarDuration(barDuration: moment.Duration): t.UpdateBarDurationAction {
	return { type: ActionType.UpdateBarDuration, barDuration };
}

export function setHotlinked(hotlinked: boolean): t.SetHotlinked {
	return { type: ActionType.SetHotlinked, hotlinked };
}

export function setHotlinkedAsync(hotlinked: boolean): Thunk {
	return (dispatch: Dispatch) => {
		dispatch(setHotlinked(hotlinked));
		return Promise.resolve();
	};
}

export function setOptionsVisibility(visibility: boolean): t.SetOptionsVisibility {
	return { type: ActionType.SetOptionsVisibility, visibility };
}

function changeGraphZoom(timeInterval: TimeInterval): t.ChangeGraphZoomAction {
	return { type: ActionType.ChangeGraphZoom, timeInterval };
}

export function changeBarDuration(barDuration: moment.Duration): Thunk {
	return (dispatch: Dispatch, getState: GetState) => {
		dispatch(updateBarDuration(barDuration));
		dispatch(fetchNeededBarReadings(getState().graph.timeInterval, getState().graph.selectedUnit));
		return Promise.resolve();
	};
}

function updateComparePeriod(comparePeriod: ComparePeriod, currentTime: moment.Moment): t.UpdateComparePeriodAction {
	return {
		type: ActionType.UpdateComparePeriod,
		comparePeriod,
		currentTime
	};
}

export function changeCompareGraph(comparePeriod: ComparePeriod): Thunk {
<<<<<<< HEAD
	return (dispatch: Dispatch, getState: GetState) => {
=======
	return (dispatch: Dispatch) => {
		// Here there is no shift since we want to do it in terms of the current time in the browser.
		// Note this does mean that if someone is in a different time zone then they may be ahead of
		// reading on the server (so get 0 readings for those times) or behind (so miss recent readings).
		// TODO At some point we may want to see if we can use the server time to avoid this.
>>>>>>> 924eefa9
		dispatch(updateComparePeriod(comparePeriod, moment()));
		dispatch((dispatch2: Dispatch) => {
			dispatch2(fetchNeededCompareReadings(comparePeriod, getState().graph.selectedUnit));
		});
		return Promise.resolve();
	};
}

export function changeCompareSortingOrder(compareSortingOrder: SortingOrder): t.ChangeCompareSortingOrderAction {
	return { type: ActionType.ChangeCompareSortingOrder, compareSortingOrder };
}

export function changeSelectedMeters(meterIDs: number[]): Thunk {
	return (dispatch: Dispatch, getState: GetState) => {
		dispatch(updateSelectedMeters(meterIDs));
		// Nesting dispatches to preserve that updateSelectedMeters() is called before fetching readings
		dispatch((dispatch2: Dispatch) => {
			dispatch2(fetchNeededLineReadings(getState().graph.timeInterval, getState().graph.selectedUnit));
			dispatch2(fetchNeededBarReadings(getState().graph.timeInterval, getState().graph.selectedUnit));
			dispatch2(fetchNeededCompareReadings(getState().graph.comparePeriod, getState().graph.selectedUnit));
			dispatch2(fetchNeededMapReadings(getState().graph.timeInterval, getState().graph.selectedUnit));
		});
		return Promise.resolve();
	};
}

export function changeSelectedGroups(groupIDs: number[]): Thunk {
	return (dispatch: Dispatch, getState: GetState) => {
		dispatch(updateSelectedGroups(groupIDs));
		// Nesting dispatches to preserve that updateSelectedGroups() is called before fetching readings
		dispatch((dispatch2: Dispatch) => {
			dispatch2(fetchNeededLineReadings(getState().graph.timeInterval, getState().graph.selectedUnit));
			dispatch2(fetchNeededBarReadings(getState().graph.timeInterval, getState().graph.selectedUnit));
			dispatch2(fetchNeededCompareReadings(getState().graph.comparePeriod, getState().graph.selectedUnit));
			dispatch2(fetchNeededMapReadings(getState().graph.timeInterval, getState().graph.selectedUnit));
		});
		return Promise.resolve();
	};
}

export function changeSelectedUnit(unitID: number): Thunk {
	return (dispatch: Dispatch, getState: GetState) => {
		dispatch(updateSelectedUnit(unitID));
		dispatch((dispatch2: Dispatch) => {
			dispatch(fetchNeededLineReadings(getState().graph.timeInterval, unitID));
			dispatch2(fetchNeededBarReadings(getState().graph.timeInterval, unitID));
			dispatch2(fetchNeededCompareReadings(getState().graph.comparePeriod, unitID));
			dispatch2(fetchNeededMapReadings(getState().graph.timeInterval, unitID));
		});
		return Promise.resolve();
	}
}

function fetchNeededReadingsForGraph(timeInterval: TimeInterval, unitID: number): Thunk {
	return (dispatch: Dispatch) => {
		dispatch(fetchNeededLineReadings(timeInterval, unitID));
		dispatch(fetchNeededBarReadings(timeInterval, unitID));
		dispatch(fetchNeededMapReadings(timeInterval, unitID));
		return Promise.resolve();
	};
}

function shouldChangeGraphZoom(state: State, timeInterval: TimeInterval): boolean {
	return !state.graph.timeInterval.equals(timeInterval);
}

export function changeGraphZoomIfNeeded(timeInterval: TimeInterval): Thunk {
	return (dispatch: Dispatch, getState: GetState) => {
		if (shouldChangeGraphZoom(getState(), timeInterval)) {
			dispatch(resetRangeSliderStack());
			dispatch(changeGraphZoom(timeInterval));
			dispatch(fetchNeededReadingsForGraph(timeInterval, getState().graph.selectedUnit));
		}
		return Promise.resolve();
	};
}

function shouldChangeRangeSlider(range: TimeInterval): boolean {
	return range !== TimeInterval.unbounded();
}

function changeRangeSlider(sliderInterval: TimeInterval): t.ChangeSliderRangeAction {
	return { type: ActionType.ChangeSliderRange, sliderInterval };
}

/**
 * remove constraints for rangeslider after user clicked redraw or restore
 * by setting sliderRange to an empty string
 */
function resetRangeSliderStack(): t.ResetRangeSliderStackAction {
	return { type: ActionType.ResetRangeSliderStack };
}

function changeRangeSliderIfNeeded(interval: TimeInterval): Thunk {
	return (dispatch: Dispatch) => {
		if (shouldChangeRangeSlider(interval)) {
			dispatch(changeRangeSlider(interval));
		}
		return Promise.resolve();
	};
}

export interface LinkOptions {
	meterIDs?: number[];
	groupIDs?: number[];
	chartType?: t.ChartTypes;
	barDuration?: moment.Duration;
	serverRange?: TimeInterval;
	sliderRange?: TimeInterval;
	toggleBarStacking?: boolean;
	comparePeriod?: ComparePeriod;
	compareSortingOrder?: SortingOrder;
	optionsVisibility?: boolean;
	mapID?: number;
}

/**
 * Update graph options from a link
 * @param options - Object of possible values to dispatch with keys: meterIDs, groupIDs, chartType, barDuration, toggleBarStacking
 * @returns {function(*)}
 */
export function changeOptionsFromLink(options: LinkOptions) {
	const dispatchFirst: Thunk[] = [setHotlinkedAsync(true)];
	const dispatchSecond: Array<Thunk | t.ChangeChartToRenderAction | t.ChangeBarStackingAction
	| t.ChangeGraphZoomAction | t.ChangeCompareSortingOrderAction | t.SetOptionsVisibility
	| m.UpdateSelectedMapAction> = [];

	if (options.meterIDs) {
		dispatchFirst.push(fetchMetersDetailsIfNeeded());
		dispatchSecond.push(changeSelectedMeters(options.meterIDs));
	}
	if (options.groupIDs) {
		dispatchFirst.push(fetchGroupsDetailsIfNeeded());
		dispatchSecond.push(changeSelectedGroups(options.groupIDs));
	}
	if (options.chartType) {
		dispatchSecond.push(changeChartToRender(options.chartType));
	}
	if (options.barDuration) {
		dispatchSecond.push(changeBarDuration(options.barDuration));
	}
	if (options.serverRange) {
		dispatchSecond.push(changeGraphZoomIfNeeded(options.serverRange));
	}
	if (options.sliderRange) {
		dispatchSecond.push(changeRangeSliderIfNeeded(options.sliderRange));
	}
	if (options.toggleBarStacking) {
		dispatchSecond.push(changeBarStacking());
	}
	if (options.comparePeriod) {
		dispatchSecond.push(changeCompareGraph(options.comparePeriod));
	}
	if (options.compareSortingOrder) {
		dispatchSecond.push(changeCompareSortingOrder(options.compareSortingOrder));
	}
	if (options.optionsVisibility != null) {
		dispatchSecond.push(setOptionsVisibility(options.optionsVisibility));
	}
	if (options.mapID) {
		dispatchSecond.push(changeSelectedMap(options.mapID));
	}
	return (dispatch: Dispatch) => Promise.all(dispatchFirst.map(dispatch))
		.then(() => Promise.all(dispatchSecond.map(dispatch)));
}<|MERGE_RESOLUTION|>--- conflicted
+++ resolved
@@ -77,15 +77,11 @@
 }
 
 export function changeCompareGraph(comparePeriod: ComparePeriod): Thunk {
-<<<<<<< HEAD
-	return (dispatch: Dispatch, getState: GetState) => {
-=======
-	return (dispatch: Dispatch) => {
+	return (dispatch: Dispatch, getState: GetState) => {
 		// Here there is no shift since we want to do it in terms of the current time in the browser.
 		// Note this does mean that if someone is in a different time zone then they may be ahead of
 		// reading on the server (so get 0 readings for those times) or behind (so miss recent readings).
 		// TODO At some point we may want to see if we can use the server time to avoid this.
->>>>>>> 924eefa9
 		dispatch(updateComparePeriod(comparePeriod, moment()));
 		dispatch((dispatch2: Dispatch) => {
 			dispatch2(fetchNeededCompareReadings(comparePeriod, getState().graph.selectedUnit));
