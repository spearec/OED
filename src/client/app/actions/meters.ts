--- conflicted
+++ resolved
@@ -83,13 +83,10 @@
 			// Attempt to edit the meter in the database
 			try {
 				// posts the edited meterData to the meters API
-<<<<<<< HEAD
 				await metersApi.edit(editedMeter);
 				// Update reading views if needed. Never redoCik so false.
 				dispatch(updateCikAndDBViewsIfNeeded(false, shouldRefreshReadingViews));
-=======
 				const changedMeter = await metersApi.edit(editedMeter);
->>>>>>> b67c5282
 				// Clear meter Id from submitting state array
 				dispatch(deleteSubmittedMeter(editedMeter.id));
 				// Update the store with our new edits based on what came from DB.
