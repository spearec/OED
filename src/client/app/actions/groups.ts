/* This Source Code Form is subject to the terms of the Mozilla Public
 * License, v. 2.0. If a copy of the MPL was not distributed with this
 * file, You can obtain one at http://mozilla.org/MPL/2.0/. */

<<<<<<< HEAD
import { AreaUnitType } from 'utils/getAreaUnitConversion';
import { NamedIDItem } from '../types/items';
import { ActionType, Dispatch, GetState, Thunk } from '../types/redux/actions';
=======
import { Dispatch, GetState, Thunk, ActionType } from '../types/redux/actions';
import { State } from '../types/redux/state';
import { showErrorNotification } from '../utils/notifications';
>>>>>>> 6838f919
import * as t from '../types/redux/groups';
import { State } from '../types/redux/state';
import { groupsApi } from '../utils/api';
<<<<<<< HEAD
import { GPSPoint } from '../utils/calibration';
import { browserHistory } from '../utils/history';
import { showErrorNotification } from '../utils/notifications';
=======
// TODO import { browserHistory } from '../utils/history';
import { showSuccessNotification } from '../utils/notifications';
>>>>>>> 6838f919
import translate from '../utils/translate';

function requestGroupsDetails(): t.RequestGroupsDetailsAction {
	return { type: ActionType.RequestGroupsDetails };
}

function receiveGroupsDetails(data: t.GroupDetailsData[]): t.ReceiveGroupsDetailsAction {
	return { type: ActionType.ReceiveGroupsDetails, data };
}

function requestGroupChildren(groupID: number): t.RequestGroupChildrenAction {
	return { type: ActionType.RequestGroupChildren, groupID };
}

function receiveGroupChildren(groupID: number, data: { meters: number[], groups: number[], deepMeters: number[] }): t.ReceiveGroupChildrenAction {
	return { type: ActionType.ReceiveGroupChildren, groupID, data };
}

function requestAllGroupsChildren(): t.RequestAllGroupsChildrenAction {
	return { type: ActionType.RequestAllGroupsChildren };
}

function receiveAllGroupsChildren(data: t.GroupChildren[]): t.ReceiveAllGroupsChildrenAction {
	return { type: ActionType.ReceiveAllGroupsChildren, data };
}

export function changeDisplayedGroups(groupIDs: number[]): t.ChangeDisplayedGroupsAction {
	return { type: ActionType.ChangeDisplayedGroups, groupIDs };
}

export function fetchGroupsDetails(): Thunk {
	return async (dispatch: Dispatch, getState: GetState) => {
		dispatch(requestGroupsDetails());
		// Returns the names, IDs and most info of all groups in the groups table.
		const groupsDetails = await groupsApi.details();
		dispatch(receiveGroupsDetails(groupsDetails));
		// If this is the first fetch, inform the store that the first fetch has been made
		if (!getState().groups.hasBeenFetchedOnce) {
			dispatch(confirmGroupsFetchedOnce());
		}
	};
}

export function confirmGroupsFetchedOnce(): t.ConfirmGroupsFetchedOnceAction {
	return { type: ActionType.ConfirmGroupsFetchedOnce };
}

function shouldFetchGroupsDetails(state: State): boolean {
	// If isFetching then don't do this. If already fetched then don't do this.
	return !state.groups.isFetching && !state.groups.hasBeenFetchedOnce;
}

export function fetchGroupsDetailsIfNeeded(): Thunk {
	return (dispatch: Dispatch, getState: GetState) => {
		if (shouldFetchGroupsDetails(getState())) {
			return dispatch(fetchGroupsDetails());
		}
		return Promise.resolve();
	};
}

// The following 3 functions do a single groups at a time. They were used
// before the group modals. They are being left in case we want them in
// the future, esp. if modals do not load all at start as they now do.
// They used to have outdated but removed since not used by new code.
function shouldFetchGroupChildren(state: State, groupID: number) {
	const group = state.groups.byGroupID[groupID];
	// Check that it is not being fetched.
	return !group.isFetching;
}

function fetchGroupChildren(groupID: number) {
	return async (dispatch: Dispatch) => {
		dispatch(requestGroupChildren(groupID));
		const childGroupIDs = await groupsApi.children(groupID);
		dispatch(receiveGroupChildren(groupID, childGroupIDs));
	};
}

export function fetchGroupChildrenIfNeeded(groupID: number) {
	return (dispatch: Dispatch, getState: GetState) => {
		if (shouldFetchGroupChildren(getState(), groupID)) {
			return dispatch(fetchGroupChildren(groupID));
		}
		return Promise.resolve();
	};
}

// The following functions get the immediate children meters and groups of all groups.
// They are not currently used but left for now.

function fetchAllGroupChildren(): Thunk {
	return async (dispatch: Dispatch, getState: GetState) => {
		// ensure a fetch is not currently happening
		if (!getState().groups.isFetchingAllChildren) {
			// set isFetching to true
			dispatch(requestAllGroupsChildren());
			// Retrieve all groups children from database
			const groupsChildren = await groupsApi.getAllGroupsChildren();
			// update the state with all groups children
			dispatch(receiveAllGroupsChildren(groupsChildren));
			// If this is the first fetch, inform the store that the first fetch has been made
			if (!getState().groups.hasChildrenBeenFetchedOnce) {
				dispatch(confirmAllGroupsChildrenFetchedOnce());
			}
		}
	}
}

export function confirmAllGroupsChildrenFetchedOnce(): t.ConfirmAllGroupsChildrenFetchedOnceAction {
	return { type: ActionType.ConfirmAllGroupsChildrenFetchedOnce };
}

export function fetchAllGroupChildrenIfNeeded(): Thunk {
	return (dispatch: Dispatch, getState: GetState) => {
		// If groups have not been fetched once (or that reset) then try to fetch.
		if (!getState().groups.hasChildrenBeenFetchedOnce) {
			return dispatch(fetchAllGroupChildren());
		}
		return Promise.resolve();
	};
}
/**
 * Change the selected child groups of a group.
 * This is tracked on a per-group basis. (I.e., each group has its own list of selected child groups.)
 * @param {number} parentID The ID of the group whose subgroups are being selected
 * @param {number[]} groupIDs The IDs of the new set of selected subgroups
 * @returns {{type: string, groupIDs: [number]}}
 */
export function changeSelectedChildGroupsOfGroup(parentID: number, groupIDs: number[]): t.ChangeSelectedChildGroupsPerGroupAction {
	return { type: ActionType.ChangeSelectedChildGroupsPerGroup, parentID, groupIDs };
}

/**
 * Change which child meters of a group are selected.
 * This is tracked on a per-group basis.
 * @param {number} parentID The ID of the group whose subgroups are being selected
 * @param {number[]} meterIDs The IDs of the new set of selected child meters
 * @returns {{type: string, parentID: number, meterIDs: [number]}}
 */
export function changeSelectedChildMetersOfGroup(parentID: number, meterIDs: number[]): t.ChangeSelectedChildMetersPerGroupAction {
	return { type: ActionType.ChangeSelectedChildMetersPerGroup, parentID, meterIDs };
}

<<<<<<< HEAD
/**
 * Change the display mode of the groups page
 * @param newMode Either 'view', 'edit', or 'create'
 * @returns {{type: string, newMode: string}}
 */
export function changeDisplayMode(newMode: t.DisplayMode): t.ChangeDisplayModeAction {
	return { type: ActionType.ChangeGroupsUIDisplayMode, newMode };
}

/**
 * Set state.groups.groupInEditing to a blank group
 * @returns {{type: string}}
 */
export function createNewBlankGroup(): t.CreateNewBlankGroupAction {
	return { type: ActionType.CreateNewBlankGroup };
}

/**
 * Fire the action to actually overwrite `groupInEditing`
 * @param {number} groupID Group id.
 * @returns {{type: string, groupID: number}}
 */
function beginEditingGroup(groupID: number): t.BeginEditingGroupAction {
	return { type: ActionType.BeginEditingGroup, groupID };
}

/**
 * Check if `groupInEditing` is clean (can it be overwritten).
 * @param {State} state The redux state
 * @returns {boolean} Result of the check.
 */
function canBeginEditing(state: State): boolean {
	return !state.groups.groupInEditing.dirty;
}

/**
 * Copy the group with the given ID into `groupInEditing` if allowed.
 * @param {number} groupID The ID of the group to be edited
 * @returns {function(*, *)}
 */
export function beginEditingIfPossible(groupID: number): Thunk {
	return (dispatch: Dispatch, getState: GetState) => {
		if (canBeginEditing(getState())) {
			dispatch(fetchGroupChildrenIfNeeded(groupID));
			dispatch(beginEditingGroup(groupID));
		}
		return Promise.resolve();
	};
}

/**
 * Change the name of the group in editing
 * @param {string} newName The new name
 * @returns {{type: string, newName: string}}
 */
export function editGroupName(newName: string): t.EditGroupNameAction {
	return { type: ActionType.EditGroupName, newName };
}

/**
 * Change the GPS of the group in editing
 * @param {GPSPoint} newGPS The new GPS
 * @returns {{type: string, newGPS: GPSPoint}}
 */
export function editGroupGPS(newGPS: GPSPoint): t.EditGroupGPSAction {
	return { type: ActionType.EditGroupGPS, newGPS };
}

/**
 * Change the displayable of the group in editing
 * @param {boolean} newDisplay The new displayable
 * @returns {{type: string, newDisplay: boolean}}
 */
export function editGroupDisplayable(newDisplay: boolean): t.EditGroupDisplayableAction {
	return { type: ActionType.EditGroupDisplayable, newDisplay };
}

/**
 * Change the note of the group in editing
 * @param {string} newNote The new name
 * @returns {{type: string, newNote: string}}
 */
export function editGroupNote(newNote: string): t.EditGroupNoteAction {
	return { type: ActionType.EditGroupNote, newNote };
}

/**
 * Change the area of the group in editing
 * @param {number} newArea The new area
 * @returns {{type: string, newArea: number}}
 */
export function editGroupArea(newArea: number): t.EditGroupAreaAction {
	return { type: ActionType.EditGroupArea, newArea };
}

export function editGroupAreaUnit(newAreaUnit: AreaUnitType): t.EditGroupAreaUnitAction {
	return { type: ActionType.EditGroupAreaUnit, newAreaUnit};
}

/**
 * Change the child groups of the group in editing
 * @param {number[]} groupIDs IDs of the new child groups
 * @returns {{type: string, groupIDs: [number]}}
 */
export function changeChildGroups(groupIDs: number[]): t.ChangeChildGroupsAction {
	return { type: ActionType.ChangeChildGroups, groupIDs };
}
/**
 * Change the child meters of the group in editing
 * @param {number[]} meterIDs IDs of the new set of child meters
 * @returns {{type: string, meterIDs: [number]}}
 */
export function changeChildMeters(meterIDs: number[]): t.ChangeChildMetersAction {
	return { type: ActionType.ChangeChildMeters, meterIDs };
}

// Record whether or not a request to submit edits to the database has been sent
function markGroupInEditingSubmitted(): t.MarkGroupInEditingSubmittedAction {
	return { type: ActionType.MarkGroupInEditingSubmitted };
}
function markGroupInEditingNotSubmitted(): t.MarkGroupInEditingNotSubmittedAction {
	return { type: ActionType.MarkGroupInEditingNotSubmitted };
}

/**
 * Use this to cancel group editing and allow `groupInEditing` to be overwritten later.
 * `groupInEditing` is dirty when it is storing changes that have not yet been committed to the database.
 * It is not clean until a request to store the changes has received a successful response.
 * @returns {{type: string}}
 */
export function markGroupInEditingClean(): t.MarkGroupInEditingCleanAction {
	return { type: ActionType.MarkGroupInEditingClean };
}

function markGroupInEditingDirty(): t.MarkGroupInEditingDirtyAction {
	return { type: ActionType.MarkGroupInEditingDirty };
}

/*
 * Mark all the data in `byGroupID` as outdated.
 * This data is out of date when the name of a group may have changed, or when a group ahs been created.
 * groupDetails will be re-fetched at the next opportunity.
 */
function markGroupsOutdated(): t.MarkGroupsOutdatedAction {
	return { type: ActionType.MarkGroupsByIDOutdated };
}
/*
 * Mark a single group as outdated.
 * This data is out of date when its children may have changed.
 * This is not essential at the moment, but will become essential when we try to limit the number of times we fetch all
 * groups.
 */
function markOneGroupOutdated(groupID: number): t.MarkOneGroupOutdatedAction {
	return { type: ActionType.MarkOneGroupOutdated, groupID };
}

function shouldSubmitGroupInEditing(state: State): boolean {
	// Should submit if there are uncommitted changes and they have not already been submitted
	return state.groups.groupInEditing.dirty && !(state.groups.groupInEditing.submitted);
}

function creatingNewGroup(state: State): boolean {
	// If the group in editing lacks an ID, we are creating a new group
	const id = (state.groups.groupInEditing as t.GroupDefinition).id;
	return (id === undefined);
}

=======
>>>>>>> 6838f919
/*
 * The `submitNewGroup` and `submitGroupEdits` functions are called by
 * `submitGroupInEditingIfNeeded` to handle sending the API request
 * and processing the response.
 */
export function submitNewGroup(group: t.GroupData): Thunk {
	return async (dispatch: Dispatch) => {
		try {
			await groupsApi.create(group);
			// Update the groups state from the database on a successful call
			// In the future, getting rid of this database fetch and updating the store on a successful API call would make the page faster
			// However, since the database currently assigns the id to the GroupData and it is not returned we do the get.
			// We also need to get the child meters/groups of the new group. We can just fetch this one group but instead get all the groups since easier and this
			// is not a common operation. We must wait for the new group state so its substate for children can be set.
			dispatch(fetchGroupsDetails()).then(() => dispatch(fetchAllGroupChildren()));
			showSuccessNotification(translate('group.successfully.create.group'));
		} catch (err) {
			// Failure! ):
			// TODO Better way than popup with React but want to stay so user can read/copy.
			window.alert(translate('group.failed.to.edit.group') + '"' + err.response.data as string + '"');
			// Clear our changes from to the submitting meters state
			// We must do this in case fetch failed to keep the store in sync with the database
		}
	};
}

export function confirmGroupEdits(editedGroup: t.GroupEditData): t.ConfirmEditedGroupAction {
	return { type: ActionType.ConfirmEditedGroup, editedGroup };
}

export function submitGroupEdits(group: t.GroupEditData): Thunk {
	// TODO This no longer does a dispatch so it may need to be reworked.
	// For now, get to ignore eslint issue.
	/* eslint-disable @typescript-eslint/no-unused-vars */
	return async (dispatch: Dispatch) => {
		/* eslint-enable @typescript-eslint/no-unused-vars */
		try {
			// deepMeters is part of the group state but it is not sent on edit route so remove.
			// Need deep copy so changes don't impact original.
			const groupNoDeep = { ...group };
			delete groupNoDeep.deepMeters;
			await groupsApi.edit(groupNoDeep);
			// See deleteGroup action for full description but we reload the window
			// to avoid issues with change from one group impacting another.
			// Update the store for all groups.
			// TODO We should limit this to the times it is needed and not all group edits.
			window.location.reload();
			// If we did not reload then we need to refresh the edited group's state with:
			// dispatch(confirmGroupEdits(group));
			// An then we need to fix up any other groups impacted.
			// This is removed since you won't see it.
			// Success!
			// showSuccessNotification(translate('group.successfully.edited.group'));
		} catch (e) {
			if (e.response.data.message && e.response.data.message === 'Cyclic group detected') {
				showErrorNotification(translate('you.cannot.create.a.cyclic.group'));
			} else {
				showErrorNotification(translate('group.failed.to.edit.group'));
			}
		}
	};
}

<<<<<<< HEAD
/**
 * Checks if `groupInEditing` is dirty and not not submitted.
 * If this is the case, decides whether it is a new group
 * being created, or an old group being edited, and calls the
 * appropriate helper function to handle the request.
 * @returns {function(*, *)}
 */
export function submitGroupInEditingIfNeeded() {
	return (dispatch: Dispatch, getState: GetState) => {
		if (shouldSubmitGroupInEditing(getState())) {
			const rawGroup = getState().groups.groupInEditing as t.GroupDefinition;
			if (rawGroup === undefined) {
				throw new Error('Unacceptable condition: state.groups.groupInEditing has no data.');
			}
			const group = {
				name: rawGroup.name,
				childGroups: rawGroup.childGroups,
				childMeters: rawGroup.childMeters,
				gps: rawGroup.gps,
				displayable: rawGroup.displayable,
				note: rawGroup.note,
				area: rawGroup.area,
				defaultGraphicUnit: rawGroup.defaultGraphicUnit,
				areaUnit: rawGroup.areaUnit
			};
			if (creatingNewGroup(getState())) {
				return dispatch(submitNewGroup(group));
			} else {
				const groupWithID = {
					...group,
					id: rawGroup.id
				};
				return dispatch(submitGroupEdits(groupWithID));
			}
		}
		return Promise.resolve();
	};
}

export function deleteGroup(): Thunk {
	return async (dispatch: Dispatch, getState: GetState) => {
		dispatch(markGroupInEditingDirty());
		const groupInEditing = getState().groups.groupInEditing as t.GroupDefinition;
		if (groupInEditing === undefined) {
			throw new Error('Unacceptable condition: state.groups.groupInEditing has no data.');
		}
=======
export function deleteGroup(group: t.GroupEditData): Thunk {
	// TODO This no longer does a dispatch so it may need to be reworked.
	// For now, get to ignore eslint issue.
	/* eslint-disable @typescript-eslint/no-unused-vars */
	return async (dispatch: Dispatch) => {
		/* eslint-enable @typescript-eslint/no-unused-vars */
>>>>>>> 6838f919
		try {
			await groupsApi.delete(group.id);
			// We need to remove this group from Redux state. Also, other groups
			// can be changed if they included this group. It should only impact
			// the immediate group children and the deep meters. If any of these
			// groups are being graphed then their readings, etc. need to be updated.
			// Given this isn't done very often and only by an admin, the code
			// reloads the browser so the state is fixed and any graphing is removed.
			// We could just fix the state but that is more complex and the code was
			// having issues redoing the useEffect for edit in this case.
			window.location.reload();
		} catch (e) {
			showErrorNotification(translate('failed.to.delete.group'));
		}
	};
}<|MERGE_RESOLUTION|>--- conflicted
+++ resolved
@@ -2,26 +2,15 @@
  * License, v. 2.0. If a copy of the MPL was not distributed with this
  * file, You can obtain one at http://mozilla.org/MPL/2.0/. */
 
-<<<<<<< HEAD
 import { AreaUnitType } from 'utils/getAreaUnitConversion';
 import { NamedIDItem } from '../types/items';
 import { ActionType, Dispatch, GetState, Thunk } from '../types/redux/actions';
-=======
-import { Dispatch, GetState, Thunk, ActionType } from '../types/redux/actions';
-import { State } from '../types/redux/state';
-import { showErrorNotification } from '../utils/notifications';
->>>>>>> 6838f919
 import * as t from '../types/redux/groups';
 import { State } from '../types/redux/state';
 import { groupsApi } from '../utils/api';
-<<<<<<< HEAD
 import { GPSPoint } from '../utils/calibration';
 import { browserHistory } from '../utils/history';
 import { showErrorNotification } from '../utils/notifications';
-=======
-// TODO import { browserHistory } from '../utils/history';
-import { showSuccessNotification } from '../utils/notifications';
->>>>>>> 6838f919
 import translate from '../utils/translate';
 
 function requestGroupsDetails(): t.RequestGroupsDetailsAction {
@@ -166,176 +155,6 @@
 	return { type: ActionType.ChangeSelectedChildMetersPerGroup, parentID, meterIDs };
 }
 
-<<<<<<< HEAD
-/**
- * Change the display mode of the groups page
- * @param newMode Either 'view', 'edit', or 'create'
- * @returns {{type: string, newMode: string}}
- */
-export function changeDisplayMode(newMode: t.DisplayMode): t.ChangeDisplayModeAction {
-	return { type: ActionType.ChangeGroupsUIDisplayMode, newMode };
-}
-
-/**
- * Set state.groups.groupInEditing to a blank group
- * @returns {{type: string}}
- */
-export function createNewBlankGroup(): t.CreateNewBlankGroupAction {
-	return { type: ActionType.CreateNewBlankGroup };
-}
-
-/**
- * Fire the action to actually overwrite `groupInEditing`
- * @param {number} groupID Group id.
- * @returns {{type: string, groupID: number}}
- */
-function beginEditingGroup(groupID: number): t.BeginEditingGroupAction {
-	return { type: ActionType.BeginEditingGroup, groupID };
-}
-
-/**
- * Check if `groupInEditing` is clean (can it be overwritten).
- * @param {State} state The redux state
- * @returns {boolean} Result of the check.
- */
-function canBeginEditing(state: State): boolean {
-	return !state.groups.groupInEditing.dirty;
-}
-
-/**
- * Copy the group with the given ID into `groupInEditing` if allowed.
- * @param {number} groupID The ID of the group to be edited
- * @returns {function(*, *)}
- */
-export function beginEditingIfPossible(groupID: number): Thunk {
-	return (dispatch: Dispatch, getState: GetState) => {
-		if (canBeginEditing(getState())) {
-			dispatch(fetchGroupChildrenIfNeeded(groupID));
-			dispatch(beginEditingGroup(groupID));
-		}
-		return Promise.resolve();
-	};
-}
-
-/**
- * Change the name of the group in editing
- * @param {string} newName The new name
- * @returns {{type: string, newName: string}}
- */
-export function editGroupName(newName: string): t.EditGroupNameAction {
-	return { type: ActionType.EditGroupName, newName };
-}
-
-/**
- * Change the GPS of the group in editing
- * @param {GPSPoint} newGPS The new GPS
- * @returns {{type: string, newGPS: GPSPoint}}
- */
-export function editGroupGPS(newGPS: GPSPoint): t.EditGroupGPSAction {
-	return { type: ActionType.EditGroupGPS, newGPS };
-}
-
-/**
- * Change the displayable of the group in editing
- * @param {boolean} newDisplay The new displayable
- * @returns {{type: string, newDisplay: boolean}}
- */
-export function editGroupDisplayable(newDisplay: boolean): t.EditGroupDisplayableAction {
-	return { type: ActionType.EditGroupDisplayable, newDisplay };
-}
-
-/**
- * Change the note of the group in editing
- * @param {string} newNote The new name
- * @returns {{type: string, newNote: string}}
- */
-export function editGroupNote(newNote: string): t.EditGroupNoteAction {
-	return { type: ActionType.EditGroupNote, newNote };
-}
-
-/**
- * Change the area of the group in editing
- * @param {number} newArea The new area
- * @returns {{type: string, newArea: number}}
- */
-export function editGroupArea(newArea: number): t.EditGroupAreaAction {
-	return { type: ActionType.EditGroupArea, newArea };
-}
-
-export function editGroupAreaUnit(newAreaUnit: AreaUnitType): t.EditGroupAreaUnitAction {
-	return { type: ActionType.EditGroupAreaUnit, newAreaUnit};
-}
-
-/**
- * Change the child groups of the group in editing
- * @param {number[]} groupIDs IDs of the new child groups
- * @returns {{type: string, groupIDs: [number]}}
- */
-export function changeChildGroups(groupIDs: number[]): t.ChangeChildGroupsAction {
-	return { type: ActionType.ChangeChildGroups, groupIDs };
-}
-/**
- * Change the child meters of the group in editing
- * @param {number[]} meterIDs IDs of the new set of child meters
- * @returns {{type: string, meterIDs: [number]}}
- */
-export function changeChildMeters(meterIDs: number[]): t.ChangeChildMetersAction {
-	return { type: ActionType.ChangeChildMeters, meterIDs };
-}
-
-// Record whether or not a request to submit edits to the database has been sent
-function markGroupInEditingSubmitted(): t.MarkGroupInEditingSubmittedAction {
-	return { type: ActionType.MarkGroupInEditingSubmitted };
-}
-function markGroupInEditingNotSubmitted(): t.MarkGroupInEditingNotSubmittedAction {
-	return { type: ActionType.MarkGroupInEditingNotSubmitted };
-}
-
-/**
- * Use this to cancel group editing and allow `groupInEditing` to be overwritten later.
- * `groupInEditing` is dirty when it is storing changes that have not yet been committed to the database.
- * It is not clean until a request to store the changes has received a successful response.
- * @returns {{type: string}}
- */
-export function markGroupInEditingClean(): t.MarkGroupInEditingCleanAction {
-	return { type: ActionType.MarkGroupInEditingClean };
-}
-
-function markGroupInEditingDirty(): t.MarkGroupInEditingDirtyAction {
-	return { type: ActionType.MarkGroupInEditingDirty };
-}
-
-/*
- * Mark all the data in `byGroupID` as outdated.
- * This data is out of date when the name of a group may have changed, or when a group ahs been created.
- * groupDetails will be re-fetched at the next opportunity.
- */
-function markGroupsOutdated(): t.MarkGroupsOutdatedAction {
-	return { type: ActionType.MarkGroupsByIDOutdated };
-}
-/*
- * Mark a single group as outdated.
- * This data is out of date when its children may have changed.
- * This is not essential at the moment, but will become essential when we try to limit the number of times we fetch all
- * groups.
- */
-function markOneGroupOutdated(groupID: number): t.MarkOneGroupOutdatedAction {
-	return { type: ActionType.MarkOneGroupOutdated, groupID };
-}
-
-function shouldSubmitGroupInEditing(state: State): boolean {
-	// Should submit if there are uncommitted changes and they have not already been submitted
-	return state.groups.groupInEditing.dirty && !(state.groups.groupInEditing.submitted);
-}
-
-function creatingNewGroup(state: State): boolean {
-	// If the group in editing lacks an ID, we are creating a new group
-	const id = (state.groups.groupInEditing as t.GroupDefinition).id;
-	return (id === undefined);
-}
-
-=======
->>>>>>> 6838f919
 /*
  * The `submitNewGroup` and `submitGroupEdits` functions are called by
  * `submitGroupInEditingIfNeeded` to handle sending the API request
@@ -399,61 +218,12 @@
 	};
 }
 
-<<<<<<< HEAD
-/**
- * Checks if `groupInEditing` is dirty and not not submitted.
- * If this is the case, decides whether it is a new group
- * being created, or an old group being edited, and calls the
- * appropriate helper function to handle the request.
- * @returns {function(*, *)}
- */
-export function submitGroupInEditingIfNeeded() {
-	return (dispatch: Dispatch, getState: GetState) => {
-		if (shouldSubmitGroupInEditing(getState())) {
-			const rawGroup = getState().groups.groupInEditing as t.GroupDefinition;
-			if (rawGroup === undefined) {
-				throw new Error('Unacceptable condition: state.groups.groupInEditing has no data.');
-			}
-			const group = {
-				name: rawGroup.name,
-				childGroups: rawGroup.childGroups,
-				childMeters: rawGroup.childMeters,
-				gps: rawGroup.gps,
-				displayable: rawGroup.displayable,
-				note: rawGroup.note,
-				area: rawGroup.area,
-				defaultGraphicUnit: rawGroup.defaultGraphicUnit,
-				areaUnit: rawGroup.areaUnit
-			};
-			if (creatingNewGroup(getState())) {
-				return dispatch(submitNewGroup(group));
-			} else {
-				const groupWithID = {
-					...group,
-					id: rawGroup.id
-				};
-				return dispatch(submitGroupEdits(groupWithID));
-			}
-		}
-		return Promise.resolve();
-	};
-}
-
-export function deleteGroup(): Thunk {
-	return async (dispatch: Dispatch, getState: GetState) => {
-		dispatch(markGroupInEditingDirty());
-		const groupInEditing = getState().groups.groupInEditing as t.GroupDefinition;
-		if (groupInEditing === undefined) {
-			throw new Error('Unacceptable condition: state.groups.groupInEditing has no data.');
-		}
-=======
 export function deleteGroup(group: t.GroupEditData): Thunk {
 	// TODO This no longer does a dispatch so it may need to be reworked.
 	// For now, get to ignore eslint issue.
 	/* eslint-disable @typescript-eslint/no-unused-vars */
 	return async (dispatch: Dispatch) => {
 		/* eslint-enable @typescript-eslint/no-unused-vars */
->>>>>>> 6838f919
 		try {
 			await groupsApi.delete(group.id);
 			// We need to remove this group from Redux state. Also, other groups
