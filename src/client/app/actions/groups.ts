/* This Source Code Form is subject to the terms of the Mozilla Public
 * License, v. 2.0. If a copy of the MPL was not distributed with this
 * file, You can obtain one at http://mozilla.org/MPL/2.0/. */

import { Dispatch, GetState, Thunk, ActionType } from '../types/redux/actions';
import { State } from '../types/redux/state';
import { showErrorNotification, showSuccessNotification } from '../utils/notifications';
import * as t from '../types/redux/groups';
import { groupsApi } from '../utils/api';
import translate from '../utils/translate';

/* eslint-disable jsdoc/require-jsdoc */
/* eslint-disable jsdoc/require-returns */
/* eslint-disable jsdoc/require-returns-description */

function requestGroupsDetails(): t.RequestGroupsDetailsAction {
	return { type: ActionType.RequestGroupsDetails };
}

function receiveGroupsDetails(data: t.GroupDetailsData[]): t.ReceiveGroupsDetailsAction {
	return { type: ActionType.ReceiveGroupsDetails, data };
}

function requestGroupChildren(groupID: number): t.RequestGroupChildrenAction {
	return { type: ActionType.RequestGroupChildren, groupID };
}

function receiveGroupChildren(groupID: number, data: { meters: number[], groups: number[], deepMeters: number[] }): t.ReceiveGroupChildrenAction {
	return { type: ActionType.ReceiveGroupChildren, groupID, data };
}

function requestAllGroupsChildren(): t.RequestAllGroupsChildrenAction {
	return { type: ActionType.RequestAllGroupsChildren };
}

function receiveAllGroupsChildren(data: t.GroupChildren[]): t.ReceiveAllGroupsChildrenAction {
	return { type: ActionType.ReceiveAllGroupsChildren, data };
}

export function changeDisplayedGroups(groupIDs: number[]): t.ChangeDisplayedGroupsAction {
	return { type: ActionType.ChangeDisplayedGroups, groupIDs };
}

export function fetchGroupsDetails(): Thunk {
	return async (dispatch: Dispatch, getState: GetState) => {
		dispatch(requestGroupsDetails());
		// Returns the names, IDs and most info of all groups in the groups table.
		const groupsDetails = await groupsApi.details();
		dispatch(receiveGroupsDetails(groupsDetails));
		// If this is the first fetch, inform the store that the first fetch has been made
		if (!getState().groups.hasBeenFetchedOnce) {
			dispatch(confirmGroupsFetchedOnce());
		}
	};
}

export function confirmGroupsFetchedOnce(): t.ConfirmGroupsFetchedOnceAction {
	return { type: ActionType.ConfirmGroupsFetchedOnce };
}

function shouldFetchGroupsDetails(state: State): boolean {
	// If isFetching then don't do this. If already fetched then don't do this.
	return !state.groups.isFetching && !state.groups.hasBeenFetchedOnce;
}

export function fetchGroupsDetailsIfNeeded(): Thunk {
	return (dispatch: Dispatch, getState: GetState) => {
		if (shouldFetchGroupsDetails(getState())) {
			return dispatch(fetchGroupsDetails());
		}
		return Promise.resolve();
	};
}

// The following 3 functions do a single groups at a time. They were used
// before the group modals. They are being left in case we want them in
// the future, esp. if modals do not load all at start as they now do.
// They used to have outdated but removed since not used by new code.
function shouldFetchGroupChildren(state: State, groupID: number) {
	const group = state.groups.byGroupID[groupID];
	// Check that it is not being fetched.
	return !group.isFetching;
}

function fetchGroupChildren(groupID: number) {
	return async (dispatch: Dispatch) => {
		dispatch(requestGroupChildren(groupID));
		const childGroupIDs = await groupsApi.children(groupID);
		dispatch(receiveGroupChildren(groupID, childGroupIDs));
	};
}

export function fetchGroupChildrenIfNeeded(groupID: number) {
	return (dispatch: Dispatch, getState: GetState) => {
		if (shouldFetchGroupChildren(getState(), groupID)) {
			return dispatch(fetchGroupChildren(groupID));
		}
		return Promise.resolve();
	};
}

<<<<<<< HEAD
/**
 * Change the selected child groups of a group.
 * This is tracked on a per-group basis. (I.e., each group has its own list of selected child groups.)
 * @param {number} parentID The ID of the group whose subgroups are being selected
 * @param {number[]} groupIDs The IDs of the new set of selected subgroups
 * @returns {{type: string, parentID: number, groupIDs: [number]}}
 */
export function changeSelectedChildGroupsOfGroup(parentID: number, groupIDs: number[]): t.ChangeSelectedChildGroupsPerGroupAction {
	return { type: ActionType.ChangeSelectedChildGroupsPerGroup, parentID, groupIDs };
}

/**
 * Change which child meters of a group are selected.
 * This is tracked on a per-group basis.
 * @param {number} parentID The ID of the group whose subgroups are being selected
 * @param {number[]} meterIDs The IDs of the new set of selected child meters
 * @returns {{type: string, parentID: number, meterIDs: [number]}}
 */
export function changeSelectedChildMetersOfGroup(parentID: number, meterIDs: number[]): t.ChangeSelectedChildMetersPerGroupAction {
	return { type: ActionType.ChangeSelectedChildMetersPerGroup, parentID, meterIDs };
}

/**
 * Change the display mode of the groups page
 * @param {t.DisplayMode} newMode Either 'view', 'edit', or 'create'
 * @returns {{type: string, newMode: string}}
 */
export function changeDisplayMode(newMode: t.DisplayMode): t.ChangeDisplayModeAction {
	return { type: ActionType.ChangeGroupsUIDisplayMode, newMode };
}
=======
// The following functions get the immediate children meters and groups of all groups.
// They are not currently used but left for now.
>>>>>>> de724c37

function fetchAllGroupChildren(): Thunk {
	return async (dispatch: Dispatch, getState: GetState) => {
		// ensure a fetch is not currently happening
		if (!getState().groups.isFetchingAllChildren) {
			// set isFetching to true
			dispatch(requestAllGroupsChildren());
			// Retrieve all groups children from database
			const groupsChildren = await groupsApi.getAllGroupsChildren();
			// update the state with all groups children
			dispatch(receiveAllGroupsChildren(groupsChildren));
			// If this is the first fetch, inform the store that the first fetch has been made
			if (!getState().groups.hasChildrenBeenFetchedOnce) {
				dispatch(confirmAllGroupsChildrenFetchedOnce());
			}
		}
	}
}

export function confirmAllGroupsChildrenFetchedOnce(): t.ConfirmAllGroupsChildrenFetchedOnceAction {
	return { type: ActionType.ConfirmAllGroupsChildrenFetchedOnce };
}

<<<<<<< HEAD
/**
 * Copy the group with the given ID into `groupInEditing` if allowed.
 * @param {number} groupID The ID of the group to be edited
 */
export function beginEditingIfPossible(groupID: number): Thunk {
=======
export function fetchAllGroupChildrenIfNeeded(): Thunk {
>>>>>>> de724c37
	return (dispatch: Dispatch, getState: GetState) => {
		// If groups have not been fetched once (or that reset) then try to fetch.
		if (!getState().groups.hasChildrenBeenFetchedOnce) {
			return dispatch(fetchAllGroupChildren());
		}
		return Promise.resolve();
	};
}

<<<<<<< HEAD
/**
 * Change the name of the group in editing
 * @param {string} newName The new name
 * @returns {{type: string, newName: string}}
 */
export function editGroupName(newName: string): t.EditGroupNameAction {
	return { type: ActionType.EditGroupName, newName };
}

/**
 * Change the GPS of the group in editing
 * @param {GPSPoint} newGPS The new GPS
 * @returns {{type: string, newGPS: GPSPoint}}
 */
export function editGroupGPS(newGPS: GPSPoint): t.EditGroupGPSAction {
	return { type: ActionType.EditGroupGPS, newGPS };
}

/**
 * Change the displayable of the group in editing
 * @param {boolean} newDisplay The new displayable
 * @returns {{type: string, newDisplay: boolean}}
 */
export function editGroupDisplayable(newDisplay: boolean): t.EditGroupDisplayableAction {
	return { type: ActionType.EditGroupDisplayable, newDisplay };
}

/**
 * Change the note of the group in editing
 * @param {string} newNote The new name
 * @returns {{type: string, newNote: string}}
 */
export function editGroupNote(newNote: string): t.EditGroupNoteAction {
	return { type: ActionType.EditGroupNote, newNote };
}

/**
 * Change the area of the group in editing
 * @param {number} newArea The new area
 * @returns {{type: string, newArea: number}}
 */
export function editGroupArea(newArea: number): t.EditGroupAreaAction {
	return { type: ActionType.EditGroupArea, newArea };
}

/**
 * Change the child groups of the group in editing
 * @param {number[]} groupIDs IDs of the new child groups
 * @returns {{type: string, groupIDs: [number]}}
 */
export function changeChildGroups(groupIDs: number[]): t.ChangeChildGroupsAction {
	return { type: ActionType.ChangeChildGroups, groupIDs };
}
/**
 * Change the child meters of the group in editing
 * @param {number[]} meterIDs IDs of the new set of child meters
 * @returns {{type: string, meterIDs: [number]}}
 */
export function changeChildMeters(meterIDs: number[]): t.ChangeChildMetersAction {
	return { type: ActionType.ChangeChildMeters, meterIDs };
}


/**
 * Record whether or not a request to submit edits to the database has been sent
 */
function markGroupInEditingSubmitted(): t.MarkGroupInEditingSubmittedAction {
	return { type: ActionType.MarkGroupInEditingSubmitted };
}
function markGroupInEditingNotSubmitted(): t.MarkGroupInEditingNotSubmittedAction {
	return { type: ActionType.MarkGroupInEditingNotSubmitted };
}

/**
 * Use this to cancel group editing and allow `groupInEditing` to be overwritten later.
 * `groupInEditing` is dirty when it is storing changes that have not yet been committed to the database.
 * It is not clean until a request to store the changes has received a successful response.
 */
export function markGroupInEditingClean(): t.MarkGroupInEditingCleanAction {
	return { type: ActionType.MarkGroupInEditingClean };
}

function markGroupInEditingDirty(): t.MarkGroupInEditingDirtyAction {
	return { type: ActionType.MarkGroupInEditingDirty };
}

/**
 * Mark all the data in `byGroupID` as outdated.
 * This data is out of date when the name of a group may have changed, or when a group ahs been created.
 * groupDetails will be re-fetched at the next opportunity.
 */
function markGroupsOutdated(): t.MarkGroupsOutdatedAction {
	return { type: ActionType.MarkGroupsByIDOutdated };
}
/*
 * Mark a single group as outdated.
 * This data is out of date when its children may have changed.
 * This is not essential at the moment, but will become essential when we try to limit the number of times we fetch all
 * groups.
 */
function markOneGroupOutdated(groupID: number): t.MarkOneGroupOutdatedAction {
	return { type: ActionType.MarkOneGroupOutdated, groupID };
}

function shouldSubmitGroupInEditing(state: State): boolean {
	// Should submit if there are uncommitted changes and they have not already been submitted
	return state.groups.groupInEditing.dirty && !(state.groups.groupInEditing.submitted);
}

function creatingNewGroup(state: State): boolean {
	// If the group in editing lacks an ID, we are creating a new group
	const id = (state.groups.groupInEditing as t.GroupDefinition).id;
	return (id === undefined);
}

=======
>>>>>>> de724c37
/*
 * The `submitNewGroup` and `submitGroupEdits` functions are called by
 * `submitGroupInEditingIfNeeded` to handle sending the API request
 * and processing the response.
 */
export function submitNewGroup(group: t.GroupData): Thunk {
	return async (dispatch: Dispatch) => {
		try {
			await groupsApi.create(group);
			// Update the groups state from the database on a successful call
			// In the future, getting rid of this database fetch and updating the store on a successful API call would make the page faster
			// However, since the database currently assigns the id to the GroupData and it is not returned we do the get.
			// We also need to get the child meters/groups of the new group. We can just fetch this one group but instead get all the groups since easier and this
			// is not a common operation. We must wait for the new group state so its substate for children can be set.
			dispatch(fetchGroupsDetails()).then(() => dispatch(fetchAllGroupChildren()));
			showSuccessNotification(translate('group.successfully.create.group'));
		} catch (err) {
			// Failure! ):
			// TODO Better way than popup with React but want to stay so user can read/copy.
			window.alert(translate('group.failed.to.edit.group') + '"' + err.response.data as string + '"');
			// Clear our changes from to the submitting meters state
			// We must do this in case fetch failed to keep the store in sync with the database
		}
	};
}

export function confirmGroupEdits(editedGroup: t.GroupEditData): t.ConfirmEditedGroupAction {
	return { type: ActionType.ConfirmEditedGroup, editedGroup };
}

/**
<<<<<<< HEAD
 * Checks if `groupInEditing` is dirty and not not submitted.
 * If this is the case, decides whether it is a new group
 * being created, or an old group being edited, and calls the
 * appropriate helper function to handle the request.
=======
 * Pushes group changes out to DB.
 * @param group The group to update
 * @param reload If true, the window is reloaded to reset everything on change
 * @returns Function to do this for an action
>>>>>>> de724c37
 */
export function submitGroupEdits(group: t.GroupEditData, reload: boolean = true): Thunk {
	return async (dispatch: Dispatch) => {
		try {
			// deepMeters is part of the group state but it is not sent on edit route so remove.
			// Need deep copy so changes don't impact original but not really important if reload.
			const groupNoDeep = { ...group };
			delete groupNoDeep.deepMeters;
			await groupsApi.edit(groupNoDeep);
			// See deleteGroup action for full description but we reload the window
			// to avoid issues with change from one group impacting another.
			// Update the store for all groups.
			// TODO We should limit this to the times it is needed and not all group edits.
			if (reload) {
				window.location.reload();
			} else {
				// If we did not reload then we need to refresh the edited group's state with:
				dispatch(confirmGroupEdits(group));
				// An then we need to fix up any other groups impacted.
				// This is removed since you won't see it.
				// Success!
				showSuccessNotification(translate('group.successfully.edited.group'));
			}
		} catch (e) {
			if (e.response.data.message && e.response.data.message === 'Cyclic group detected') {
				showErrorNotification(translate('you.cannot.create.a.cyclic.group'));
			} else {
				showErrorNotification(translate('group.failed.to.edit.group') + ' "' + e.response.data as string + '"');
			}
		}
	};
}

export function deleteGroup(group: t.GroupEditData): Thunk {
	// TODO This no longer does a dispatch so it may need to be reworked.
	// For now, get to ignore eslint issue.
	/* eslint-disable @typescript-eslint/no-unused-vars */
	return async (dispatch: Dispatch) => {
		/* eslint-enable @typescript-eslint/no-unused-vars */
		try {
			await groupsApi.delete(group.id);
			// We need to remove this group from Redux state. Also, other groups
			// can be changed if they included this group. It should only impact
			// the immediate group children and the deep meters. If any of these
			// groups are being graphed then their readings, etc. need to be updated.
			// Given this isn't done very often and only by an admin, the code
			// reloads the browser so the state is fixed and any graphing is removed.
			// We could just fix the state but that is more complex and the code was
			// having issues redoing the useEffect for edit in this case.
			window.location.reload();
		} catch (e) {
			showErrorNotification(translate('failed.to.delete.group'));
		}
	};
}<|MERGE_RESOLUTION|>--- conflicted
+++ resolved
@@ -99,41 +99,8 @@
 	};
 }
 
-<<<<<<< HEAD
-/**
- * Change the selected child groups of a group.
- * This is tracked on a per-group basis. (I.e., each group has its own list of selected child groups.)
- * @param {number} parentID The ID of the group whose subgroups are being selected
- * @param {number[]} groupIDs The IDs of the new set of selected subgroups
- * @returns {{type: string, parentID: number, groupIDs: [number]}}
- */
-export function changeSelectedChildGroupsOfGroup(parentID: number, groupIDs: number[]): t.ChangeSelectedChildGroupsPerGroupAction {
-	return { type: ActionType.ChangeSelectedChildGroupsPerGroup, parentID, groupIDs };
-}
-
-/**
- * Change which child meters of a group are selected.
- * This is tracked on a per-group basis.
- * @param {number} parentID The ID of the group whose subgroups are being selected
- * @param {number[]} meterIDs The IDs of the new set of selected child meters
- * @returns {{type: string, parentID: number, meterIDs: [number]}}
- */
-export function changeSelectedChildMetersOfGroup(parentID: number, meterIDs: number[]): t.ChangeSelectedChildMetersPerGroupAction {
-	return { type: ActionType.ChangeSelectedChildMetersPerGroup, parentID, meterIDs };
-}
-
-/**
- * Change the display mode of the groups page
- * @param {t.DisplayMode} newMode Either 'view', 'edit', or 'create'
- * @returns {{type: string, newMode: string}}
- */
-export function changeDisplayMode(newMode: t.DisplayMode): t.ChangeDisplayModeAction {
-	return { type: ActionType.ChangeGroupsUIDisplayMode, newMode };
-}
-=======
 // The following functions get the immediate children meters and groups of all groups.
 // They are not currently used but left for now.
->>>>>>> de724c37
 
 function fetchAllGroupChildren(): Thunk {
 	return async (dispatch: Dispatch, getState: GetState) => {
@@ -157,15 +124,7 @@
 	return { type: ActionType.ConfirmAllGroupsChildrenFetchedOnce };
 }
 
-<<<<<<< HEAD
-/**
- * Copy the group with the given ID into `groupInEditing` if allowed.
- * @param {number} groupID The ID of the group to be edited
- */
-export function beginEditingIfPossible(groupID: number): Thunk {
-=======
 export function fetchAllGroupChildrenIfNeeded(): Thunk {
->>>>>>> de724c37
 	return (dispatch: Dispatch, getState: GetState) => {
 		// If groups have not been fetched once (or that reset) then try to fetch.
 		if (!getState().groups.hasChildrenBeenFetchedOnce) {
@@ -175,124 +134,6 @@
 	};
 }
 
-<<<<<<< HEAD
-/**
- * Change the name of the group in editing
- * @param {string} newName The new name
- * @returns {{type: string, newName: string}}
- */
-export function editGroupName(newName: string): t.EditGroupNameAction {
-	return { type: ActionType.EditGroupName, newName };
-}
-
-/**
- * Change the GPS of the group in editing
- * @param {GPSPoint} newGPS The new GPS
- * @returns {{type: string, newGPS: GPSPoint}}
- */
-export function editGroupGPS(newGPS: GPSPoint): t.EditGroupGPSAction {
-	return { type: ActionType.EditGroupGPS, newGPS };
-}
-
-/**
- * Change the displayable of the group in editing
- * @param {boolean} newDisplay The new displayable
- * @returns {{type: string, newDisplay: boolean}}
- */
-export function editGroupDisplayable(newDisplay: boolean): t.EditGroupDisplayableAction {
-	return { type: ActionType.EditGroupDisplayable, newDisplay };
-}
-
-/**
- * Change the note of the group in editing
- * @param {string} newNote The new name
- * @returns {{type: string, newNote: string}}
- */
-export function editGroupNote(newNote: string): t.EditGroupNoteAction {
-	return { type: ActionType.EditGroupNote, newNote };
-}
-
-/**
- * Change the area of the group in editing
- * @param {number} newArea The new area
- * @returns {{type: string, newArea: number}}
- */
-export function editGroupArea(newArea: number): t.EditGroupAreaAction {
-	return { type: ActionType.EditGroupArea, newArea };
-}
-
-/**
- * Change the child groups of the group in editing
- * @param {number[]} groupIDs IDs of the new child groups
- * @returns {{type: string, groupIDs: [number]}}
- */
-export function changeChildGroups(groupIDs: number[]): t.ChangeChildGroupsAction {
-	return { type: ActionType.ChangeChildGroups, groupIDs };
-}
-/**
- * Change the child meters of the group in editing
- * @param {number[]} meterIDs IDs of the new set of child meters
- * @returns {{type: string, meterIDs: [number]}}
- */
-export function changeChildMeters(meterIDs: number[]): t.ChangeChildMetersAction {
-	return { type: ActionType.ChangeChildMeters, meterIDs };
-}
-
-
-/**
- * Record whether or not a request to submit edits to the database has been sent
- */
-function markGroupInEditingSubmitted(): t.MarkGroupInEditingSubmittedAction {
-	return { type: ActionType.MarkGroupInEditingSubmitted };
-}
-function markGroupInEditingNotSubmitted(): t.MarkGroupInEditingNotSubmittedAction {
-	return { type: ActionType.MarkGroupInEditingNotSubmitted };
-}
-
-/**
- * Use this to cancel group editing and allow `groupInEditing` to be overwritten later.
- * `groupInEditing` is dirty when it is storing changes that have not yet been committed to the database.
- * It is not clean until a request to store the changes has received a successful response.
- */
-export function markGroupInEditingClean(): t.MarkGroupInEditingCleanAction {
-	return { type: ActionType.MarkGroupInEditingClean };
-}
-
-function markGroupInEditingDirty(): t.MarkGroupInEditingDirtyAction {
-	return { type: ActionType.MarkGroupInEditingDirty };
-}
-
-/**
- * Mark all the data in `byGroupID` as outdated.
- * This data is out of date when the name of a group may have changed, or when a group ahs been created.
- * groupDetails will be re-fetched at the next opportunity.
- */
-function markGroupsOutdated(): t.MarkGroupsOutdatedAction {
-	return { type: ActionType.MarkGroupsByIDOutdated };
-}
-/*
- * Mark a single group as outdated.
- * This data is out of date when its children may have changed.
- * This is not essential at the moment, but will become essential when we try to limit the number of times we fetch all
- * groups.
- */
-function markOneGroupOutdated(groupID: number): t.MarkOneGroupOutdatedAction {
-	return { type: ActionType.MarkOneGroupOutdated, groupID };
-}
-
-function shouldSubmitGroupInEditing(state: State): boolean {
-	// Should submit if there are uncommitted changes and they have not already been submitted
-	return state.groups.groupInEditing.dirty && !(state.groups.groupInEditing.submitted);
-}
-
-function creatingNewGroup(state: State): boolean {
-	// If the group in editing lacks an ID, we are creating a new group
-	const id = (state.groups.groupInEditing as t.GroupDefinition).id;
-	return (id === undefined);
-}
-
-=======
->>>>>>> de724c37
 /*
  * The `submitNewGroup` and `submitGroupEdits` functions are called by
  * `submitGroupInEditingIfNeeded` to handle sending the API request
@@ -324,17 +165,10 @@
 }
 
 /**
-<<<<<<< HEAD
- * Checks if `groupInEditing` is dirty and not not submitted.
- * If this is the case, decides whether it is a new group
- * being created, or an old group being edited, and calls the
- * appropriate helper function to handle the request.
-=======
  * Pushes group changes out to DB.
  * @param group The group to update
  * @param reload If true, the window is reloaded to reset everything on change
  * @returns Function to do this for an action
->>>>>>> de724c37
  */
 export function submitGroupEdits(group: t.GroupEditData, reload: boolean = true): Thunk {
 	return async (dispatch: Dispatch) => {
