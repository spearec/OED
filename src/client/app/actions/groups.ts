/* This Source Code Form is subject to the terms of the Mozilla Public
 * License, v. 2.0. If a copy of the MPL was not distributed with this
 * file, You can obtain one at http://mozilla.org/MPL/2.0/. */

import { Dispatch, GetState, Thunk, ActionType } from '../types/redux/actions';
import { State } from '../types/redux/state';
import { showErrorNotification, showSuccessNotification } from '../utils/notifications';
import * as t from '../types/redux/groups';
import { groupsApi } from '../utils/api';
import translate from '../utils/translate';

function requestGroupsDetails(): t.RequestGroupsDetailsAction {
	return { type: ActionType.RequestGroupsDetails };
}

function receiveGroupsDetails(data: t.GroupDetailsData[]): t.ReceiveGroupsDetailsAction {
	return { type: ActionType.ReceiveGroupsDetails, data };
}

function requestGroupChildren(groupID: number): t.RequestGroupChildrenAction {
	return { type: ActionType.RequestGroupChildren, groupID };
}

function receiveGroupChildren(groupID: number, data: { meters: number[], groups: number[], deepMeters: number[] }): t.ReceiveGroupChildrenAction {
	return { type: ActionType.ReceiveGroupChildren, groupID, data };
}

function requestAllGroupsChildren(): t.RequestAllGroupsChildrenAction {
	return { type: ActionType.RequestAllGroupsChildren };
}

function receiveAllGroupsChildren(data: t.GroupChildren[]): t.ReceiveAllGroupsChildrenAction {
	return { type: ActionType.ReceiveAllGroupsChildren, data };
}

export function changeDisplayedGroups(groupIDs: number[]): t.ChangeDisplayedGroupsAction {
	return { type: ActionType.ChangeDisplayedGroups, groupIDs };
}

export function fetchGroupsDetails(): Thunk {
	return async (dispatch: Dispatch, getState: GetState) => {
		dispatch(requestGroupsDetails());
		// Returns the names, IDs and most info of all groups in the groups table.
		const groupsDetails = await groupsApi.details();
		dispatch(receiveGroupsDetails(groupsDetails));
		// If this is the first fetch, inform the store that the first fetch has been made
		if (!getState().groups.hasBeenFetchedOnce) {
			dispatch(confirmGroupsFetchedOnce());
		}
	};
}

export function confirmGroupsFetchedOnce(): t.ConfirmGroupsFetchedOnceAction {
	return { type: ActionType.ConfirmGroupsFetchedOnce };
}

function shouldFetchGroupsDetails(state: State): boolean {
	// If isFetching then don't do this. If already fetched then don't do this.
	return !state.groups.isFetching && !state.groups.hasBeenFetchedOnce;
}

export function fetchGroupsDetailsIfNeeded(): Thunk {
	return (dispatch: Dispatch, getState: GetState) => {
		if (shouldFetchGroupsDetails(getState())) {
			return dispatch(fetchGroupsDetails());
		}
		return Promise.resolve();
	};
}

// The following 3 functions do a single groups at a time. They were used
// before the group modals. They are being left in case we want them in
// the future, esp. if modals do not load all at start as they now do.
// They used to have outdated but removed since not used by new code.
function shouldFetchGroupChildren(state: State, groupID: number) {
	const group = state.groups.byGroupID[groupID];
	// Check that it is not being fetched.
	return !group.isFetching;
}

function fetchGroupChildren(groupID: number) {
	return async (dispatch: Dispatch) => {
		dispatch(requestGroupChildren(groupID));
		const childGroupIDs = await groupsApi.children(groupID);
		dispatch(receiveGroupChildren(groupID, childGroupIDs));
	};
}

export function fetchGroupChildrenIfNeeded(groupID: number) {
	return (dispatch: Dispatch, getState: GetState) => {
		if (shouldFetchGroupChildren(getState(), groupID)) {
			return dispatch(fetchGroupChildren(groupID));
		}
		return Promise.resolve();
	};
}

// The following functions get the immediate children meters and groups of all groups.
// They are not currently used but left for now.

function fetchAllGroupChildren(): Thunk {
	return async (dispatch: Dispatch, getState: GetState) => {
		// ensure a fetch is not currently happening
		if (!getState().groups.isFetchingAllChildren) {
			// set isFetching to true
			dispatch(requestAllGroupsChildren());
			// Retrieve all groups children from database
			const groupsChildren = await groupsApi.getAllGroupsChildren();
			// update the state with all groups children
			dispatch(receiveAllGroupsChildren(groupsChildren));
			// If this is the first fetch, inform the store that the first fetch has been made
			if (!getState().groups.hasChildrenBeenFetchedOnce) {
				dispatch(confirmAllGroupsChildrenFetchedOnce());
			}
		}
	}
}

export function confirmAllGroupsChildrenFetchedOnce(): t.ConfirmAllGroupsChildrenFetchedOnceAction {
	return { type: ActionType.ConfirmAllGroupsChildrenFetchedOnce };
}

export function fetchAllGroupChildrenIfNeeded(): Thunk {
	return (dispatch: Dispatch, getState: GetState) => {
		// If groups have not been fetched once (or that reset) then try to fetch.
		if (!getState().groups.hasChildrenBeenFetchedOnce) {
			return dispatch(fetchAllGroupChildren());
		}
		return Promise.resolve();
	};
}

/*
 * The `submitNewGroup` and `submitGroupEdits` functions are called by
 * `submitGroupInEditingIfNeeded` to handle sending the API request
 * and processing the response.
 */
export function submitNewGroup(group: t.GroupData): Thunk {
	return async (dispatch: Dispatch) => {
		try {
			await groupsApi.create(group);
			// Update the groups state from the database on a successful call
			// In the future, getting rid of this database fetch and updating the store on a successful API call would make the page faster
			// However, since the database currently assigns the id to the GroupData and it is not returned we do the get.
			// We also need to get the child meters/groups of the new group. We can just fetch this one group but instead get all the groups since easier and this
			// is not a common operation. We must wait for the new group state so its substate for children can be set.
			dispatch(fetchGroupsDetails()).then(() => dispatch(fetchAllGroupChildren()));
			showSuccessNotification(translate('group.successfully.create.group'));
		} catch (err) {
			// Failure! ):
			// TODO Better way than popup with React but want to stay so user can read/copy.
			window.alert(translate('group.failed.to.edit.group') + '"' + err.response.data as string + '"');
			// Clear our changes from to the submitting meters state
			// We must do this in case fetch failed to keep the store in sync with the database
		}
	};
}

export function confirmGroupEdits(editedGroup: t.GroupEditData): t.ConfirmEditedGroupAction {
	return { type: ActionType.ConfirmEditedGroup, editedGroup };
}

/**
 * Pushes group changes out to DB.
 * @param group The group to update
 * @param reload If true, the window is reloaded to reset everything on change
 * @returns Function to do this for an action
 */
export function submitGroupEdits(group: t.GroupEditData, reload: boolean = true): Thunk {
	// TODO This no longer does a dispatch so it may need to be reworked.
	// For now, get to ignore eslint issue.
	/* eslint-disable @typescript-eslint/no-unused-vars */
	return async (dispatch: Dispatch) => {
		/* eslint-enable @typescript-eslint/no-unused-vars */
		try {
			// deepMeters is part of the group state but it is not sent on edit route so remove.
			// Need deep copy so changes don't impact original but not really important if reload.
			const groupNoDeep = { ...group };
			delete groupNoDeep.deepMeters;
			await groupsApi.edit(groupNoDeep);
			// See deleteGroup action for full description but we reload the window
			// to avoid issues with change from one group impacting another.
			// Update the store for all groups.
			// TODO We should limit this to the times it is needed and not all group edits.
			if (reload) {
				window.location.reload();
			}
			// If we did not reload then we need to refresh the edited group's state with:
			// dispatch(confirmGroupEdits(group));
			// An then we need to fix up any other groups impacted.
			// This is removed since you won't see it.
			// Success!
			// showSuccessNotification(translate('group.successfully.edited.group'));
		} catch (e) {
			if (e.response.data.message && e.response.data.message === 'Cyclic group detected') {
				showErrorNotification(translate('you.cannot.create.a.cyclic.group'));
			} else {
<<<<<<< HEAD
				showErrorNotification(translate('group.failed.to.edit.group') + e.response.data.message as string);
=======
				showErrorNotification(translate('group.failed.to.edit.group')+ ' "' + e.response.data as string + '"');
>>>>>>> 151fce9c
			}
		}
	};
}

export function deleteGroup(group: t.GroupEditData): Thunk {
	// TODO This no longer does a dispatch so it may need to be reworked.
	// For now, get to ignore eslint issue.
	/* eslint-disable @typescript-eslint/no-unused-vars */
	return async (dispatch: Dispatch) => {
		/* eslint-enable @typescript-eslint/no-unused-vars */
		try {
			await groupsApi.delete(group.id);
			// We need to remove this group from Redux state. Also, other groups
			// can be changed if they included this group. It should only impact
			// the immediate group children and the deep meters. If any of these
			// groups are being graphed then their readings, etc. need to be updated.
			// Given this isn't done very often and only by an admin, the code
			// reloads the browser so the state is fixed and any graphing is removed.
			// We could just fix the state but that is more complex and the code was
			// having issues redoing the useEffect for edit in this case.
			window.location.reload();
		} catch (e) {
			showErrorNotification(translate('failed.to.delete.group'));
		}
	};
}<|MERGE_RESOLUTION|>--- conflicted
+++ resolved
@@ -195,11 +195,7 @@
 			if (e.response.data.message && e.response.data.message === 'Cyclic group detected') {
 				showErrorNotification(translate('you.cannot.create.a.cyclic.group'));
 			} else {
-<<<<<<< HEAD
-				showErrorNotification(translate('group.failed.to.edit.group') + e.response.data.message as string);
-=======
 				showErrorNotification(translate('group.failed.to.edit.group')+ ' "' + e.response.data as string + '"');
->>>>>>> 151fce9c
 			}
 		}
 	};
