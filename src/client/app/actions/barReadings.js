--- conflicted
+++ resolved
@@ -120,14 +120,6 @@
 
 function fetchCompareReadings(meterIDs, timeInterval) {
 	return (dispatch, getState) => {
-<<<<<<< HEAD
-		const barDuration = getState().graph.compareDuration;
-		dispatch(requestBarReadings(meterIDs, timeInterval, barDuration));
-		const stringifiedMeterIDs = meterIDs.join(',');
-		return axios.get(`/api/readings/bar/${stringifiedMeterIDs}`, {
-			params: { timeInterval: timeInterval.toString(), barDuration: barDuration.toISOString() }
-		}).then(response => dispatch(receiveBarReadings(meterIDs, timeInterval, barDuration, response.data)));
-=======
 		const compareDuration = getState().graph.compareDuration;
 		dispatch(requestMeterBarReadings(meterIDs, timeInterval, compareDuration));
 		const stringifiedMeterIDs = meterIDs.join(',');
@@ -147,7 +139,6 @@
 		return axios.get(`/api/readings/bar/groups/${stringifiedIDs}`, {
 			params: { timeInterval: timeInterval.toString(), barDuration: compareDuration.toISOString() }
 		}).then(response => dispatch(receiveGroupBarReadings(groupIDs, timeInterval, compareDuration, response.data)));
->>>>>>> bc389aa4
 	};
 }
 
@@ -186,13 +177,6 @@
 export function fetchNeededCompareReadings(timeInterval) {
 	return (dispatch, getState) => {
 		const state = getState();
-<<<<<<< HEAD
-		const meterIDsToFetchForBar = state.graph.selectedMeters.filter(id => shouldFetchBarReadings(state, id, timeInterval, state.graph.compareDuration));
-		if (meterIDsToFetchForBar.length > 0) {
-			return dispatch(fetchCompareReadings(meterIDsToFetchForBar, timeInterval));
-		}
-		return Promise.resolve();
-=======
 		const futures = [];
 
 		// Determine which meters are missing data for this time interval
@@ -213,6 +197,5 @@
 			futures.push(dispatch(fetchGroupCompareReadings(groupIDsToFetchForCompare, timeInterval)));
 		}
 		return Promise.all(futures);
->>>>>>> bc389aa4
 	};
 }