--- conflicted
+++ resolved
@@ -58,13 +58,7 @@
 			margin: 0,
 			paddingBottom: '5px'
 		};
-<<<<<<< HEAD
-
-
-		const messages = defineMessages({ name: {	id: 'name' }});
-=======
 		const messages = defineMessages({ name: { id: 'name' } });
->>>>>>> 0d62568d
 		const { formatMessage } = this.props.intl;
 		return (
 			<div>
