/* This Source Code Form is subject to the terms of the Mozilla Public
 * License, v. 2.0. If a copy of the MPL was not distributed with this
 * file, You can obtain one at http://mozilla.org/MPL/2.0/. */

import * as React from 'react';
import HeaderContainer from '../../containers/HeaderContainer';
import FooterComponent from '../FooterComponent';
import AddMetersContainer from '../../containers/admin/AddMetersContainer';
import AddReadingsContainer from '../../containers/admin/AddReadingsContainer';
import PreferencesContainer from '../../containers/admin/PreferencesContainer';
import ManageUsersLinkButtonComponent from './users/ManageUsersLinkButtonComponent';
import TooltipHelpComponent from '../TooltipHelpComponentAlternative';
import TooltipMarkerComponent from '../TooltipMarkerComponent';
import { FormattedMessage } from 'react-intl';

/**
 * Top-level React component that controls the home page
 * @return JSX to create the home page
 */

export default function AdminComponent() {
	const divMarginTop: React.CSSProperties = {
		marginTop: '50px'
	};
<<<<<<< HEAD

	const bottomPaddingStyle: React.CSSProperties = {
		paddingBottom: '15px'
	};

	const titleStyle: React.CSSProperties = {
		fontWeight: 'bold',
		margin: 0,
		paddingBottom: '5px'
=======
	const titleStyle: React.CSSProperties ={
		textAlign: 'center'
	};
	const tooltipStyle = {
		display: 'inline',
		fontSize: '50%'
>>>>>>> 0eafd2bc
	};
	return (
		<div>
			<HeaderContainer />
			<TooltipHelpComponent page='admin' />
			<div className='container-fluid'>
				<h2 style={titleStyle}>
					<FormattedMessage id='admin.panel' />
					<div style={tooltipStyle}>
						<TooltipMarkerComponent page='admin' helpTextId='help.admin.header'/>
					</div>
				</h2>
				<div className='row'>
					<div className='col-12 col-lg-6'>
						<div style={bottomPaddingStyle}>
							<p style={titleStyle}>Manage:</p>
							<div>
								<ManageUsersLinkButtonComponent />
							</div>
						</div>
						<PreferencesContainer />
					</div>
					<div className='col-12 col-lg-6'>
						<AddReadingsContainer />
						<div style={divMarginTop}>
							<AddMetersContainer />
						</div>
					</div>
				</div>
			</div>
			<FooterComponent />
		</div>
	);
}<|MERGE_RESOLUTION|>--- conflicted
+++ resolved
@@ -22,24 +22,22 @@
 	const divMarginTop: React.CSSProperties = {
 		marginTop: '50px'
 	};
-<<<<<<< HEAD
 
 	const bottomPaddingStyle: React.CSSProperties = {
 		paddingBottom: '15px'
 	};
 
-	const titleStyle: React.CSSProperties = {
+	const sectionTitleStyle: React.CSSProperties = {
 		fontWeight: 'bold',
 		margin: 0,
 		paddingBottom: '5px'
-=======
+	}
 	const titleStyle: React.CSSProperties ={
 		textAlign: 'center'
 	};
 	const tooltipStyle = {
 		display: 'inline',
 		fontSize: '50%'
->>>>>>> 0eafd2bc
 	};
 	return (
 		<div>
@@ -55,7 +53,7 @@
 				<div className='row'>
 					<div className='col-12 col-lg-6'>
 						<div style={bottomPaddingStyle}>
-							<p style={titleStyle}>Manage:</p>
+							<p style={sectionTitleStyle}>Manage:</p>
 							<div>
 								<ManageUsersLinkButtonComponent />
 							</div>
