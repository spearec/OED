--- conflicted
+++ resolved
@@ -262,25 +262,7 @@
 				<div style={divTopPadding}>
 					<ChartLinkContainer />
 				</div>
-<<<<<<< HEAD
-
-				<div style={divTopPadding} className='d-none d-lg-block'>
-					<Button
-						onClick={this.handleToggleOptionsVisibility}
-						outline
-					>
-						{this.props.optionsVisibility ?
-							<FormattedMessage id='hide.options' />
-							:
-							<FormattedMessage id='show.options' />
-						}
-					</Button>
-					<TooltipMarkerComponent page='home' helpTextId='help.home.hide.or.show.options' />
-				</div>
-			</div >
-=======
 			</div>
->>>>>>> de75a55a
 		);
 	}
 
