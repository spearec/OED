--- conflicted
+++ resolved
@@ -26,11 +26,8 @@
 import { UnitsState } from '../types/redux/units';
 import { MetersState } from 'types/redux/meters';
 import { GroupsState } from 'types/redux/groups';
-<<<<<<< HEAD
+import { AreaUnitType } from '../utils/getAreaUnitConversion';
 import { getThemeStyle } from '../utils/darkMode';
-=======
-import { AreaUnitType } from '../utils/getAreaUnitConversion';
->>>>>>> 12404116
 
 /**
  * A component which allows the user to select which data should be displayed on the chart.
