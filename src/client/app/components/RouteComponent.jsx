--- conflicted
+++ resolved
@@ -29,16 +29,6 @@
 			this.props.clearNotifications();
 		}
 	}
-<<<<<<< HEAD
-	// Verify that the auth token is valid
-	axios.post('/api/verification/', { token }, { validateStatus: status => (status >= 200 && status < 300) || (status === 401 || status === 403) })
-		.then(res => {
-			// Route to login page if the auth token is not valid
-			if (!res.data.success) browserHistory.push('/login');
-		}).catch(console.error);
-}
-=======
->>>>>>> ea1cdeb9
 
 	/**
 	 * Middleware function that requires proper authentication for a page route
