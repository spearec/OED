/* This Source Code Form is subject to the terms of the Mozilla Public
* License, v. 2.0. If a copy of the MPL was not distributed with this
* file, You can obtain one at http://mozilla.org/MPL/2.0/. */
import * as React from 'react';
import store from '../../index';
//Realize that * is already imported from react
import { useState } from 'react';
import { useDispatch } from 'react-redux';
import { Modal, Button } from 'react-bootstrap';
import { Input } from 'reactstrap';
import { FormattedMessage } from 'react-intl';
import translate from '../../utils/translate';
import TooltipMarkerComponent from '../TooltipMarkerComponent';
import TooltipHelpContainer from '../../containers/TooltipHelpContainer';
import '../../styles/modal.css';
import { removeUnsavedChanges } from '../../actions/unsavedWarning';
import { submitEditedUnit } from '../../actions/units';
import { UnitData, DisplayableType, UnitRepresentType, UnitType } from '../../types/redux/units';
import { TrueFalseType } from '../../types/items';
import { notifyUser } from '../../utils/input'
import { formInputStyle, tableStyle, requiredStyle, tooltipBaseStyle } from '../../styles/modalStyle';
import { State } from '../../types/redux/state';
import { useSelector } from 'react-redux';
import { getThemeStyle } from '../../utils/darkMode';

interface EditUnitModalComponentProps {
	show: boolean;
	unit: UnitData;
	// passed in to handle closing the modal
	handleClose: () => void;
}

export default function EditUnitModalComponent(props: EditUnitModalComponentProps) {
	const dispatch = useDispatch();

	// Set existing unit values
	const values = {
		name: props.unit.name,
		identifier: props.unit.identifier,
		typeOfUnit: props.unit.typeOfUnit,
		unitRepresent: props.unit.unitRepresent,
		displayable: props.unit.displayable,
		preferredDisplay: props.unit.preferredDisplay,
		secInRate: props.unit.secInRate,
		suffix: props.unit.suffix,
		note: props.unit.note,
		id: props.unit.id,
		unitIndex: props.unit.unitIndex
	}

	/* State */
	// Handlers for each type of input change
	const [state, setState] = useState(values);

	const handleStringChange = (e: React.ChangeEvent<HTMLInputElement>) => {
		setState({ ...state, [e.target.name]: e.target.value });
	}

	const handleBooleanChange = (e: React.ChangeEvent<HTMLInputElement>) => {
		setState({ ...state, [e.target.name]: JSON.parse(e.target.value) });
	}

	const handleNumberChange = (e: React.ChangeEvent<HTMLInputElement>) => {
		setState({ ...state, [e.target.name]: Number(e.target.value) });
	}
	/* End State */

	// Reset the state to default values
	// To be used for the discard changes button
	// Different use case from CreateUnitModalComponent's resetState
	// This allows us to reset our state to match the store in the event of an edit failure
	// Failure to edit units will not trigger a re-render, as no state has changed. Therefore, we must manually reset the values
	const resetState = () => {
		setState(values);
	}

	const handleClose = () => {
		props.handleClose();
		resetState();
	}

	// Validate the changes and return true if we should update this unit.
	// Two reasons for not updating the unit:
	//  0. The rate is not greater than 0.
	//	1. typeOfUnit is changed from meter to something else while some meters are still linked with this unit
	//	2. There are no changes
	const shouldUpdateUnit = (): boolean => {
		// true if inputted values are okay and there are changes.
		let inputOk = true;

		// Check for case 0
		if (state.secInRate <= 0) {
			notifyUser(`${translate('unit.rate.error')} ${state.secInRate}.`);
			inputOk = false;
		}

		// Check for case 1
		if (props.unit.typeOfUnit === UnitType.meter && state.typeOfUnit !== UnitType.meter) {
			// Get an array of all meters
			const meters = Object.values(store.getState().meters.byMeterID);
			const meter = meters.find(m => m.unitId === props.unit.id);
			if (meter) {
				// There exists a meter that is still linked with this unit
				notifyUser(`${translate('the.unit.of.meter')} ${meter.name} ${translate('meter.unit.change.requires')}`);
				inputOk = false;
			}
		}
		if (inputOk) {
			// The input passed validation so check if changes exist.
			// Check for case 2 by comparing state to props
			return props.unit.name != state.name
				|| props.unit.identifier != state.identifier
				|| props.unit.typeOfUnit != state.typeOfUnit
				|| props.unit.unitRepresent != state.unitRepresent
				|| props.unit.displayable != state.displayable
				|| props.unit.preferredDisplay != state.preferredDisplay
				|| props.unit.secInRate != state.secInRate
				|| props.unit.suffix != state.suffix
				|| props.unit.note != state.note;
		} else {
			// Tell user that not going to update due to input issues.
			notifyUser(`${translate('unit.input.error')}`);
			return false;
		}
	}

	// Save changes
	// Currently using the old functionality which is to compare inherited prop values to state values
	// If there is a difference between props and state, then a change was made
	// Side note, we could probably just set a boolean when any input
	const handleSaveChanges = () => {
		// Close the modal first to avoid repeat clicks
		props.handleClose();

		if (shouldUpdateUnit()) {
			// Need to redo Cik if the suffix, displayable, or type of unit changes.
			// For displayable, it only matters if it changes from/to NONE but a more general check is used here for simplification.
			const shouldRedoCik = props.unit.suffix !== state.suffix
				|| props.unit.typeOfUnit !== state.typeOfUnit
				|| props.unit.displayable !== state.displayable;
			// Need to refresh reading views if unitRepresent or secInRate (when the unit is flow or raw) changes.
			const shouldRefreshReadingViews = props.unit.unitRepresent !== state.unitRepresent
				|| (props.unit.secInRate !== state.secInRate
					&& (props.unit.unitRepresent === UnitRepresentType.flow || props.unit.unitRepresent === UnitRepresentType.raw));
			// Save our changes by dispatching the submitEditedUnit action
			dispatch(submitEditedUnit(state, shouldRedoCik, shouldRefreshReadingViews));
			// The updated unit is not fetched to save time. However, the identifier might have been
			// automatically set if it was empty. Mimic that here.
			if (state.identifier === '') {
				state.identifier = state.name;
			}
			dispatch(removeUnsavedChanges());
		}
	}
	const tooltipStyle = {
		...tooltipBaseStyle,
		tooltipEditUnitView: 'help.admin.unitedit'
	};
	const themeStyle = getThemeStyle(useSelector((state: State) => state.graph.darkMode));

	return (
		<>
			<Modal show={props.show} onHide={props.handleClose}>
				<Modal.Header style={themeStyle}>
					<Modal.Title> <FormattedMessage id="edit.unit" />
						<TooltipHelpContainer page='units-edit' />
						<div style={tooltipStyle}>
							<TooltipMarkerComponent page='units-edit' helpTextId={tooltipStyle.tooltipEditUnitView} />
						</div>
					</Modal.Title>
				</Modal.Header>
				{/* when any of the unit are changed call one of the functions. */}
				<Modal.Body style={themeStyle}>
					<div id="container">
						<div id="modalChild">
							{/* Modal content */}
							<div className="container-fluid">
								<div style={tableStyle}>
									{/* Identifier input */}
									<div style={formInputStyle}>
										<label><FormattedMessage id="unit.identifier" /></label><br />
										<Input
											style={themeStyle}
											name="identifier"
											type="text"
											onChange={e => handleStringChange(e)}
											value={state.identifier}
											placeholder="Identifier" />
										<div />
										{/* Name input */}
										<div style={formInputStyle}>
											<label>{translate('unit.name')} <label style={requiredStyle}>*</label></label>
											<Input
												style={themeStyle}
												name='name'
												type='text'
												onChange={e => handleStringChange(e)}
												value={state.name} />
										</div>
										{/* Type of unit input */}
										<div style={formInputStyle}>
											<label><FormattedMessage id="unit.type.of.unit" /></label><br />
											<Input
												style={themeStyle}
												name='typeOfUnit'
												type='select'
												onChange={e => handleStringChange(e)}
												value={state.typeOfUnit}>
												{Object.keys(UnitType).map(key => {
													return (<option value={key} key={key}>{translate(`UnitType.${key}`)}</option>)
												})}
											</Input>
										</div>
										{/* Unit represent input */}
										<div style={formInputStyle}>
											<label><FormattedMessage id="unit.represent" /></label><br />
											<Input
<<<<<<< HEAD
												style={themeStyle}
=======
												style={darkModeStyle}
>>>>>>> 12404116
												name='unitRepresent'
												type='select'
												value={state.unitRepresent}
												onChange={e => handleStringChange(e)}>
												{Object.keys(UnitRepresentType).map(key => {
													return (<option value={key} key={key}>{translate(`UnitRepresentType.${key}`)}</option>)
												})}
											</Input>
										</div>
										{/* Displayable type input */}
										<div style={formInputStyle}>
											<label><FormattedMessage id="unit.displayable" /></label><br />
											<Input
<<<<<<< HEAD
												style={themeStyle}
=======
												style={darkModeStyle}
>>>>>>> 12404116
												name='displayable'
												type='select'
												value={state.displayable}
												onChange={e => handleStringChange(e)}>
												{Object.keys(DisplayableType).map(key => {
													return (<option value={key} key={key}>{translate(`DisplayableType.${key}`)}</option>)
												})}
											</Input>
										</div>
										{/* Preferred display input */}
										<div style={formInputStyle}>
											<label><FormattedMessage id="unit.preferred.display" /></label><br />
											<Input
<<<<<<< HEAD
												style={themeStyle}
=======
												style={darkModeStyle}
>>>>>>> 12404116
												name='preferredDisplay'
												type='select'
												value={state.preferredDisplay.toString()}
												onChange={e => handleBooleanChange(e)}>
												{Object.keys(TrueFalseType).map(key => {
													return (<option value={key} key={key}>{translate(`TrueFalseType.${key}`)}</option>)
												})}
											</Input>
										</div>
										{/* Seconds in rate input */}
										<div style={formInputStyle}>
											<label><FormattedMessage id="unit.sec.in.rate" /></label><br />
											<Input
<<<<<<< HEAD
												style={themeStyle}
=======
												style={darkModeStyle}
>>>>>>> 12404116
												name='secInRate'
												type="number"
												value={state.secInRate}
												onChange={e => handleNumberChange(e)}
												placeholder="Sec In Rate"
												// TODO validate negative input by typing for rate but database stops it.
												// This stops negative input by use of arrows to change value.
												min="1" />
										</div>
										{/* Suffix input */}
										<div style={formInputStyle}>
											<label><FormattedMessage id="unit.suffix" /></label><br />
											<Input
<<<<<<< HEAD
												style={themeStyle}
=======
												style={darkModeStyle}
>>>>>>> 12404116
												name="suffix"
												type="text"
												value={state.suffix}
												placeholder="Suffix"
												onChange={e => handleStringChange(e)} />
										</div>
										{/* Note input */}
										<div style={formInputStyle}>
											<label><FormattedMessage id="unit.note" /></label><br />
											<Input
<<<<<<< HEAD
												style={themeStyle}
=======
												style={darkModeStyle}
>>>>>>> 12404116
												name="note"
												type="textarea"
												value={state.note}
												placeholder="Note"
												onChange={e => handleStringChange(e)} />
										</div>
									</div>
								</div>
							</div>
						</div>
					</div>
				</Modal.Body>
<<<<<<< HEAD
				<Modal.Footer style={themeStyle}>
=======
				<Modal.Footer className={`${isDarkMode ? 'dark' : ''}`}>
>>>>>>> 12404116
					{/* Hides the modal */}
					<Button variant="secondary" onClick={handleClose}>
						<FormattedMessage id="discard.changes" />
					</Button>
					{/* On click calls the function handleSaveChanges in this component */}
					<Button variant="primary" onClick={handleSaveChanges} disabled={!state.name}>
						<FormattedMessage id="save.all" />
					</Button>
				</Modal.Footer>
			</Modal>
		</>
	);
}<|MERGE_RESOLUTION|>--- conflicted
+++ resolved
@@ -215,11 +215,7 @@
 										<div style={formInputStyle}>
 											<label><FormattedMessage id="unit.represent" /></label><br />
 											<Input
-<<<<<<< HEAD
-												style={themeStyle}
-=======
-												style={darkModeStyle}
->>>>>>> 12404116
+												style={darkModeStyle}
 												name='unitRepresent'
 												type='select'
 												value={state.unitRepresent}
@@ -233,11 +229,7 @@
 										<div style={formInputStyle}>
 											<label><FormattedMessage id="unit.displayable" /></label><br />
 											<Input
-<<<<<<< HEAD
-												style={themeStyle}
-=======
-												style={darkModeStyle}
->>>>>>> 12404116
+												style={darkModeStyle}
 												name='displayable'
 												type='select'
 												value={state.displayable}
@@ -251,11 +243,7 @@
 										<div style={formInputStyle}>
 											<label><FormattedMessage id="unit.preferred.display" /></label><br />
 											<Input
-<<<<<<< HEAD
-												style={themeStyle}
-=======
-												style={darkModeStyle}
->>>>>>> 12404116
+												style={darkModeStyle}
 												name='preferredDisplay'
 												type='select'
 												value={state.preferredDisplay.toString()}
@@ -269,11 +257,7 @@
 										<div style={formInputStyle}>
 											<label><FormattedMessage id="unit.sec.in.rate" /></label><br />
 											<Input
-<<<<<<< HEAD
-												style={themeStyle}
-=======
-												style={darkModeStyle}
->>>>>>> 12404116
+												style={darkModeStyle}
 												name='secInRate'
 												type="number"
 												value={state.secInRate}
@@ -287,11 +271,7 @@
 										<div style={formInputStyle}>
 											<label><FormattedMessage id="unit.suffix" /></label><br />
 											<Input
-<<<<<<< HEAD
-												style={themeStyle}
-=======
-												style={darkModeStyle}
->>>>>>> 12404116
+												style={darkModeStyle}
 												name="suffix"
 												type="text"
 												value={state.suffix}
@@ -302,11 +282,7 @@
 										<div style={formInputStyle}>
 											<label><FormattedMessage id="unit.note" /></label><br />
 											<Input
-<<<<<<< HEAD
-												style={themeStyle}
-=======
-												style={darkModeStyle}
->>>>>>> 12404116
+												style={darkModeStyle}
 												name="note"
 												type="textarea"
 												value={state.note}
@@ -319,11 +295,7 @@
 						</div>
 					</div>
 				</Modal.Body>
-<<<<<<< HEAD
-				<Modal.Footer style={themeStyle}>
-=======
 				<Modal.Footer className={`${isDarkMode ? 'dark' : ''}`}>
->>>>>>> 12404116
 					{/* Hides the modal */}
 					<Button variant="secondary" onClick={handleClose}>
 						<FormattedMessage id="discard.changes" />
