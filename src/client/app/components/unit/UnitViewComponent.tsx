import * as React from 'react'; 
import {Button} from 'reactstrap'; 
import { UnitData, EditUnitDetailsAction} from '../../types/redux/unit';
import { FormattedMessage, injectIntl, WrappedComponentProps } from 'react-intl';
import { UnitMetadata, UnitsAction } from '../../types/redux/unit';
import { confirmEditedUnits, fetchUnitsDetails, submitEditedUnits } from '../../actions/unit';
import { updateUnsavedChanges } from '../../actions/unsavedWarning';
import store from '../../index';

<<<<<<< HEAD

=======
>>>>>>> fedd8275
interface UnitViewProps {
    id: number; 
    unit: UnitData;
    isEdited: boolean;
	isSubmitting: boolean;
	loggedInAsAdmin: boolean;

   // editUnitDetails(unit: UnitMetadata): UnitsAction;
}

interface UnitViewState {
	identifierFocus: boolean;
	identifierInput: string;
    secInRateFocus: boolean;
	secInRateInput: number;
    unitRepresentFocus: boolean;
    unitRepresentInput: string;
    noteFocus: boolean;
	noteInput: string;
    // editUnitDetails(unit: UnitData): EditUnitDetailsAction;
}

type UnitViewPropsWithIntl = UnitViewProps & WrappedComponentProps;

class UnitViewComponent extends React.Component<UnitViewPropsWithIntl, UnitViewState> {
    constructor(props: UnitViewPropsWithIntl){
        super(props); 
        this.state = {
            secInRateFocus: false,
	        secInRateInput: this.props.unit.secInRate,
            identifierFocus: false,
            identifierInput: this.props.unit.identifier,
            unitRepresentFocus: false,
            unitRepresentInput: this.props.unit.unitRepresent,
            noteFocus: false,
            noteInput: this.props.unit.note
        };
        this.toggleSecInRateInput = this.toggleSecInRateInput.bind(this);
        this.handleSecInRateChange = this.handleSecInRateChange.bind(this);
        this.toggleIdentifierInput = this.toggleIdentifierInput.bind(this);
        this.handleIdentifierChange = this.handleIdentifierChange.bind(this);
        this.handleUnitRepresentChange = this.handleUnitRepresentChange.bind(this);
        this.toggleUnitRepresentInput = this.toggleUnitRepresentInput.bind(this);
        this.toggleNoteInput = this.toggleNoteInput.bind(this);
        this.handleNoteChange = this.handleNoteChange.bind(this);
    }
    public render() {
        const loggedInAsAdmin = this.props.loggedInAsAdmin;
        return (
            <tr>
                {loggedInAsAdmin && <td> {this.props.unit.id} {this.formatStatus()} </td>}
                {loggedInAsAdmin && <td> {this.props.unit.name}</td>}
				<td> {this.unitIdentifierInput()} </td>
                {/* {loggedInAsAdmin && <td> {this.props.unit.unitRepresent}</td>} */}
                <td> {this.formatUnitRepresentInput()} </td>
                {/* {loggedInAsAdmin && <td> {this.props.unit.secInRate}</td>} */}
                <td> {this.formatSecInRateInput()} </td>
<<<<<<< HEAD
                {loggedInAsAdmin && <td> {this.props.unit.typeOfUnit} {this.formatStatus()} </td>}
                {loggedInAsAdmin && <td> {this.props.unit.suffix} {this.formatStatus()} </td>}
                {loggedInAsAdmin && <td> {this.props.unit.displayable} {this.formatStatus()} </td>}
                {loggedInAsAdmin && <td> {this.props.unit.preferredDisplay} {this.formatStatus()} </td>}
                {loggedInAsAdmin && <td> {this.formatNoteInput()} </td>}
                
            
=======
                {loggedInAsAdmin && <td> {this.props.unit.typeOfUnit}</td>}
                {loggedInAsAdmin && <td> {this.props.unit.suffix}</td>}
                {loggedInAsAdmin && <td> {this.props.unit.displayable}</td>}
                {loggedInAsAdmin && <td> {this.props.unit.preferredDisplay}</td>}
                {loggedInAsAdmin && <td> {this.props.unit.note}</td>}
>>>>>>> fedd8275
            </tr>
        );
    }

    private removeUnsavedChangesFunction(callback: () => void) {
		// This function is called to reset all the inputs to the initial state
		store.dispatch<any>(confirmEditedUnits()).then(() => {
			store.dispatch<any>(fetchUnitsDetails()).then(callback);
		});
	}

	private submitUnsavedChangesFunction(successCallback: () => void, failureCallback: () => void) {
		// This function is called to submit the unsaved changes
		store.dispatch<any>(submitEditedUnits()).then(successCallback, failureCallback);
	}

	private updateUnsavedChanges() {
		// Notify that there are unsaved changes
		store.dispatch(updateUnsavedChanges(this.removeUnsavedChangesFunction, this.submitUnsavedChangesFunction));
	}

	componentDidUpdate(prevProps: UnitViewProps) {
		if (this.props.isEdited && !prevProps.isEdited) {
			// When the props.isEdited changes from false to true, there are unsaved changes
			this.updateUnsavedChanges();
		}
	}

    private styleToggleBtn(): React.CSSProperties {
		return { float: 'right' };
	}
    
    private styleEnabled(): React.CSSProperties {
		return { color: 'green' };
	}

	private styleDisabled(): React.CSSProperties {
		return { color: 'red' };
	}

    private formatStatus(): string {
		if (this.props.isSubmitting) {
			return '(' + this.props.intl.formatMessage({id: 'submitting'}) + ')';
		}

		if (this.props.isEdited) {
			return this.props.intl.formatMessage({id: 'edited'});
		}

		return '';
    }

    private handleIdentifierChange(event: React.ChangeEvent<HTMLTextAreaElement>) {
		this.setState({ identifierInput: event.target.value });
	}

    private handleUnitRepresentChange(event: React.ChangeEvent<HTMLSelectElement>){
        this.setState({ unitRepresentInput: event.target.value });
    }

    private handleSecInRateChange(event: React.ChangeEvent<HTMLTextAreaElement>){
        this.setState({ secInRateInput: parseInt(event.target.value)}); //converts string to number
    }

    private toggleIdentifierInput() {
		if (this.state.identifierFocus) {
			const identifier = this.state.identifierInput;

			const editedUnit = {
                ...this.props.unit,
                identifier
			};
			// this.props.editUnitDetails(editedUnit);
		}
		this.setState({ identifierFocus: !this.state.identifierFocus });
	}

    private toggleUnitRepresentInput(){
        if(this.state.unitRepresentFocus){
            const unitRepresent = this.state.unitRepresentInput;

            const editedUnit = {
                ...this.props.unit,
                unitRepresent
            };
            this.props.editUnitDetails(editedUnit);
        }
        this.setState({ unitRepresentFocus: !this.state.unitRepresentFocus });
    }

    private toggleSecInRateInput(){
        if(this.state.secInRateFocus){
            const secInRate = this.state.secInRateInput;

            const editedUnit = {
                ...this.props.unit,
                secInRate
            };
            this.props.editUnitDetails(editedUnit) //Needs editUnitDetails function used to dispatch the action to edit unit details (refer to line #24 on MeterViewComponent.tsx)
        }
        this.setState({ secInRateFocus: !this.state.secInRateFocus });
    }

    private unitIdentifierInput(){
		let formattedIdentifier;
		let buttonMessageId;
		if(this.state.identifierFocus){
			formattedIdentifier = <textarea
				id={'identifier'}
				autoFocus
				value={this.state.identifierInput}
				onChange={event => this.handleIdentifierChange(event)}
			/>;
			buttonMessageId = 'update';
		} else {
			formattedIdentifier = <div>{this.state.identifierInput}</div>;
			buttonMessageId = 'edit';
		}

		let toggleButton;
		const loggedInAsAdmin = this.props.loggedInAsAdmin;
		if (loggedInAsAdmin) {
			toggleButton = <Button style={this.styleToggleBtn()} color='primary' onClick={this.toggleIdentifierInput}>
				<FormattedMessage id={buttonMessageId} />
			</Button>;
		} else {
			toggleButton = <div />;
		}

		if (loggedInAsAdmin) {
			return ( // add onClick
				<div>
					{formattedIdentifier}
					{toggleButton}
				</div>
			);
		} else {
			return (
				<div>
					{this.state.identifierInput}
					{toggleButton}
				</div>
			);
		}
	}

<<<<<<< HEAD

    private toggleNoteInput() {
		if (this.state.noteFocus) {
			const note = this.state.noteInput;

			const editedUnit = {
				...this.props.unit,
				note
			};
			//this.props.editUnitDetails(editedMeter);
		}
		this.setState({ noteFocus: !this.state.noteFocus });
	}

	private handleNoteChange(event: React.ChangeEvent<HTMLTextAreaElement>) {
		this.setState({ noteInput: event.target.value });
	}

	private formatNoteInput(){
		let formattedNote;
		let buttonMessageId;
		if(this.state.noteFocus){
			formattedNote = <textarea
				id={'note'}
				autoFocus
				value={this.state.noteInput}
				onChange={event => this.handleNoteChange(event)}
			/>;
			buttonMessageId = 'update';
		} else {
			formattedNote = <div>{this.state.noteInput}</div>;
			buttonMessageId = 'edit';
		}

		let toggleButton;
		const loggedInAsAdmin = this.props.loggedInAsAdmin;
		if (loggedInAsAdmin) {
			toggleButton = <Button style={this.styleToggleBtn()} color='primary' onClick={this.toggleNoteInput}>
				<FormattedMessage id={buttonMessageId} />
			</Button>;
		} else {
			toggleButton = <div />;
		}

		if (loggedInAsAdmin) {
			return ( // add onClick
				<div>
					{formattedNote}
					{toggleButton}
				</div>
			);
		} else {
			return (
				<div>
					{this.state.noteInput}
					{toggleButton}
				</div>
			);
		}
	}

    private formatStatus(): string {
		if (this.props.isSubmitting) {
			return '(' + this.props.intl.formatMessage({id: 'submitting'}) + ')';
		}
=======
    private formatUnitRepresentInput() {
        let formattedUnitRepresent;
        let buttonMessageId;
        if(this.state.unitRepresentFocus){
            formattedUnitRepresent = <select 
            id={'unitRepresent'} 
            value={this.state.unitRepresentInput}
            onChange={event => this.handleUnitRepresentChange(event)}>
            <option value="quantity">Quantity</option>
            <option value="flow">Flow</option>
            <option value="raw">Raw</option>
            <option value="unused">Unused</option>
            </select>
            buttonMessageId = 'update';
        }else{
            formattedUnitRepresent = <div>{this.state.unitRepresentInput}</div>
            buttonMessageId = 'edit';
        }
>>>>>>> fedd8275

        let toggleButton;
        const loggedInAsAdmin = this.props.loggedInAsAdmin;
        if(loggedInAsAdmin) { 
            toggleButton = <Button style={this.styleToggleBtn()} color='primary' onClick={this.toggleUnitRepresentInput}>
            <FormattedMessage id={buttonMessageId} />
        </Button>;
        } else {
            toggleButton = <div /> 
        }

        if (loggedInAsAdmin) {
			return ( // add onClick
				<div>
					{formattedUnitRepresent}
					{toggleButton}
				</div>
			);
		} else {
			return (
				<div>
					{this.state.unitRepresentInput}
					{toggleButton}
				</div>
			);
		}
    }

    private formatSecInRateInput(){
        let formattedSecInRate;
        let buttonMessageId;
        if(this.state.secInRateFocus){
            formattedSecInRate = <textarea
                id = {'secInRate'}
                autoFocus
                value={this.state.secInRateInput}
                onChange={event => this.handleSecInRateChange(event)}
            />;
            buttonMessageId = 'update';
        } else {
            formattedSecInRate = <div>{this.state.secInRateInput}</div>
            buttonMessageId = 'edit';
        }

        let toggleButton;
        const loggedInAsAdmin = this.props.loggedInAsAdmin;
        if (loggedInAsAdmin) {
            toggleButton = <Button style={this.styleToggleBtn()} color='primary' onClick={this.toggleSecInRateInput}>
                <FormattedMessage id={buttonMessageId} />
            </Button>;
        } else {
            toggleButton = <div />;
        }

<<<<<<< HEAD
	private styleDisabled(): React.CSSProperties {
		return { color: 'red' };
	}
=======
        if (loggedInAsAdmin) {
            return (
                <div>
                    {formattedSecInRate}
                    {toggleButton}
                </div>
            );
        } else {
            return (
                <div>
                    {this.state.secInRateInput}
                    {toggleButton}
                </div>
            );
        }
    }

>>>>>>> fedd8275
}
export default injectIntl(UnitViewComponent);<|MERGE_RESOLUTION|>--- conflicted
+++ resolved
@@ -7,10 +7,6 @@
 import { updateUnsavedChanges } from '../../actions/unsavedWarning';
 import store from '../../index';
 
-<<<<<<< HEAD
-
-=======
->>>>>>> fedd8275
 interface UnitViewProps {
     id: number; 
     unit: UnitData;
@@ -18,7 +14,7 @@
 	isSubmitting: boolean;
 	loggedInAsAdmin: boolean;
 
-   // editUnitDetails(unit: UnitMetadata): UnitsAction;
+//    editUnitDetails(unit: UnitMetadata): UnitsAction;
 }
 
 interface UnitViewState {
@@ -46,7 +42,7 @@
             unitRepresentFocus: false,
             unitRepresentInput: this.props.unit.unitRepresent,
             noteFocus: false,
-            noteInput: this.props.unit.note
+            noteInput: this.props.unit.note,
         };
         this.toggleSecInRateInput = this.toggleSecInRateInput.bind(this);
         this.handleSecInRateChange = this.handleSecInRateChange.bind(this);
@@ -68,21 +64,11 @@
                 <td> {this.formatUnitRepresentInput()} </td>
                 {/* {loggedInAsAdmin && <td> {this.props.unit.secInRate}</td>} */}
                 <td> {this.formatSecInRateInput()} </td>
-<<<<<<< HEAD
-                {loggedInAsAdmin && <td> {this.props.unit.typeOfUnit} {this.formatStatus()} </td>}
-                {loggedInAsAdmin && <td> {this.props.unit.suffix} {this.formatStatus()} </td>}
-                {loggedInAsAdmin && <td> {this.props.unit.displayable} {this.formatStatus()} </td>}
-                {loggedInAsAdmin && <td> {this.props.unit.preferredDisplay} {this.formatStatus()} </td>}
-                {loggedInAsAdmin && <td> {this.formatNoteInput()} </td>}
-                
-            
-=======
                 {loggedInAsAdmin && <td> {this.props.unit.typeOfUnit}</td>}
                 {loggedInAsAdmin && <td> {this.props.unit.suffix}</td>}
                 {loggedInAsAdmin && <td> {this.props.unit.displayable}</td>}
                 {loggedInAsAdmin && <td> {this.props.unit.preferredDisplay}</td>}
                 {loggedInAsAdmin && <td> {this.props.unit.note}</td>}
->>>>>>> fedd8275
             </tr>
         );
     }
@@ -168,7 +154,7 @@
                 ...this.props.unit,
                 unitRepresent
             };
-            this.props.editUnitDetails(editedUnit);
+            // this.props.editUnitDetails(editedUnit);
         }
         this.setState({ unitRepresentFocus: !this.state.unitRepresentFocus });
     }
@@ -181,7 +167,7 @@
                 ...this.props.unit,
                 secInRate
             };
-            this.props.editUnitDetails(editedUnit) //Needs editUnitDetails function used to dispatch the action to edit unit details (refer to line #24 on MeterViewComponent.tsx)
+            // this.props.editUnitDetails(editedUnit) //Needs editUnitDetails function used to dispatch the action to edit unit details (refer to line #24 on MeterViewComponent.tsx)
         }
         this.setState({ secInRateFocus: !this.state.secInRateFocus });
     }
@@ -229,7 +215,6 @@
 		}
 	}
 
-<<<<<<< HEAD
 
     private toggleNoteInput() {
 		if (this.state.noteFocus) {
@@ -291,11 +276,6 @@
 		}
 	}
 
-    private formatStatus(): string {
-		if (this.props.isSubmitting) {
-			return '(' + this.props.intl.formatMessage({id: 'submitting'}) + ')';
-		}
-=======
     private formatUnitRepresentInput() {
         let formattedUnitRepresent;
         let buttonMessageId;
@@ -314,8 +294,6 @@
             formattedUnitRepresent = <div>{this.state.unitRepresentInput}</div>
             buttonMessageId = 'edit';
         }
->>>>>>> fedd8275
-
         let toggleButton;
         const loggedInAsAdmin = this.props.loggedInAsAdmin;
         if(loggedInAsAdmin) { 
@@ -369,11 +347,6 @@
             toggleButton = <div />;
         }
 
-<<<<<<< HEAD
-	private styleDisabled(): React.CSSProperties {
-		return { color: 'red' };
-	}
-=======
         if (loggedInAsAdmin) {
             return (
                 <div>
@@ -391,6 +364,5 @@
         }
     }
 
->>>>>>> fedd8275
 }
 export default injectIntl(UnitViewComponent);