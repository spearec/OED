import * as React from 'react'; 
import {Button} from 'reactstrap'; 
import { UnitData, EditUnitDetailsAction} from '../../types/redux/unit';
import { FormattedMessage, injectIntl, WrappedComponentProps } from 'react-intl';
import { UnitMetadata, UnitsAction } from '../../types/redux/unit';
import { confirmEditedUnits, fetchUnitsDetails, submitEditedUnits } from '../../actions/unit';
import { updateUnsavedChanges } from '../../actions/unsavedWarning';
import store from '../../index';

<<<<<<< HEAD
=======

>>>>>>> d5429930
interface UnitViewProps {
    id: number; 
    unit: UnitData;
    isEdited: boolean;
	isSubmitting: boolean;
	loggedInAsAdmin: boolean;

   // editUnitDetails(unit: UnitMetadata): UnitsAction;
}

interface UnitViewState {
	identifierFocus: boolean;
	identifierInput: string;
    secInRateFocus: boolean;
	secInRateInput: number;
    unitRepresentFocus: boolean;
    unitRepresentInput: string;
    noteFocus: boolean;
	noteInput: string;
    // editUnitDetails(unit: UnitData): EditUnitDetailsAction;
}

type UnitViewPropsWithIntl = UnitViewProps & WrappedComponentProps;

class UnitViewComponent extends React.Component<UnitViewPropsWithIntl, UnitViewState> {
    constructor(props: UnitViewPropsWithIntl){
        super(props); 
        this.state = {
            secInRateFocus: false,
	        secInRateInput: this.props.unit.secInRate,
            identifierFocus: false,
            identifierInput: this.props.unit.identifier,
            unitRepresentFocus: false,
            unitRepresentInput: this.props.unit.unitRepresent,
            noteFocus: false,
            noteInput: this.props.unit.note
        };
        this.toggleSecInRateInput = this.toggleSecInRateInput.bind(this);
        this.handleSecInRateChange = this.handleSecInRateChange.bind(this);
        this.toggleIdentifierInput = this.toggleIdentifierInput.bind(this);
        this.handleIdentifierChange = this.handleIdentifierChange.bind(this);
        this.handleUnitRepresentChange = this.handleUnitRepresentChange.bind(this);
        this.toggleUnitRepresentInput = this.toggleUnitRepresentInput.bind(this);
        this.toggleNoteInput = this.toggleNoteInput.bind(this);
        this.handleNoteChange = this.handleNoteChange.bind(this);
    }
    public render() {
        const loggedInAsAdmin = this.props.loggedInAsAdmin;
        return (
            <tr>
                {loggedInAsAdmin && <td> {this.props.unit.id} {this.formatStatus()} </td>}
                {loggedInAsAdmin && <td> {this.props.unit.name} {this.formatStatus()} </td>}
				<td> {this.unitIdentifierInput()} </td>
                {/* {loggedInAsAdmin && <td> {this.props.unit.unitRepresent} {this.formatStatus()} </td>} */}
                <td> {this.formatUnitRepresentInput()} </td>
                {/* {loggedInAsAdmin && <td> {this.props.unit.secInRate} {this.formatStatus()} </td>} */}
                <td> {this.formatSecInRateInput()} </td>
                {loggedInAsAdmin && <td> {this.props.unit.typeOfUnit} {this.formatStatus()} </td>}
                {loggedInAsAdmin && <td> {this.props.unit.suffix} {this.formatStatus()} </td>}
                {loggedInAsAdmin && <td> {this.props.unit.displayable} {this.formatStatus()} </td>}
                {loggedInAsAdmin && <td> {this.props.unit.preferredDisplay} {this.formatStatus()} </td>}
                {loggedInAsAdmin && <td> {this.formatNoteInput()} </td>}
                
            
            </tr>
        );
    }
<<<<<<< HEAD
=======
    private handleUnitRepresentChange(event: React.ChangeEvent<HTMLSelectElement>){
        this.setState({unitRepresentInput: event.target.value});
    }

    private toggleUnitRepresentInput(){
        if(this.state.unitRepresentFocus){
            const unitRepresent = this.state.unitRepresentInput;

            const editedUnit = {
                ...this.props.unit,
                unitRepresent
            };
            // this.props.editUnitDetails(editedUnit);
        }
        this.setState({unitRepresentFocus: !this.state.unitRepresentFocus});
    }


    private formatUnitRepresentInput() {
        let formattedUnitRepresent;
        let buttonMessageId;
        if(this.state.unitRepresentFocus){
            formattedUnitRepresent = <select 
            id={'unitRepresent'} 
            value={this.state.unitRepresentInput}
            onChange={event => this.handleUnitRepresentChange(event)}>
            <option value="quantity">Quantity</option>
            <option value="flow">Flow</option>
            <option value="raw">Raw</option>
            <option value="unused">Unused</option>
            </select>
            buttonMessageId = 'update';
        }else{
            formattedUnitRepresent = <div>{this.state.unitRepresentInput}</div>
            buttonMessageId = 'edit';
        }

        let toggleButton;
        toggleButton = <Button style={this.styleToggleBtn()} color='primary' onClick={this.toggleUnitRepresentInput}>
            <FormattedMessage id={buttonMessageId} />
        </Button>
        return(<div>
            {formattedUnitRepresent}
            {toggleButton}
        </div>)
    }


    private toggleSecInRateInput(){
        if(this.state.secInRateFocus){
            const secInRate = this.state.secInRateInput;

            const editedUnit = {
                ...this.props.unit,
                secInRate
            };
            //this.props.editUnitDetails(editedUnit) //Needs editUnitDetails function used to dispatch the action to edit unit details (refer to line #24 on MeterViewComponent.tsx)
        }
        this.setState({secInRateFocus: !this.state.secInRateFocus});
    }

    private handleSecInRateChange(event: React.ChangeEvent<HTMLInputElement>){
        this.setState({ secInRateInput: parseInt(event.target.value)}); //converts string to number
    }

    private formatSecInRateInput(){
        let formattedSecInRate;
        let buttonMessageId;
        if(this.state.secInRateFocus){
            formattedSecInRate = <input
                id = {'secInRate'}
                type = 'number'
                autoFocus
                value={this.state.secInRateInput}
                onChange={event => this.handleSecInRateChange(event)}
            />;
            buttonMessageId = 'update';
        } else {
            formattedSecInRate = <div>{this.state.secInRateInput}</div>
            buttonMessageId = 'edit';
        }

        let toggleButton;
        const loggedInAsAdmin = this.props.loggedInAsAdmin;
        if (loggedInAsAdmin) {
            toggleButton = <Button style={this.styleToggleBtn()} color='primary' onClick={this.toggleSecInRateInput}>
                <FormattedMessage id={buttonMessageId} />
            </Button>;
        } else {
            toggleButton = <div />;
        }
>>>>>>> d5429930

    private removeUnsavedChangesFunction(callback: () => void) {
		// This function is called to reset all the inputs to the initial state
		store.dispatch<any>(confirmEditedUnits()).then(() => {
			store.dispatch<any>(fetchUnitsDetails()).then(callback);
		});
	}

	private submitUnsavedChangesFunction(successCallback: () => void, failureCallback: () => void) {
		// This function is called to submit the unsaved changes
		store.dispatch<any>(submitEditedUnits()).then(successCallback, failureCallback);
	}

	private updateUnsavedChanges() {
		// Notify that there are unsaved changes
		store.dispatch(updateUnsavedChanges(this.removeUnsavedChangesFunction, this.submitUnsavedChangesFunction));
	}

	componentDidUpdate(prevProps: UnitViewProps) {
		if (this.props.isEdited && !prevProps.isEdited) {
			// When the props.isEdited changes from false to true, there are unsaved changes
			this.updateUnsavedChanges();
		}
	}

    private styleToggleBtn(): React.CSSProperties {
		return { float: 'right' };
	}
    
    private styleEnabled(): React.CSSProperties {
		return { color: 'green' };
	}

	private styleDisabled(): React.CSSProperties {
		return { color: 'red' };
	}

    private formatStatus(): string {
		if (this.props.isSubmitting) {
			return '(' + this.props.intl.formatMessage({id: 'submitting'}) + ')';
		}

		if (this.props.isEdited) {
			return this.props.intl.formatMessage({id: 'edited'});
		}

		return '';
    }

    private handleIdentifierChange(event: React.ChangeEvent<HTMLTextAreaElement>) {
		this.setState({ identifierInput: event.target.value });
	}

    private handleUnitRepresentChange(event: React.ChangeEvent<HTMLSelectElement>){
        this.setState({ unitRepresentInput: event.target.value });
    }

    private handleSecInRateChange(event: React.ChangeEvent<HTMLTextAreaElement>){
        this.setState({ secInRateInput: parseInt(event.target.value)}); //converts string to number
    }

    private toggleIdentifierInput() {
		if (this.state.identifierFocus) {
			const identifier = this.state.identifierInput;

			const editedUnit = {
                ...this.props.unit,
                identifier
			};
			// this.props.editUnitDetails(editedUnit);
		}
		this.setState({ identifierFocus: !this.state.identifierFocus });
	}

    private toggleUnitRepresentInput(){
        if(this.state.unitRepresentFocus){
            const unitRepresent = this.state.unitRepresentInput;

            const editedUnit = {
                ...this.props.unit,
                unitRepresent
            };
            this.props.editUnitDetails(editedUnit);
        }
        this.setState({ unitRepresentFocus: !this.state.unitRepresentFocus });
    }

    private toggleSecInRateInput(){
        if(this.state.secInRateFocus){
            const secInRate = this.state.secInRateInput;

            const editedUnit = {
                ...this.props.unit,
                secInRate
            };
            this.props.editUnitDetails(editedUnit) //Needs editUnitDetails function used to dispatch the action to edit unit details (refer to line #24 on MeterViewComponent.tsx)
        }
        this.setState({ secInRateFocus: !this.state.secInRateFocus });
    }

    private unitIdentifierInput(){
		let formattedIdentifier;
		let buttonMessageId;
		if(this.state.identifierFocus){
			formattedIdentifier = <textarea
				id={'identifier'}
				autoFocus
				value={this.state.identifierInput}
				onChange={event => this.handleIdentifierChange(event)}
			/>;
			buttonMessageId = 'update';
		} else {
			formattedIdentifier = <div>{this.state.identifierInput}</div>;
			buttonMessageId = 'edit';
		}

		let toggleButton;
		const loggedInAsAdmin = this.props.loggedInAsAdmin;
		if (loggedInAsAdmin) {
			toggleButton = <Button style={this.styleToggleBtn()} color='primary' onClick={this.toggleIdentifierInput}>
				<FormattedMessage id={buttonMessageId} />
			</Button>;
		} else {
			toggleButton = <div />;
		}

		if (loggedInAsAdmin) {
			return ( // add onClick
				<div>
					{formattedIdentifier}
					{toggleButton}
				</div>
			);
		} else {
			return (
				<div>
					{this.state.identifierInput}
					{toggleButton}
				</div>
			);
		}
	}

<<<<<<< HEAD
    private formatUnitRepresentInput() {
        let formattedUnitRepresent;
        let buttonMessageId;
        if(this.state.unitRepresentFocus){
            formattedUnitRepresent = <select 
            id={'unitRepresent'} 
            value={this.state.unitRepresentInput}
            onChange={event => this.handleUnitRepresentChange(event)}>
            <option value="quantity">Quantity</option>
            <option value="flow">Flow</option>
            <option value="raw">Raw</option>
            <option value="unused">Unused</option>
            </select>
            buttonMessageId = 'update';
        }else{
            formattedUnitRepresent = <div>{this.state.unitRepresentInput}</div>
            buttonMessageId = 'edit';
        }
=======

    private toggleNoteInput() {
		if (this.state.noteFocus) {
			const note = this.state.noteInput;

			const editedUnit = {
				...this.props.unit,
				note
			};
			//this.props.editUnitDetails(editedMeter);
		}
		this.setState({ noteFocus: !this.state.noteFocus });
	}

	private handleNoteChange(event: React.ChangeEvent<HTMLTextAreaElement>) {
		this.setState({ noteInput: event.target.value });
	}

	private formatNoteInput(){
		let formattedNote;
		let buttonMessageId;
		if(this.state.noteFocus){
			formattedNote = <textarea
				id={'note'}
				autoFocus
				value={this.state.noteInput}
				onChange={event => this.handleNoteChange(event)}
			/>;
			buttonMessageId = 'update';
		} else {
			formattedNote = <div>{this.state.noteInput}</div>;
			buttonMessageId = 'edit';
		}

		let toggleButton;
		const loggedInAsAdmin = this.props.loggedInAsAdmin;
		if (loggedInAsAdmin) {
			toggleButton = <Button style={this.styleToggleBtn()} color='primary' onClick={this.toggleNoteInput}>
				<FormattedMessage id={buttonMessageId} />
			</Button>;
		} else {
			toggleButton = <div />;
		}

		if (loggedInAsAdmin) {
			return ( // add onClick
				<div>
					{formattedNote}
					{toggleButton}
				</div>
			);
		} else {
			return (
				<div>
					{this.state.noteInput}
					{toggleButton}
				</div>
			);
		}
	}

    private formatStatus(): string {
		if (this.props.isSubmitting) {
			return '(' + this.props.intl.formatMessage({id: 'submitting'}) + ')';
		}
>>>>>>> d5429930

        let toggleButton;
        const loggedInAsAdmin = this.props.loggedInAsAdmin;
        if(loggedInAsAdmin) { 
            toggleButton = <Button style={this.styleToggleBtn()} color='primary' onClick={this.toggleUnitRepresentInput}>
            <FormattedMessage id={buttonMessageId} />
        </Button>;
        } else {
            toggleButton = <div /> 
        }

        if (loggedInAsAdmin) {
			return ( // add onClick
				<div>
					{formattedUnitRepresent}
					{toggleButton}
				</div>
			);
		} else {
			return (
				<div>
					{this.state.unitRepresentInput}
					{toggleButton}
				</div>
			);
		}
    }

    private formatSecInRateInput(){
        let formattedSecInRate;
        let buttonMessageId;
        if(this.state.secInRateFocus){
            formattedSecInRate = <textarea
                id = {'secInRate'}
                autoFocus
                value={this.state.secInRateInput}
                onChange={event => this.handleSecInRateChange(event)}
            />;
            buttonMessageId = 'update';
        } else {
            formattedSecInRate = <div>{this.state.secInRateInput}</div>
            buttonMessageId = 'edit';
        }

        let toggleButton;
        const loggedInAsAdmin = this.props.loggedInAsAdmin;
        if (loggedInAsAdmin) {
            toggleButton = <Button style={this.styleToggleBtn()} color='primary' onClick={this.toggleSecInRateInput}>
                <FormattedMessage id={buttonMessageId} />
            </Button>;
        } else {
            toggleButton = <div />;
        }

<<<<<<< HEAD
        if (loggedInAsAdmin) {
            return (
                <div>
                    {formattedSecInRate}
                    {toggleButton}
                </div>
            );
        } else {
            return (
                <div>
                    {this.state.secInRateInput}
                    {toggleButton}
                </div>
            );
        }
    }

=======
	private styleDisabled(): React.CSSProperties {
		return { color: 'red' };
	}
>>>>>>> d5429930
}
export default injectIntl(UnitViewComponent);<|MERGE_RESOLUTION|>--- conflicted
+++ resolved
@@ -7,10 +7,6 @@
 import { updateUnsavedChanges } from '../../actions/unsavedWarning';
 import store from '../../index';
 
-<<<<<<< HEAD
-=======
-
->>>>>>> d5429930
 interface UnitViewProps {
     id: number; 
     unit: UnitData;
@@ -78,8 +74,6 @@
             </tr>
         );
     }
-<<<<<<< HEAD
-=======
     private handleUnitRepresentChange(event: React.ChangeEvent<HTMLSelectElement>){
         this.setState({unitRepresentInput: event.target.value});
     }
@@ -171,7 +165,6 @@
         } else {
             toggleButton = <div />;
         }
->>>>>>> d5429930
 
     private removeUnsavedChangesFunction(callback: () => void) {
 		// This function is called to reset all the inputs to the initial state
@@ -315,7 +308,7 @@
 		}
 	}
 
-<<<<<<< HEAD
+
     private formatUnitRepresentInput() {
         let formattedUnitRepresent;
         let buttonMessageId;
@@ -334,7 +327,7 @@
             formattedUnitRepresent = <div>{this.state.unitRepresentInput}</div>
             buttonMessageId = 'edit';
         }
-=======
+
 
     private toggleNoteInput() {
 		if (this.state.noteFocus) {
@@ -400,7 +393,6 @@
 		if (this.props.isSubmitting) {
 			return '(' + this.props.intl.formatMessage({id: 'submitting'}) + ')';
 		}
->>>>>>> d5429930
 
         let toggleButton;
         const loggedInAsAdmin = this.props.loggedInAsAdmin;
@@ -455,7 +447,6 @@
             toggleButton = <div />;
         }
 
-<<<<<<< HEAD
         if (loggedInAsAdmin) {
             return (
                 <div>
@@ -473,10 +464,8 @@
         }
     }
 
-=======
 	private styleDisabled(): React.CSSProperties {
 		return { color: 'red' };
 	}
->>>>>>> d5429930
 }
 export default injectIntl(UnitViewComponent);