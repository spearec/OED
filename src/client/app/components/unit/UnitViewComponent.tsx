--- conflicted
+++ resolved
@@ -1,15 +1,6 @@
-<<<<<<< HEAD
-/* This Source Code Form is subject to the terms of the Mozilla Public
- * License, v. 2.0. If a copy of the MPL was not distributed with this
- * file, You can obtain one at http://mozilla.org/MPL/2.0/. */
-import * as React from 'react';
-import {Button} from 'reactstrap';
-import { UnitData} from '../../types/redux/units';
-=======
 import * as React from 'react';
 import { Button } from 'reactstrap';
 import { UnitData, EditUnitDetailsAction, UnitRepresentType, UnitType, DisplayableType } from '../../types/redux/units';
->>>>>>> c2766306
 import { FormattedMessage, injectIntl, WrappedComponentProps } from 'react-intl';
 import { confirmEditedUnits, fetchUnitsDetails, submitEditedUnits } from '../../actions/units';
 import { updateUnsavedChanges } from '../../actions/unsavedWarning';
@@ -18,14 +9,16 @@
 import '../../styles/unit-card-page.css'
 
 interface UnitViewProps {
-<<<<<<< HEAD
 	id: number;
 	unit: UnitData;
 	isEdited: boolean;
 	isSubmitting: boolean;
 	loggedInAsAdmin: boolean;
-
-//    editUnitDetails(unit: UnitMetadata): UnitsAction;
+	onSubmitClicked: () => void;
+	show: boolean;
+	onHide: boolean;
+	editUnitDetails(unit: UnitData): EditUnitDetailsAction;
+	log(level: string, message: string): any;
 }
 
 interface UnitViewState {
@@ -35,481 +28,111 @@
 	secInRateInput: number;
 	unitRepresentFocus: boolean;
 	unitRepresentInput: string;
+	typeOfUnitFocus: boolean;
+	typeOfUnitInput: string;
+	displayableFocus: boolean;
+	displayableInput: string;
+	preferredDisplayableFocus: boolean;
+	preferredDisplayableInput: boolean;
+	suffixFocus: boolean;
+	suffixInput: string;
 	noteFocus: boolean;
 	noteInput?: string;
-	// editUnitDetails(unit: UnitData): EditUnitDetailsAction;
-=======
-    id: number;
-    unit: UnitData;
-    isEdited: boolean;
-    isSubmitting: boolean;
-    loggedInAsAdmin: boolean;
-    onSubmitClicked: () => void;
-    show: boolean;
-    onHide: boolean;
-    editUnitDetails(unit: UnitData): EditUnitDetailsAction;
-    log(level: string, message: string): any;
-}
-
-interface UnitViewState {
-    identifierFocus: boolean;
-    identifierInput: string;
-    secInRateFocus: boolean;
-    secInRateInput: number;
-    unitRepresentFocus: boolean;
-    unitRepresentInput: string;
-    typeOfUnitFocus: boolean;
-    typeOfUnitInput: string;
-    displayableFocus: boolean;
-    displayableInput: string;
-    preferredDisplayableFocus: boolean;
-    preferredDisplayableInput: boolean;
-    suffixFocus: boolean;
-    suffixInput: string;
-    noteFocus: boolean;
-    noteInput?: string;
-    show: boolean;
-    onHide: boolean;
->>>>>>> c2766306
+	show: boolean;
+	onHide: boolean;
 }
 
 type UnitViewPropsWithIntl = UnitViewProps & WrappedComponentProps;
 
 class UnitViewComponent extends React.Component<UnitViewPropsWithIntl, UnitViewState> {
-<<<<<<< HEAD
-	constructor(props: UnitViewPropsWithIntl){
+	constructor(props: UnitViewPropsWithIntl) {
 		super(props);
 		this.state = {
-			secInRateFocus: false,
-			secInRateInput: this.props.unit.secInRate,
 			identifierFocus: false,
 			identifierInput: this.props.unit.identifier,
 			unitRepresentFocus: false,
 			unitRepresentInput: this.props.unit.unitRepresent,
+			typeOfUnitFocus: false,
+			typeOfUnitInput: this.props.unit.typeOfUnit,
+			secInRateFocus: false,
+			secInRateInput: this.props.unit.secInRate,
+			displayableFocus: false,
+			displayableInput: this.props.unit.displayable,
+			preferredDisplayableFocus: false,
+			preferredDisplayableInput: this.props.unit.preferredDisplay,
+			suffixFocus: false,
+			suffixInput: this.props.unit.suffix,
 			noteFocus: false,
-			noteInput: this.props.unit.note
+			noteInput: this.props.unit.note,
+			show: false,
+			onHide: true
 		};
-		this.toggleSecInRateInput = this.toggleSecInRateInput.bind(this);
-		this.handleSecInRateChange = this.handleSecInRateChange.bind(this);
-		this.toggleIdentifierInput = this.toggleIdentifierInput.bind(this);
-		this.handleIdentifierChange = this.handleIdentifierChange.bind(this);
-		this.handleUnitRepresentChange = this.handleUnitRepresentChange.bind(this);
-		this.toggleUnitRepresentInput = this.toggleUnitRepresentInput.bind(this);
-		this.toggleNoteInput = this.toggleNoteInput.bind(this);
-		this.handleNoteChange = this.handleNoteChange.bind(this);
-		this.checkPreferredDisplay = this.checkPreferredDisplay.bind(this);
 	}
+
 	public render() {
-		const loggedInAsAdmin = this.props.loggedInAsAdmin;
 		return (
-			<tr>
-				{loggedInAsAdmin && <td> {this.props.unit.id} {this.formatStatus()} </td>}
-				{loggedInAsAdmin && <td> {this.props.unit.name}</td>}
-				<td> {this.unitIdentifierInput()} </td>
-				<td> {this.formatUnitRepresentInput()} </td>
-				<td> {this.formatSecInRateInput()} </td>
-				{loggedInAsAdmin && <td> {this.props.unit.typeOfUnit}</td>}
-				{loggedInAsAdmin && <td> {this.props.unit.suffix}</td>}
-				{loggedInAsAdmin && <td> {this.props.unit.displayable}</td>}
-				{loggedInAsAdmin && <td> {this.checkPreferredDisplay()}</td>}
-				<td> {this.formatNoteInput()} </td>
-			</tr>
+			<div className="card">
+				<div className="identifier-container">
+					{this.props.unit.name}
+				</div>
+				<div className="unit-container">
+					<b>Unit Identifier:</b> {this.props.unit.identifier}
+				</div>
+				<div className="unit-container">
+					<b>Type of Unit:</b> {this.props.unit.typeOfUnit}
+				</div>
+				<div className="unit-container">
+					<b>Unit Represent:</b> {this.props.unit.unitRepresent}
+				</div>
+				<div className="unit-container">
+					<b>Displayable:</b> {this.props.unit.displayable}
+				</div>
+				<div className="unit-container">
+					<b>Note:</b> {this.props.unit.note}
+				</div>
+				{this.isAdmin()}
+			</div>
 		);
 	}
 
-	private checkPreferredDisplay(){
-		if(this.props.unit.preferredDisplay){
-			return(
-				'true'
-			)
-		}else{
-			return(
-				'false'
+	private isAdmin() {
+		const loggedInAsAdmin = this.props.loggedInAsAdmin;
+		if (loggedInAsAdmin) {
+			return (
+				<div className="edit-btn">
+					<Button variant="Secondary" onClick={this.handleShow}>
+                        Edit Unit
+					</Button>
+					<ModalCard
+						show={this.state.show}
+						onhide={this.handleClose}
+						editUnitDetails={this.props.editUnitDetails}
+						unit={this.props.unit}
+						identifier={this.props.unit.identifier}
+						name={this.props.unit.name}
+						unitRepresent={this.props.unit.unitRepresent}
+						secInRate={this.props.unit.secInRate}
+						typeOfUnit={this.props.unit.typeOfUnit}
+						unitIndex={this.props.unit.unitIndex}
+						suffix={this.props.unit.suffix}
+						displayable={this.props.unit.displayable}
+						preferredDisplay={this.props.unit.preferredDisplay}
+						note={this.props.unit.note}
+					/>
+				</div>
 			)
 		}
+		return null;
 	}
 
-	private handleUnitRepresentChange(event: React.ChangeEvent<HTMLSelectElement>){
-		this.setState({unitRepresentInput: event.target.value});
+	private handleShow = () => {
+		this.setState({ show: true });
 	}
 
-	private toggleUnitRepresentInput(){
-		if(this.state.unitRepresentFocus){
-			const unitRepresent = this.state.unitRepresentInput;
-
-			const editedUnit = {
-				...this.props.unit,
-				unitRepresent
-			};
-			// this.props.editUnitDetails(editedUnit);
-		}
-		this.setState({unitRepresentFocus: !this.state.unitRepresentFocus});
+	private handleClose = () => {
+		this.props.onSubmitClicked();
+		this.setState({ show: false });
 	}
-
-
-	private toggleSecInRateInput(){
-		if(this.state.secInRateFocus){
-			const secInRate = this.state.secInRateInput;
-
-			const editedUnit = {
-				...this.props.unit,
-				secInRate
-			};
-		}
-		this.setState({secInRateFocus: !this.state.secInRateFocus});
-	}
-
-	private handleSecInRateChange(event: React.ChangeEvent<HTMLInputElement>){
-		this.setState({ secInRateInput: parseInt(event.target.value)}); //converts string to number
-	}
-
-
-
-	private removeUnsavedChangesFunction(callback: () => void) {
-		// This function is called to reset all the inputs to the initial state
-		store.dispatch<any>(confirmEditedUnits()).then(() => {
-			store.dispatch<any>(fetchUnitsDetails()).then(callback);
-		});
-	}
-
-	private submitUnsavedChangesFunction(successCallback: () => void, failureCallback: () => void) {
-		// This function is called to submit the unsaved changes
-		store.dispatch<any>(submitEditedUnits()).then(successCallback, failureCallback);
-	}
-
-	private updateUnsavedChanges() {
-		// Notify that there are unsaved changes
-		store.dispatch(updateUnsavedChanges(this.removeUnsavedChangesFunction, this.submitUnsavedChangesFunction));
-	}
-
-	componentDidUpdate(prevProps: UnitViewProps) {
-		if (this.props.isEdited && !prevProps.isEdited) {
-			// When the props.isEdited changes from false to true, there are unsaved changes
-			this.updateUnsavedChanges();
-		}
-	}
-
-	private styleToggleBtn(): React.CSSProperties {
-		return { float: 'right' };
-	}
-
-
-	private formatStatus(): string {
-		if (this.props.isSubmitting) {
-			return '(' + this.props.intl.formatMessage({id: 'submitting'}) + ')';
-		}
-
-		if (this.props.isEdited) {
-			return this.props.intl.formatMessage({id: 'edited'});
-		}
-
-		return '';
-	}
-
-	private handleIdentifierChange(event: React.ChangeEvent<HTMLTextAreaElement>) {
-		this.setState({ identifierInput: event.target.value });
-	}
-
-
-	private toggleIdentifierInput() {
-		if (this.state.identifierFocus) {
-			const identifier = this.state.identifierInput;
-
-			const editedUnit = {
-				...this.props.unit,
-				identifier
-			};
-			// this.props.editUnitDetails(editedUnit);
-		}
-		this.setState({ identifierFocus: !this.state.identifierFocus });
-	}
-
-
-
-	private unitIdentifierInput(){
-		let formattedIdentifier;
-		let buttonMessageId;
-		if(this.state.identifierFocus){
-			formattedIdentifier = <textarea
-				id={'identifier'}
-				autoFocus
-				value={this.state.identifierInput}
-				onChange={event => this.handleIdentifierChange(event)}
-			/>;
-			buttonMessageId = 'update';
-		} else {
-			formattedIdentifier = <div>{this.state.identifierInput}</div>;
-			buttonMessageId = 'edit';
-		}
-
-		let toggleButton;
-		const loggedInAsAdmin = this.props.loggedInAsAdmin;
-		if (loggedInAsAdmin) {
-			toggleButton = <Button style={this.styleToggleBtn()} color='primary' onClick={this.toggleIdentifierInput}>
-				<FormattedMessage id={buttonMessageId} />
-			</Button>;
-		} else {
-			toggleButton = <div />;
-		}
-
-		if (loggedInAsAdmin) {
-			return ( // add onClick
-				<div>
-					{formattedIdentifier}
-					{toggleButton}
-				</div>
-			);
-		} else {
-			return (
-				<div>
-					{this.state.identifierInput}
-					{toggleButton}
-				</div>
-			);
-		}
-	}
-
-
-
-	private toggleNoteInput() {
-		if (this.state.noteFocus) {
-			const note = this.state.noteInput;
-
-			const editedUnit = {
-				...this.props.unit,
-				note
-			};
-			//this.props.editUnitDetails(editedMeter);
-		}
-		this.setState({ noteFocus: !this.state.noteFocus });
-	}
-
-	private handleNoteChange(event: React.ChangeEvent<HTMLTextAreaElement>) {
-		this.setState({ noteInput: event.target.value });
-	}
-
-	private formatNoteInput(){
-		let formattedNote;
-		let buttonMessageId;
-		if(this.state.noteFocus){
-			formattedNote = <textarea
-				id={'note'}
-				autoFocus
-				value={this.state.noteInput}
-				onChange={event => this.handleNoteChange(event)}
-			/>;
-			buttonMessageId = 'update';
-		} else {
-			formattedNote = <div>{this.state.noteInput}</div>;
-			buttonMessageId = 'edit';
-		}
-
-		let toggleButton;
-		const loggedInAsAdmin = this.props.loggedInAsAdmin;
-		if (loggedInAsAdmin) {
-			toggleButton = <Button style={this.styleToggleBtn()} color='primary' onClick={this.toggleNoteInput}>
-				<FormattedMessage id={buttonMessageId} />
-			</Button>;
-		} else {
-			toggleButton = <div />;
-		}
-
-		if (loggedInAsAdmin) {
-			return ( // add onClick
-				<div>
-					{formattedNote}
-					{toggleButton}
-				</div>
-			);
-		} else {
-			return (
-				<div>
-					{this.state.noteInput}
-					{toggleButton}
-				</div>
-			);
-		}
-	}
-
-	private formatUnitRepresentInput() {
-		let formattedUnitRepresent;
-		let buttonMessageId;
-		if(this.state.unitRepresentFocus){
-			formattedUnitRepresent = <select
-				id={'unitRepresent'}
-				value={this.state.unitRepresentInput}
-				onChange={event => this.handleUnitRepresentChange(event)}>
-				<option value="quantity">Quantity</option>
-				<option value="flow">Flow</option>
-				<option value="raw">Raw</option>
-				<option value="unused">Unused</option>
-			</select>
-			buttonMessageId = 'update';
-		}else{
-			formattedUnitRepresent = <div>{this.state.unitRepresentInput}</div>
-			buttonMessageId = 'edit';
-		}
-
-		let toggleButton;
-		const loggedInAsAdmin = this.props.loggedInAsAdmin;
-		if(loggedInAsAdmin) {
-			toggleButton = <Button style={this.styleToggleBtn()} color='primary' onClick={this.toggleUnitRepresentInput}>
-				<FormattedMessage id={buttonMessageId} />
-			</Button>;
-		} else {
-			toggleButton = <div />
-		}
-
-		if (loggedInAsAdmin) {
-			return ( // add onClick
-				<div>
-					{formattedUnitRepresent}
-					{toggleButton}
-				</div>
-			);
-		} else {
-			return (
-				<div>
-					{this.state.unitRepresentInput}
-					{toggleButton}
-				</div>
-			);
-		}
-	}
-
-	private formatSecInRateInput(){
-		let formattedSecInRate;
-		let buttonMessageId;
-		if(this.state.secInRateFocus){
-			formattedSecInRate = <input
-				type = 'number'
-				id = {'secInRate'}
-				autoFocus
-				value={this.state.secInRateInput}
-				onChange={event => this.handleSecInRateChange(event)}
-			/>;
-			buttonMessageId = 'update';
-		} else {
-			formattedSecInRate = <div>{this.state.secInRateInput}</div>
-			buttonMessageId = 'edit';
-		}
-
-		let toggleButton;
-		const loggedInAsAdmin = this.props.loggedInAsAdmin;
-		if (loggedInAsAdmin) {
-			toggleButton = <Button style={this.styleToggleBtn()} color='primary' onClick={this.toggleSecInRateInput}>
-				<FormattedMessage id={buttonMessageId} />
-			</Button>;
-		} else {
-			toggleButton = <div />;
-		}
-
-		if (loggedInAsAdmin) {
-			return (
-				<div>
-					{formattedSecInRate}
-					{toggleButton}
-				</div>
-			);
-		} else {
-			return (
-				<div>
-					{this.state.secInRateInput}
-					{toggleButton}
-				</div>
-			);
-		}
-	}
-=======
-    constructor(props: UnitViewPropsWithIntl) {
-        super(props);
-        this.state = {
-            identifierFocus: false,
-            identifierInput: this.props.unit.identifier,
-            unitRepresentFocus: false,
-            unitRepresentInput: this.props.unit.unitRepresent,
-            typeOfUnitFocus: false,
-            typeOfUnitInput: this.props.unit.typeOfUnit,
-            secInRateFocus: false,
-            secInRateInput: this.props.unit.secInRate,
-            displayableFocus: false,
-            displayableInput: this.props.unit.displayable,
-            preferredDisplayableFocus: false,
-            preferredDisplayableInput: this.props.unit.preferredDisplay,
-            suffixFocus: false,
-            suffixInput: this.props.unit.suffix,
-            noteFocus: false,
-            noteInput: this.props.unit.note,
-            show: false,
-            onHide: true,
-        };
-    }
-
-    public render() {
-        return (
-            <div className="card">
-                <div className="identifier-container">
-                    {this.props.unit.name}
-                </div>
-                <div className="unit-container">
-                    <b>Unit Identifier:</b> {this.props.unit.identifier}
-                </div>
-                <div className="unit-container">
-                    <b>Type of Unit:</b> {this.props.unit.typeOfUnit}
-                </div>
-                <div className="unit-container">
-                    <b>Unit Represent:</b> {this.props.unit.unitRepresent}
-                </div>
-                <div className="unit-container">
-                    <b>Displayable:</b> {this.props.unit.displayable}
-                </div>
-                <div className="unit-container">
-                    <b>Note:</b> {this.props.unit.note}
-                </div>
-                {this.isAdmin()}
-            </div>
-        );
-    }
-
-    private isAdmin() {
-        const loggedInAsAdmin = this.props.loggedInAsAdmin;
-        if (loggedInAsAdmin) {
-            return (
-                <div className="edit-btn">
-                    <Button variant="Secondary" onClick={this.handleShow}>
-                        Edit Unit
-                    </Button>
-                    <ModalCard
-                        show={this.state.show}
-                        onhide={this.handleClose}
-                        editUnitDetails={this.props.editUnitDetails}
-                        unit={this.props.unit}
-                        identifier={this.props.unit.identifier}
-                        name={this.props.unit.name}
-                        unitRepresent={this.props.unit.unitRepresent}
-                        secInRate={this.props.unit.secInRate}
-                        typeOfUnit={this.props.unit.typeOfUnit}
-                        unitIndex={this.props.unit.unitIndex}
-                        suffix={this.props.unit.suffix}
-                        displayable={this.props.unit.displayable}
-                        preferredDisplay={this.props.unit.preferredDisplay}
-                        note={this.props.unit.note}
-                    />
-                </div>
-            )
-        }
-        return null;
-    }
-
-    private handleShow = () => {
-        this.setState({ show: true });
-    }
-
-    private handleClose = () => {
-        this.props.onSubmitClicked();
-        this.setState({ show: false });
-    }
->>>>>>> c2766306
 }
 
 export default injectIntl(UnitViewComponent);