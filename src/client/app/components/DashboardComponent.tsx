/* This Source Code Form is subject to the terms of the Mozilla Public
 * License, v. 2.0. If a copy of the MPL was not distributed with this
 * file, You can obtain one at http://mozilla.org/MPL/2.0/. */

import * as React from 'react';
import UIOptionsContainer from '../containers/UIOptionsContainer';
import LineChartContainer from '../containers/LineChartContainer';
import BarChartContainer from '../containers/BarChartContainer';
import MultiCompareChartContainer from '../containers/MultiCompareChartContainer';
import MapChartContainer from '../containers/MapChartContainer';
import ThreeDComponent from './ThreeDComponent';
import SpinnerComponent from './SpinnerComponent';
import { ChartTypes } from '../types/redux/graph';
import * as moment from 'moment';
<<<<<<< HEAD
import { TimeInterval } from '../../../common/TimeInterval';
import Button from 'reactstrap/lib/Button';
=======
import {TimeInterval} from '../../../common/TimeInterval';
import { Button} from 'reactstrap';
>>>>>>> a4add6ef
import { FormattedMessage } from 'react-intl';
import TooltipMarkerComponent from './TooltipMarkerComponent';

interface DashboardProps {
	chartToRender: ChartTypes;
	optionsVisibility: boolean;
	lineLoading: false;
	barLoading: false;
	compareLoading: false;
	mapLoading: false;
	selectedTimeInterval: TimeInterval;
	changeTimeInterval(timeInterval: TimeInterval): Promise<any>;
}


/**
 * React component that controls the dashboard
 */
export default class DashboardComponent extends React.Component<DashboardProps> {
	constructor(props: DashboardProps) {
		super(props);
		this.handleTimeIntervalChange = this.handleTimeIntervalChange.bind(this);
	}

	public render() {
		let ChartToRender:
			typeof LineChartContainer |
			typeof MultiCompareChartContainer |
			typeof BarChartContainer |
			typeof MapChartContainer |
			typeof ThreeDComponent;

		let showSpinner = false;
		if (this.props.chartToRender === ChartTypes.line) {
			if (this.props.lineLoading) {
				showSpinner = true;
			}
			ChartToRender = LineChartContainer;
		} else if (this.props.chartToRender === ChartTypes.bar) {
			if (this.props.barLoading) {
				showSpinner = true;
			}
			ChartToRender = BarChartContainer;
		} else if (this.props.chartToRender === ChartTypes.compare) {
			if (this.props.compareLoading) {
				showSpinner = true;
			}
			ChartToRender = MultiCompareChartContainer;
		} else if (this.props.chartToRender === ChartTypes.map) {
			if (this.props.mapLoading) {
				showSpinner = true;
			}
			ChartToRender = MapChartContainer;
		} else if (this.props.chartToRender === ChartTypes.threeD) {
			/* To avoid the spinner rendering over UI elements (PillBadges) in the 3d component,
			the spinner and logic now lives inside the 3dComponent instead. 'showSpinner' is hardcoded to false here.*/
			showSpinner = false;
			ChartToRender = ThreeDComponent;
		} else {
			throw new Error('unrecognized type of chart');
		}

		const optionsClassName = this.props.optionsVisibility ? 'col-2 d-none d-lg-block' : 'd-none';
		const chartClassName = this.props.optionsVisibility ? 'col-12 col-lg-10' : 'col-12';

		const buttonMargin: React.CSSProperties = {
			marginRight: '10px'
		};

		return (
			<div className='container-fluid'>
				<div className='row'>
					<div className={optionsClassName}>
						<UIOptionsContainer />
					</div>
					<div className={`${chartClassName} align-self-auto text-center`}>
						{showSpinner ? (
							<SpinnerComponent loading width={50} height={50} />
						) : (
							<ChartToRender />
						)}
						{(this.props.chartToRender === ChartTypes.line) ? (
							[<Button
								key={1}
								style={buttonMargin}
								onClick={() => this.handleTimeIntervalChange('range')}
							> <FormattedMessage id='redraw' />
							</Button>,
							<Button
								key={2}
								style={buttonMargin}
								onClick={() => this.handleTimeIntervalChange('all')}
							> <FormattedMessage id='restore' />
							</Button>,
							<TooltipMarkerComponent
								key={3}
								page='home'
								helpTextId='help.home.chart.redraw.restore'
							/>
							]
						) : (
							null
						)}
					</div>
				</div>
			</div>
		);
	}

	private handleTimeIntervalChange(mode: string) {
		if (mode === 'all') {
			this.props.changeTimeInterval(TimeInterval.unbounded());
		} else if (mode === 'range') {
			const timeInterval = TimeInterval.fromString(getRangeSliderInterval());
			this.props.changeTimeInterval(timeInterval);
		}
	}
}

/**
 * Determines the line graph's slider interval based after the slider is moved
 * @returns The slider interval, either 'all' or a TimeInterval
 */
export function getRangeSliderInterval(): string {
	const sliderContainer: any = document.querySelector('.rangeslider-bg');
	const sliderBox: any = document.querySelector('.rangeslider-slidebox');
	const root: any = document.getElementById('root');

	if (sliderContainer && sliderBox && root) {
		// Attributes of the slider: full width and the min & max values of the box
		const fullWidth: number = parseInt(sliderContainer.getAttribute('width'));
		const sliderMinX: number = parseInt(sliderBox.getAttribute('x'));
		const sliderMaxX: number = sliderMinX + parseInt(sliderBox.getAttribute('width'));
		if (sliderMaxX - sliderMinX === fullWidth) {
			return 'all';
		}

		// From the Plotly line graph, get current min and max times in seconds
		const minTimeStamp: number = parseInt(root.getAttribute('min-timestamp'));
		const maxTimeStamp: number = parseInt(root.getAttribute('max-timestamp'));

		// Seconds displayed on graph
		const deltaSeconds: number = maxTimeStamp - minTimeStamp;
		const secondsPerPixel: number = deltaSeconds / fullWidth;

		// Get the new min and max times, in seconds, from the slider box
		const newMinXTimestamp = Math.floor(minTimeStamp + (secondsPerPixel * sliderMinX));
		const newMaxXTimestamp = Math.floor(minTimeStamp + (secondsPerPixel * sliderMaxX));
		// The newMin/MaxTimestamp is equivalent to a Unix time in milliseconds. Thus, it will
		// shift with timezone. It isn't clear if we want it in local or UTC. It depends on what
		// plotly does. Here it is assumed that local is what is desired. This seems to work
		// and not shift the graphs x-axis so using.
		return new TimeInterval(moment(newMinXTimestamp), moment(newMaxXTimestamp)).toString();
	} else {
		throw new Error('unable to get range slider params');
	}
}<|MERGE_RESOLUTION|>--- conflicted
+++ resolved
@@ -12,13 +12,8 @@
 import SpinnerComponent from './SpinnerComponent';
 import { ChartTypes } from '../types/redux/graph';
 import * as moment from 'moment';
-<<<<<<< HEAD
 import { TimeInterval } from '../../../common/TimeInterval';
-import Button from 'reactstrap/lib/Button';
-=======
-import {TimeInterval} from '../../../common/TimeInterval';
 import { Button} from 'reactstrap';
->>>>>>> a4add6ef
 import { FormattedMessage } from 'react-intl';
 import TooltipMarkerComponent from './TooltipMarkerComponent';
 
