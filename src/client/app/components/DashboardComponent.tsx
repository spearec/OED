/* This Source Code Form is subject to the terms of the Mozilla Public
 * License, v. 2.0. If a copy of the MPL was not distributed with this
 * file, You can obtain one at http://mozilla.org/MPL/2.0/. */

import * as React from 'react';
import UIOptionsContainer from '../containers/UIOptionsContainer';
import LineChartContainer from '../containers/LineChartContainer';
import BarChartContainer from '../containers/BarChartContainer';
import MultiCompareChartContainer from '../containers/MultiCompareChartContainer';
import SpinnerComponent from './SpinnerComponent';
import { ChartTypes } from '../types/redux/graph';

import * as moment from 'moment';
import { TimeInterval } from '../../../common/TimeInterval';

import Button from 'reactstrap/lib/Button';
import { FormEvent } from 'react';
import { FormattedMessage } from 'react-intl';
import { Dispatch, Thunk, ActionType } from '../types/redux/actions';

import * as Plotly from 'plotly.js';
// TODO lowercase plotly for the import in index.d.ts but uppercase here.



interface DashboardProps {
	chartToRender: ChartTypes;
	optionsVisibility: boolean;
	lineLoading: false;
	barLoading: false;
	compareLoading: false;
	selectedTimeInterval: TimeInterval;
	changeTimeInterval(timeInterval: TimeInterval): Promise<any>;
}


/**
 * React component that controls the dashboard
 */
export default class DashboardComponent extends React.Component<DashboardProps, {}> {
	constructor(props: DashboardProps) {
		super(props);
		this.handleTimeIntervalChange = this.handleTimeIntervalChange.bind(this);
	}

	public render() {
		let ChartToRender: typeof LineChartContainer | typeof MultiCompareChartContainer | typeof BarChartContainer;
		let showSpinner = false;
		if (this.props.chartToRender === ChartTypes.line) {
			if (this.props.lineLoading) {
				showSpinner = true;
			}
			ChartToRender = LineChartContainer;
		} else if (this.props.chartToRender === ChartTypes.bar) {
			if (this.props.barLoading) {
				showSpinner = true;
			}
			ChartToRender = BarChartContainer;
		} else {
			if (this.props.compareLoading) {
				showSpinner = true;
			}
			ChartToRender = MultiCompareChartContainer;
		}

		const optionsClassName = this.props.optionsVisibility ? 'col-2 d-none d-lg-block' : 'd-none';
		const chartClassName = this.props.optionsVisibility ? 'col-12 col-lg-10' : 'col-12';

		const buttonMargin: React.CSSProperties = {
			marginRight: '10px'
		};

		return (
			<div className='container-fluid'>
				<div className='row'>
					<div className={optionsClassName}>
						<UIOptionsContainer />
					</div>
					<div className={`${chartClassName} align-self-center text-center`}>
						{ showSpinner ? (
							<SpinnerComponent loading width={50} height={50} />
						) : (
							<ChartToRender />
						)}
						{ (this.props.chartToRender === ChartTypes.line) ? (
							[<Button
								key={1}
								style={buttonMargin}
								onClick={() => this.handleTimeIntervalChange('range')}
							> <FormattedMessage id='redraw'/>
							</Button>,
							<Button
								key={2}
								style={buttonMargin}
								onClick={() => this.handleTimeIntervalChange('all')}
<<<<<<< HEAD
							> Restore
							</Button>
							]
=======
							> <FormattedMessage id='restore'/>
							</Button>]
>>>>>>> d2e55720
						) : (
							null
						)}
					</div>
				</div>
			</div>
		);
	}

	private handleTimeIntervalChange(mode: string) {
		if (mode === 'all') {
			this.props.changeTimeInterval(TimeInterval.unbounded());
		} else if (mode === 'range') {
			const timeInterval = TimeInterval.fromString(getRangeSliderInterval());
			this.props.changeTimeInterval(timeInterval);
		}
		/**
		 * Used to switch graph interval to the past week, function removed since commit 4d6f1819de14e34c66ec8f4a46655fb0719d5749;
		 */
		// } else {
		// 	const numDays = parseInt(mode.substring(0, mode.indexOf('dfp')));
		// 	const current = moment();
		// 	const newMinXTimestamp = current.clone();
		// 	newMinXTimestamp.subtract(numDays, 'days');
		// 	const timeInterval = TimeInterval.fromString(newMinXTimestamp.toISOString().substring(0, 19)
		// 		+ 'Z_' + current.toISOString().substring(0, 19) + 'Z');
		// 	this.props.changeTimeInterval(timeInterval);
	}
}

export function getRangeSliderInterval(): string {
	const sliderContainer: any = document.querySelector('.rangeslider-bg');
	const sliderBox: any = document.querySelector('.rangeslider-slidebox');
	const root: any = document.getElementById('root');

	if (sliderContainer && sliderBox && root) {
		// Attributes of the slider: full width and the min & max values of the box
		const fullWidth: number = parseInt(sliderContainer.getAttribute('width'));
		const sliderMinX: number = parseInt(sliderBox.getAttribute('x'));
		const sliderMaxX: number = sliderMinX + parseInt(sliderBox.getAttribute('width'));
		if (sliderMaxX - sliderMinX === fullWidth) {
			return 'all';
		}

		// From the Plotly line graph, get current min and max times in seconds
		const minTimeStamp: number = parseInt(root.getAttribute('min-timestamp'));
		const maxTimeStamp: number = parseInt(root.getAttribute('max-timestamp'));

		// Seconds displayed on graph
		const deltaSeconds: number = maxTimeStamp - minTimeStamp;
		const secondsPerPixel: number = deltaSeconds / fullWidth;

		// Get the new min and max times, in seconds, from the slider box
		const newMinXTimestamp = Math.floor(minTimeStamp + (secondsPerPixel * sliderMinX));
		const newMaxXTimestamp = Math.floor(minTimeStamp + (secondsPerPixel * sliderMaxX));
		return new TimeInterval(moment(newMinXTimestamp), moment(newMaxXTimestamp)).toString();
	} else {
		throw new Error('unable to get range slider params');
	}
}<|MERGE_RESOLUTION|>--- conflicted
+++ resolved
@@ -93,14 +93,9 @@
 								key={2}
 								style={buttonMargin}
 								onClick={() => this.handleTimeIntervalChange('all')}
-<<<<<<< HEAD
-							> Restore
+							> <FormattedMessage id='restore'/>
 							</Button>
 							]
-=======
-							> <FormattedMessage id='restore'/>
-							</Button>]
->>>>>>> d2e55720
 						) : (
 							null
 						)}
