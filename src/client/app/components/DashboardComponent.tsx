--- conflicted
+++ resolved
@@ -106,45 +106,11 @@
 	}
 
 	private handleTimeIntervalChange(mode: string) {
-<<<<<<< HEAD
 		if (mode === 'all') {
 			this.props.changeTimeInterval(TimeInterval.unbounded());
 		} else if (mode === 'range') {
 			const timeInterval = TimeInterval.fromString(getRangeSliderInterval());
 			this.props.changeTimeInterval(timeInterval);
-=======
-// TODO Should mode be an enum since it has clearly defined values. Since the if/else uses it below
-// it could use a boolean but that implies there will only be two possible values forever
-// which seems likely to be the case.
-		if (mode === 'all') {
-			this.props.changeTimeInterval(TimeInterval.unbounded());
-		} else {
-			const sliderContainer: any = document.querySelector('.rangeslider-bg');
-			const sliderBox: any = document.querySelector('.rangeslider-slidebox');
-			const root: any = document.getElementById('root');
-
-			if (sliderContainer && sliderBox && root) {
-				// Attributes of the slider: full width and the min & max values of the box
-				const fullWidth: number = parseInt(sliderContainer.getAttribute('width'));
-				const sliderMinX: number = parseInt(sliderBox.getAttribute('x'));
-				const sliderMaxX: number = sliderMinX + parseInt(sliderBox.getAttribute('width'));
-				if (sliderMaxX - sliderMinX === fullWidth) {return; }
-
-				// From the Plotly line graph, get current min and max times in seconds
-				const minTimeStamp: number = parseInt(root.getAttribute('min-timestamp'));
-				const maxTimeStamp: number = parseInt(root.getAttribute('max-timestamp'));
-
-				// Seconds displayed on graph
-				const deltaSeconds: number = maxTimeStamp - minTimeStamp;
-				const secondsPerPixel: number = deltaSeconds / fullWidth;
-
-				// Get the new min and max times, in seconds, from the slider box
-				const newMinXTimestamp = Math.floor(minTimeStamp + (secondsPerPixel * sliderMinX));
-				const newMaxXTimestamp = Math.floor(minTimeStamp + (secondsPerPixel * sliderMaxX));
-				const timeInterval = new TimeInterval(moment(newMinXTimestamp), moment(newMaxXTimestamp));
-				this.props.changeTimeInterval(timeInterval);
-			}
->>>>>>> 09cc5207
 		}
 		/**
 		 * Used to switch graph interval to the past week, function removed since commit 4d6f1819de14e34c66ec8f4a46655fb0719d5749;
