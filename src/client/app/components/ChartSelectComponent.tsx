--- conflicted
+++ resolved
@@ -11,12 +11,9 @@
 import { State } from '../types/redux/state';
 import { useState } from 'react';
 import { SelectOption } from '../types/items';
-<<<<<<< HEAD
 import { Dispatch } from '../types/redux/actions';
 import { changeMeterOrGroupInfo } from '../actions/graph'
-=======
 import { Dropdown, DropdownToggle, DropdownMenu, DropdownItem } from 'reactstrap';
->>>>>>> a4add6ef
 
 /**
  *  A component that allows users to select which chart should be displayed.
