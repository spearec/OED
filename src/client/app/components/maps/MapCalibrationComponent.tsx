/* This Source Code Form is subject to the terms of the Mozilla Public
 * License, v. 2.0. If a copy of the MPL was not distributed with this
 * file, You can obtain one at http://mozilla.org/MPL/2.0/. */

import * as React from 'react';
import { CalibrationModeTypes } from '../../types/redux/map';
import MapCalibrationInitiateContainer from '../../containers/maps/MapCalibrationInitiateContainer';
import MapCalibrationChartDisplayContainer from '../../containers/maps/MapCalibrationChartDisplayContainer';
import MapCalibrationInfoDisplayContainer from '../../containers/maps/MapCalibrationInfoDisplayContainer';
import UnsavedWarningContainer from '../../containers/UnsavedWarningContainer';
import HeaderComponent from '../../components/HeaderComponent';
import MapsDetailContainer from '../../containers/maps/MapsDetailContainer';

interface MapCalibrationProps {
	mode: CalibrationModeTypes;
	isLoading: boolean;
	mapID: number;
}

export default class MapCalibrationComponent extends React.Component<MapCalibrationProps> {
	constructor(props: any) {
		super(props);
	}

	public render() {
		if (this.props.mode === CalibrationModeTypes.initiate) {
			return (
				<div className='container-fluid'>
					<UnsavedWarningContainer />
					<HeaderComponent />
					<MapCalibrationInitiateContainer />
				</div>
			);
		} else if (this.props.mode === CalibrationModeTypes.calibrate) {
			return (
				<div className='container-fluid'>
					<UnsavedWarningContainer />
					<HeaderComponent />
					<div id={'MapCalibrationContainer'}>
<<<<<<< HEAD
						{/* TODO These types of plotly containers expect a lot of passed
						values and it gives a TS error. Given we plan to  replace this
						with the react hooks version and it does not seem to cause any
						issues, this TS error is being suppressed for now.
						eslint-disable-next-line @typescript-eslint/ban-ts-comment
						@ts-ignore */}
=======
>>>>>>> 86af4a5d
						<MapCalibrationChartDisplayContainer />
						<MapCalibrationInfoDisplayContainer />
					</div>
				</div>
			);
		} else { // preview mode containers
			return (
				<div className='container-fluid'>
<<<<<<< HEAD
					<UnsavedWarningContainer />
					<HeaderComponent />
					<p />
=======
					<MapsDetailContainer />
>>>>>>> 86af4a5d
				</div>
			);
		}
	}
}<|MERGE_RESOLUTION|>--- conflicted
+++ resolved
@@ -37,15 +37,12 @@
 					<UnsavedWarningContainer />
 					<HeaderComponent />
 					<div id={'MapCalibrationContainer'}>
-<<<<<<< HEAD
 						{/* TODO These types of plotly containers expect a lot of passed
 						values and it gives a TS error. Given we plan to  replace this
 						with the react hooks version and it does not seem to cause any
 						issues, this TS error is being suppressed for now.
 						eslint-disable-next-line @typescript-eslint/ban-ts-comment
 						@ts-ignore */}
-=======
->>>>>>> 86af4a5d
 						<MapCalibrationChartDisplayContainer />
 						<MapCalibrationInfoDisplayContainer />
 					</div>
@@ -54,13 +51,7 @@
 		} else { // preview mode containers
 			return (
 				<div className='container-fluid'>
-<<<<<<< HEAD
-					<UnsavedWarningContainer />
-					<HeaderComponent />
-					<p />
-=======
 					<MapsDetailContainer />
->>>>>>> 86af4a5d
 				</div>
 			);
 		}
