/* This Source Code Form is subject to the terms of the Mozilla Public
 * License, v. 2.0. If a copy of the MPL was not distributed with this
 * file, You can obtain one at http://mozilla.org/MPL/2.0/. */

import React from 'react';
import HeaderContainer from '../containers/HeaderContainer';
import DashboardContainer from '../containers/DashboardContainer';


/**
 * Top-level React component that controls the home page
 * @return JSX to create the home page
 */
export default function HomeComponent() {
	return (
		<div>
<<<<<<< HEAD
			<HeaderComponent renderLoginButton renderGroupsButton />
=======
			<HeaderContainer renderLoginButton renderOptionsButton />
>>>>>>> 2378af1c
			<DashboardContainer />
		</div>
	);
}<|MERGE_RESOLUTION|>--- conflicted
+++ resolved
@@ -14,11 +14,7 @@
 export default function HomeComponent() {
 	return (
 		<div>
-<<<<<<< HEAD
-			<HeaderComponent renderLoginButton renderGroupsButton />
-=======
-			<HeaderContainer renderLoginButton renderOptionsButton />
->>>>>>> 2378af1c
+			<HeaderContainer renderOptionsButton renderLoginButton renderGroupsButton />
 			<DashboardContainer />
 		</div>
 	);
