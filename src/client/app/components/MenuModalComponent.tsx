/* This Source Code Form is subject to the terms of the Mozilla Public
 * License, v. 2.0. If a copy of the MPL was not distributed with this
 * file, You can obtain one at http://mozilla.org/MPL/2.0/. */

import * as React from 'react';
import { Modal, ModalHeader, ModalBody, Button } from 'reactstrap';
import UIOptionsContainer from '../containers/UIOptionsContainer';
import HeaderButtonsComponent from './HeaderButtonsComponent';
import { FormattedMessage } from 'react-intl';
import ReactTooltip from 'react-tooltip';

interface MenuModalProps {
	showOptions: boolean;
	showCollapsedMenuButton: boolean;
}

interface MenuModalState {
	showModal: boolean;
}

export default class MenuModalComponent extends React.Component<MenuModalProps, MenuModalState> {

	public state: MenuModalState;

	constructor(props: MenuModalProps) {
		super(props);
		this.toggle = this.toggle.bind(this);
		this.state = { showModal: false };
	}

	public componentDidUpdate(){
		if(!this.state.showModal){
			ReactTooltip.hide();
		}
	}

	public render(): React.ReactNode {
		const inlineStyle: React.CSSProperties = {
			display: 'inline',
			paddingLeft: '5px'
		};
		const marginBottomStyle: React.CSSProperties = {
			marginBottom: '15px'
		};
		const labelStyle: React.CSSProperties = {
			fontWeight: 'bold',
			margin: 0
		};
		return (
			<div style={inlineStyle}>
				<Button outline onClick={this.toggle}>
					<FormattedMessage id='menu'/>
				</Button>
				<Modal isOpen={this.state.showModal} toggle={this.toggle} onOpened={ReactTooltip.rebuild} onClick={() => ReactTooltip.hide()}>
					<ModalHeader toggle={this.toggle}>
						<FormattedMessage id='options' />
					</ModalHeader>
					<ModalBody>
						<div style={marginBottomStyle}>
							<p style={labelStyle}>
								<FormattedMessage id='navigation' />:
							</p>
<<<<<<< HEAD
							<HeaderButtonsContainer showCollapsedMenuButton={false} isModal={true} />
=======
							<HeaderButtonsComponent  showCollapsedMenuButton={false} isModal={true} />
>>>>>>> d57bfd73
						</div>
						{ this.props.showOptions &&
							<UIOptionsContainer />
						}
					</ModalBody>
				</Modal>
			</div>
		);
	}

	private toggle() {
		this.setState(prevState => ({ showModal: !prevState.showModal }));
	}
}<|MERGE_RESOLUTION|>--- conflicted
+++ resolved
@@ -60,11 +60,7 @@
 							<p style={labelStyle}>
 								<FormattedMessage id='navigation' />:
 							</p>
-<<<<<<< HEAD
-							<HeaderButtonsContainer showCollapsedMenuButton={false} isModal={true} />
-=======
 							<HeaderButtonsComponent  showCollapsedMenuButton={false} isModal={true} />
->>>>>>> d57bfd73
 						</div>
 						{ this.props.showOptions &&
 							<UIOptionsContainer />
