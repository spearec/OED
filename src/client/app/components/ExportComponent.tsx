--- conflicted
+++ resolved
@@ -88,11 +88,7 @@
 								const sortedReadings = _.sortBy(readings, item => item.startTimestamp, 'asc');
 								// Identifier for current meter.
 								const meterIdentifier = metersState[meterId].identifier;
-<<<<<<< HEAD
-								graphExport(sortedReadings, meterIdentifier, unitLabel, unitIdentifier, chartName, scaling, errorBarState);
-=======
-								graphExport(sortedReadings, meterIdentifier, unitLabel, unitIdentifier, chartName, scaling, MeterOrGroup.meter);
->>>>>>> 86af4a5d
+								graphExport(sortedReadings, meterIdentifier, unitLabel, unitIdentifier, chartName, scaling, MeterOrGroup.meter, errorBarState);
 							}
 						}
 					}
