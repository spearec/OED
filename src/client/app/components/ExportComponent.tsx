--- conflicted
+++ resolved
@@ -18,11 +18,8 @@
 import { ChartTypes } from '../types/redux/graph';
 import { lineUnitLabel, barUnitLabel } from '../utils/graphics';
 import { ConversionData } from '../types/redux/conversions';
-<<<<<<< HEAD
+import { AreaUnitType, getAreaUnitConversion } from '../utils/getAreaUnitConversion';
 import { getThemeStyle } from '../utils/darkMode';
-=======
-import { AreaUnitType, getAreaUnitConversion } from '../utils/getAreaUnitConversion';
->>>>>>> 12404116
 
 /**
  * Creates export buttons and does code for handling export to CSV files.
