/* This Source Code Form is subject to the terms of the Mozilla Public
 * License, v. 2.0. If a copy of the MPL was not distributed with this
 * file, You can obtain one at http://mozilla.org/MPL/2.0/. */

import * as React from 'react';
import { Button } from 'reactstrap';
import { FormattedMessage, injectIntl, WrappedComponentProps } from 'react-intl';
import { MeterMetadata, EditMeterDetailsAction } from '../../types/redux/meters';
import { GPSPoint, isValidGPSInput } from '../../utils/calibration';
import TimeZoneSelect from '../TimeZoneSelect';
import { updateUnsavedChanges } from '../../actions/unsavedWarning';
import { fetchMetersDetails, submitEditedMeters, confirmEditedMeters } from '../../actions/meters';
import store from '../../index';

interface MeterViewProps {
	// The ID of the meter to be displayed
	id: number;
	// The meter metadata being displayed by this row
	meter: MeterMetadata;
	isEdited: boolean;
	isSubmitting: boolean;
	loggedInAsAdmin: boolean;
	// The function used to dispatch the action to edit meter details
	editMeterDetails(meter: MeterMetadata): EditMeterDetailsAction;
	log(level: string, message: string): any;
}

interface MeterViewState {
	gpsFocus: boolean;
	gpsInput: string;
	identifierFocus: boolean;
	identifierInput: string;
}

type MeterViewPropsWithIntl = MeterViewProps & WrappedComponentProps;

class MeterViewComponent extends React.Component<MeterViewPropsWithIntl, MeterViewState> {
	constructor(props: MeterViewPropsWithIntl) {
		super(props);
		this.state = {
			gpsFocus: false,
			gpsInput: (this.props.meter.gps) ? `${this.props.meter.gps.latitude},${this.props.meter.gps.longitude}` : '',
			identifierFocus: false,
			identifierInput: this.props.meter.identifier
		};
		this.toggleMeterDisplayable = this.toggleMeterDisplayable.bind(this);
		this.toggleMeterEnabled = this.toggleMeterEnabled.bind(this);
		this.toggleGPSInput = this.toggleGPSInput.bind(this);
		this.handleGPSChange = this.handleGPSChange.bind(this);
		this.changeTimeZone = this.changeTimeZone.bind(this);
		this.toggleIdentifierInput = this.toggleIdentifierInput.bind(this);
		this.handleIdentifierChange = this.handleIdentifierChange.bind(this);
	}

	public render() {
		const loggedInAsAdmin = this.props.loggedInAsAdmin;
		return (
			<tr>
				{loggedInAsAdmin && <td> {this.props.meter.id} {this.formatStatus()} </td>}
				{loggedInAsAdmin && <td> {this.props.meter.name} </td>}
				<td> {this.formatIdentifierInput()} </td>
				{loggedInAsAdmin && <td> {this.props.meter.meterType} </td>}
				{loggedInAsAdmin && <td> {this.props.meter.url} </td>}
				{loggedInAsAdmin && <td> {this.formatGPSInput()} </td>}
				<td> {this.formatEnabled()} </td>
<<<<<<< HEAD
				{loggedInAsAdmin && <td> {this.formatDisplayable()} </td>}
				{loggedInAsAdmin && <td> <TimeZoneSelect current={this.props.meter.timeZone || ''} handleClick={this.changeTimeZone} /> </td>}
=======
				<td> {this.formatDisplayable()} </td>
				{loggedInAsAdmin && <td> <TimeZoneSelect current={this.props.meter.timeZone} handleClick={this.changeTimeZone} /> </td>}
>>>>>>> f7244e7b
			</tr>
		);
	}

	private removeUnsavedChangesFunction(callback: () => void) {
		// This function is called to reset all the inputs to the initial state
		store.dispatch<any>(confirmEditedMeters()).then(() => {
			store.dispatch<any>(fetchMetersDetails()).then(callback);
		});
	}

	private submitUnsavedChangesFunction(successCallback: () => void, failureCallback: () => void) {
		// This function is called to submit the unsaved changes
		store.dispatch<any>(submitEditedMeters()).then(successCallback, failureCallback);
	}

	private updateUnsavedChanges() {
		// Notify that there are unsaved changes
		store.dispatch(updateUnsavedChanges(this.removeUnsavedChangesFunction, this.submitUnsavedChangesFunction));
	}

	componentDidUpdate(prevProps: MeterViewProps) {
		if (this.props.isEdited && !prevProps.isEdited) {
			// When the props.isEdited changes from false to true, there are unsaved changes
			this.updateUnsavedChanges();
		}
	}

	private formatStatus(): string {
		if (this.props.isSubmitting) {
			return '(' + this.props.intl.formatMessage({ id: 'submitting' }) + ')';
		}

		if (this.props.isEdited) {
			return this.props.intl.formatMessage({ id: 'edited' });
		}

		return '';
	}

	private styleEnabled(): React.CSSProperties {
		return { color: 'green' };
	}

	private styleDisabled(): React.CSSProperties {
		return { color: 'red' };
	}

	private styleToggleBtn(): React.CSSProperties {
		return { float: 'right' };
	}

	private toggleMeterDisplayable() {
		const editedMeter = this.props.meter;
		editedMeter.displayable = !editedMeter.displayable;
		this.props.editMeterDetails(editedMeter);
	}

	private toggleMeterEnabled() {
		const editedMeter = this.props.meter;
		editedMeter.enabled = !editedMeter.enabled;
		this.props.editMeterDetails(editedMeter);
	}

	private changeTimeZone(value: string): void {
		const editedMeter = this.props.meter;
		editedMeter.timeZone = value;
		this.props.editMeterDetails(editedMeter);
	}

	private formatDisplayable() {
		let styleFn;
		let messageId;
		let buttonMessageId;

		if (this.props.meter.displayable) {
			styleFn = this.styleEnabled;
			messageId = 'meter.is.displayable';
			buttonMessageId = 'hide';
		} else {
			styleFn = this.styleDisabled;
			messageId = 'meter.is.not.displayable';
			buttonMessageId = 'show';
		}

		let toggleButton;
		const loggedInAsAdmin = this.props.loggedInAsAdmin;
		if (loggedInAsAdmin) {
			toggleButton = <Button style={this.styleToggleBtn()} color='primary' onClick={this.toggleMeterDisplayable}>
				<FormattedMessage id={buttonMessageId} />
			</Button>;
		} else {
			toggleButton = <div />;
		}

		return (
			<span>
				<span style={styleFn()}>
					<FormattedMessage id={messageId} />
				</span>
				{toggleButton}
			</span>
		);
	}

	private formatEnabled() {
		let styleFn;
		let messageId;
		let buttonMessageId;

		if (this.props.meter.enabled) {
			styleFn = this.styleEnabled;
			messageId = 'meter.is.enabled';
			buttonMessageId = 'disable';
		} else {
			styleFn = this.styleDisabled;
			messageId = 'meter.is.not.enabled';
			buttonMessageId = 'enable';
		}

		let toggleButton;
		const loggedInAsAdmin = this.props.loggedInAsAdmin;
		if (loggedInAsAdmin) {
			toggleButton = <Button style={this.styleToggleBtn()} color='primary' onClick={this.toggleMeterEnabled}>
				<FormattedMessage id={buttonMessageId} />
			</Button>;
		} else {
			toggleButton = <div />;
		}

		return (
			<span>
				<span style={styleFn()}>
					<FormattedMessage id={messageId} />
				</span>
				{toggleButton}
			</span>
		);

	}

	private toggleGPSInput() {
		if (this.state.gpsFocus) {
			const input = this.state.gpsInput;
			if (input.length === 0) {
				const editedMeter = {
					...this.props.meter,
					gps: undefined
				};
				this.props.editMeterDetails(editedMeter);
			} else if (isValidGPSInput(input)) {
				const latitudeIndex = 0;
				const longitudeIndex = 1;
				const array = input.split(',').map((value: string) => parseFloat(value));
				const gps: GPSPoint = {
					longitude: array[longitudeIndex],
					latitude: array[latitudeIndex]
				};
				const editedMeter = {
					...this.props.meter,
					gps
				};
				this.props.editMeterDetails(editedMeter);
			} else {
				this.props.log('info', 'refused gps coordinates with invalid input');
				const originalGPS = this.props.meter.gps;
				this.setState({ gpsInput: (originalGPS) ? `${originalGPS.longitude},${originalGPS.latitude}` : '' });
			}
		}
		this.setState({ gpsFocus: !this.state.gpsFocus });
	}

	private handleGPSChange(event: React.ChangeEvent<HTMLTextAreaElement>) {
		this.setState({ gpsInput: event.target.value });
	}

	private formatGPSInput() {
		let formattedGPS;
		let buttonMessageId;
		if (this.state.gpsFocus) {
			// default value for autoFocus is true and for all attributes that would be set autoFocus={true}
			formattedGPS = <textarea id={'gps'} autoFocus value={this.state.gpsInput} onChange={event => this.handleGPSChange(event)} />;
			buttonMessageId = 'update';
		} else {
			formattedGPS = <div>{this.state.gpsInput}</div>;
			buttonMessageId = 'edit';
		}

		let toggleButton;
		const loggedInAsAdmin = this.props.loggedInAsAdmin;
		if (loggedInAsAdmin) {
			toggleButton = <Button style={this.styleToggleBtn()} color='primary' onClick={this.toggleGPSInput}>
				<FormattedMessage id={buttonMessageId} />
			</Button>;
		} else {
			toggleButton = <div />;
		}

		if (loggedInAsAdmin) {
			return ( // add onClick
				<div>
					{formattedGPS}
					{toggleButton}
				</div>
			);
		} else {
			return (
				<div>
					{this.state.gpsInput}
					{toggleButton}
				</div>
			);
		}
	}

	private toggleIdentifierInput() {
		if (this.state.identifierFocus) {
			const identifier = this.state.identifierInput;

			const editedMeter = {
				...this.props.meter,
				identifier
			};
			this.props.editMeterDetails(editedMeter);
		}
		this.setState({ identifierFocus: !this.state.identifierFocus });
	}

	private handleIdentifierChange(event: React.ChangeEvent<HTMLTextAreaElement>) {
		this.setState({ identifierInput: event.target.value });
	}

	private formatIdentifierInput() {
		let formattedIdentifier;
		let buttonMessageId;
		if (this.state.identifierFocus) {
			formattedIdentifier = <textarea
				id={'identifier'}
				autoFocus
				value={this.state.identifierInput}
				onChange={event => this.handleIdentifierChange(event)}
			/>;
			buttonMessageId = 'update';
		} else {
			formattedIdentifier = <div>{this.state.identifierInput}</div>;
			buttonMessageId = 'edit';
		}

		let toggleButton;
		const loggedInAsAdmin = this.props.loggedInAsAdmin;
		if (loggedInAsAdmin) {
			toggleButton = <Button style={this.styleToggleBtn()} color='primary' onClick={this.toggleIdentifierInput}>
				<FormattedMessage id={buttonMessageId} />
			</Button>;
		} else {
			toggleButton = <div />;
		}

		if (loggedInAsAdmin) {
			return ( // add onClick
				<div>
					{formattedIdentifier}
					{toggleButton}
				</div>
			);
		} else {
			return (
				<div>
					{this.state.identifierInput}
					{toggleButton}
				</div>
			);
		}
	}
}

export default injectIntl(MeterViewComponent);<|MERGE_RESOLUTION|>--- conflicted
+++ resolved
@@ -63,13 +63,8 @@
 				{loggedInAsAdmin && <td> {this.props.meter.url} </td>}
 				{loggedInAsAdmin && <td> {this.formatGPSInput()} </td>}
 				<td> {this.formatEnabled()} </td>
-<<<<<<< HEAD
 				{loggedInAsAdmin && <td> {this.formatDisplayable()} </td>}
-				{loggedInAsAdmin && <td> <TimeZoneSelect current={this.props.meter.timeZone || ''} handleClick={this.changeTimeZone} /> </td>}
-=======
-				<td> {this.formatDisplayable()} </td>
 				{loggedInAsAdmin && <td> <TimeZoneSelect current={this.props.meter.timeZone} handleClick={this.changeTimeZone} /> </td>}
->>>>>>> f7244e7b
 			</tr>
 		);
 	}
