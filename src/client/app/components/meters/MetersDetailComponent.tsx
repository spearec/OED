/* This Source Code Form is subject to the terms of the Mozilla Public
* License, v. 2.0. If a copy of the MPL was not distributed with this
* file, You can obtain one at http://mozilla.org/MPL/2.0/. */
import * as React from 'react';
import { FormattedMessage } from 'react-intl';
import HeaderContainer from '../../containers/HeaderContainer';
import FooterContainer from '../../containers/FooterContainer';
import TooltipHelpContainer from '../../containers/TooltipHelpContainer';
import TooltipMarkerComponent from '../TooltipMarkerComponent';
import { useDispatch, useSelector } from 'react-redux';
import { fetchMetersDetailsIfNeeded } from '../../actions/meters';
import { State } from '../../types/redux/state';
import { isRoleAdmin } from '../../utils/hasPermissions';
import { useEffect } from 'react';
import MeterViewComponent from './MeterViewComponent';
import CreateMeterModalComponent from './CreateMeterModalComponent';
import { MeterData } from 'types/redux/meters';

// Utilizes useDispatch and useSelector hooks
export default function MetersDetailComponent() {

	const dispatch = useDispatch();

	useEffect(() => {
		// Makes async call to Meters API for Meters details if one has not already been made somewhere else, stores Meter ids in state
		dispatch(fetchMetersDetailsIfNeeded());
	}, []);

	//Meters state
	const MetersState = useSelector((state: State) => state.meters.meters);

	// current user state
	const currentUserState = useSelector((state: State) => state.currentUser);

	// Check for admin status
	const currentUser = useSelector((state: State) => state.currentUser.profile);
	const loggedInAsAdmin = (currentUser !== null) && isRoleAdmin(currentUser.role);

	const titleStyle: React.CSSProperties = {
		textAlign: 'center'
	};

	const tooltipStyle = {
		display: 'inline-block',
		fontSize: '50%',
		// Switch help depending if admin or not.
		tooltipMeterView: loggedInAsAdmin ? 'help.admin.meterview' : 'help.meters.meterview'
	};
	return (
		<div>
			<HeaderContainer />
			<TooltipHelpContainer page='meters' />

			<div className='container-fluid'>
				<h2 style={titleStyle}>
					<FormattedMessage id='meters' />
					<div style={tooltipStyle}>
						<TooltipMarkerComponent page='meters' helpTextId={tooltipStyle.tooltipMeterView} />
					</div>
				</h2>
				{loggedInAsAdmin &&
					<div className="edit-btn">
<<<<<<< HEAD
						<CreateMeterModalComponent currentUser={currentUserState} />
					</div>
				}
=======
						<CreateMeterModalComponent />
					</div>}
>>>>>>> 4f997c84
				<div className="card-container">
					{/* Create a MeterViewComponent for each MeterData in Meters State after sorting by identifier */}
					{Object.values(MetersState)
						.sort((MeterA: MeterData, MeterB: MeterData) => (MeterA.identifier.toLowerCase() > MeterB.identifier.toLowerCase()) ? 1 :
							((MeterB.identifier.toLowerCase() > MeterA.identifier.toLowerCase()) ? -1 : 0))
						.map(MeterData => (<MeterViewComponent meter={MeterData as MeterData} key={(MeterData as MeterData).id} currentUser={currentUserState} />))}
				</div>
			</div>
			<FooterContainer />
		</div>
	);
}
<|MERGE_RESOLUTION|>--- conflicted
+++ resolved
@@ -60,14 +60,9 @@
 				</h2>
 				{loggedInAsAdmin &&
 					<div className="edit-btn">
-<<<<<<< HEAD
-						<CreateMeterModalComponent currentUser={currentUserState} />
+						<CreateMeterModalComponent />
 					</div>
 				}
-=======
-						<CreateMeterModalComponent />
-					</div>}
->>>>>>> 4f997c84
 				<div className="card-container">
 					{/* Create a MeterViewComponent for each MeterData in Meters State after sorting by identifier */}
 					{Object.values(MetersState)
