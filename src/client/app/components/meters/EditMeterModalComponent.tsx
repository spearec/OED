--- conflicted
+++ resolved
@@ -25,11 +25,8 @@
 import { notifyUser, getGPSString, nullToEmptyString, noUnitTranslated } from '../../utils/input';
 import { tooltipBaseStyle } from '../../styles/modalStyle';
 import { UnitRepresentType } from '../../types/redux/units';
-<<<<<<< HEAD
 import { Dispatch } from 'types/redux/actions';
-=======
 import * as moment from 'moment';
->>>>>>> cc655317
 
 interface EditMeterModalComponentProps {
 	show: boolean;
