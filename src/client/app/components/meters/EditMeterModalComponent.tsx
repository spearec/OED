/* This Source Code Form is subject to the terms of the Mozilla Public
* License, v. 2.0. If a copy of the MPL was not distributed with this
* file, You can obtain one at http://mozilla.org/MPL/2.0/. */

import * as React from 'react';
import { Modal, Button } from 'react-bootstrap';
import { Input } from 'reactstrap';
import { FormattedMessage } from 'react-intl';
import translate from '../../utils/translate';
import { useDispatch, useSelector } from 'react-redux';
import { useState, useEffect } from 'react';
import { State } from 'types/redux/state';
import '../../styles/modal.css';
import { MeterData, MeterTimeSortType, MeterType } from '../../types/redux/meters';
import { submitEditedMeter } from '../../actions/meters';
import { removeUnsavedChanges } from '../../actions/unsavedWarning';
import TooltipMarkerComponent from '../TooltipMarkerComponent';
import TooltipHelpContainer from '../../containers/TooltipHelpContainer';
import { TrueFalseType } from '../../types/items';
import TimeZoneSelect from '../TimeZoneSelect';
import { GPSPoint, isValidGPSInput } from '../../utils/calibration';
import { isRoleAdmin } from '../../utils/hasPermissions';
import { UnitData } from '../../types/redux/units';
import { unitsCompatibleWithUnit } from '../../utils/determineCompatibleUnits';
import { ConversionArray } from '../../types/conversionArray';
<<<<<<< HEAD

/**
 * Notifies user of msg.
 * TODO isValidGPSInput uses alert so continue that. Maybe all should be changed but this impacts other parts of the code.
 * Note this causes the modal to close but the state is not reset.
 * Use a function so can easily change how it works.
 * @param {string} msg message to send
 */
function notifyUser(msg: string) {
	window.alert(msg);
}

/**
 * Get string value from GPSPoint or null.
 * @param {GPSPoint | null} gps value to evaluate
 * @returns {string} passed value converted to string
 */
function getGPSString(gps: GPSPoint | null) {
	if (gps === null) {
		//  if gps is null return empty string value
		return '';
	}
	else if (typeof gps === 'object') {
		// if gps is an object parse GPSPoint and return string value
		const json = JSON.stringify({ gps });
		const obj = JSON.parse(json);
		return `${obj.gps.latitude}, ${obj.gps.longitude}`;
	}
	else {
		// Assume it is a string that was input.
		return gps
	}
}

/**
 * Checks if the input is null and returns empty string if that is the case. Otherwise return input.
 * This is needed because React does not want values to be of type null for display and null is the
 * state for some of the meter values. This only should change what is displayed and not the state or props.
 * @param {any} item to check if null
 * @returns {string | any} empty string if null, else whatever was passed in
 */
function nullToEmptyString(item: any) {
	if (item === null) {
		return '';
	} else {
		return item;
	}
}
=======
import { AreaUnitType } from '../../utils/getAreaUnitConversion';
import { notifyUser, getGPSString, nullToEmptyString, noUnitTranslated } from '../../utils/input';
import { formInputStyle, tableStyle, requiredStyle, tooltipBaseStyle } from '../../styles/modalStyle';
import { UnitRepresentType } from '../../types/redux/units';
>>>>>>> de724c37

interface EditMeterModalComponentProps {
	show: boolean;
	meter: MeterData;
	possibleMeterUnits: Set<UnitData>;
	possibleGraphicUnits: Set<UnitData>;
	// passed in to handle closing the modal
	handleClose: () => void;
}
/**
 * Creates the meter edit menu
 * @param {object} props for the edit component
 * @returns {Element} Edit meter menu
 */
export default function EditMeterModalComponent(props: EditMeterModalComponentProps) {
	const dispatch = useDispatch();

	// The current meter's state of meter being edited. It should always be valid.
	const meterState = useSelector((state: State) => state.meters.byMeterID[props.meter.id]);

	// Check for admin status
	const currentUser = useSelector((state: State) => state.currentUser.profile);
	const loggedInAsAdmin = (currentUser !== null) && isRoleAdmin(currentUser.role);

	// Set existing meter values
	const values = {
		id: props.meter.id,
		name: props.meter.name,
		url: props.meter.url,
		enabled: props.meter.enabled,
		displayable: props.meter.displayable,
		meterType: props.meter.meterType,
		timeZone: props.meter.timeZone,
		gps: props.meter.gps,
		identifier: props.meter.identifier,
		note: props.meter.note,
		area: props.meter.area,
		cumulative: props.meter.cumulative,
		cumulativeReset: props.meter.cumulativeReset,
		cumulativeResetStart: props.meter.cumulativeResetStart,
		cumulativeResetEnd: props.meter.cumulativeResetEnd,
		readingGap: props.meter.readingGap,
		readingVariation: props.meter.readingVariation,
		readingDuplication: props.meter.readingDuplication,
		timeSort: props.meter.timeSort,
		endOnlyTime: props.meter.endOnlyTime,
		reading: props.meter.reading,
		startTimestamp: props.meter.startTimestamp,
		endTimestamp: props.meter.endTimestamp,
		previousEnd: props.meter.previousEnd,
		unitId: props.meter.unitId,
		defaultGraphicUnit: props.meter.defaultGraphicUnit,
		areaUnit: props.meter.areaUnit,
		readingFrequency: props.meter.readingFrequency
	}

	const dropdownsStateDefaults = {
		possibleMeterUnits: props.possibleMeterUnits,
		possibleGraphicUnits: props.possibleGraphicUnits,
		compatibleUnits: props.possibleMeterUnits,
		incompatibleUnits: new Set<UnitData>(),
		compatibleGraphicUnits: props.possibleGraphicUnits,
		incompatibleGraphicUnits: new Set<UnitData>()
	}

	/* State */
	// Handlers for each type of input change
	const [state, setState] = useState(values);

	const handleStringChange = (e: React.ChangeEvent<HTMLInputElement>) => {
		setState({ ...state, [e.target.name]: e.target.value });
	}

	const handleBooleanChange = (e: React.ChangeEvent<HTMLInputElement>) => {
		setState({ ...state, [e.target.name]: JSON.parse(e.target.value) });
	}

	const handleNumberChange = (e: React.ChangeEvent<HTMLInputElement>) => {
		setState({ ...state, [e.target.name]: Number(e.target.value) });
	}

	const handleTimeZoneChange = (timeZone: string) => {
		setState({ ...state, ['timeZone']: timeZone });
	}

	// Dropdowns
	const [dropdownsState, setDropdownsState] = useState(dropdownsStateDefaults);

	// unit state
	const unitState = useSelector((state: State) => state.units.units);

	/* End State */

	// Reset the state to default values
	// To be used for the discard changes button
	// Different use case from CreateMeterModalComponent's resetState
	// This allows us to reset our state to match the store in the event of an edit failure
	// Failure to edit meters will not trigger a re-render, as no state has changed. Therefore, we must manually reset the values
	const resetState = () => {
		setState(values);
	}

	const handleClose = () => {
		props.handleClose();
		resetState();
	}

	// Save changes
	// Currently using the old functionality which is to compare inherited prop values to state values
	// If there is a difference between props and state, then a change was made
	// Side note, we could probably just set a boolean when any input but this would not detect if edited but no change made.
	const handleSaveChanges = () => {
		// Close the modal first to avoid repeat clicks
		props.handleClose();

		// true if inputted values are okay. Then can submit.
		let inputOk = true;

		// Check for changes by comparing state to props
		const meterHasChanges =
			(
				props.meter.identifier != state.identifier ||
				props.meter.name != state.name ||
				props.meter.area != state.area ||
				props.meter.enabled != state.enabled ||
				props.meter.displayable != state.displayable ||
				props.meter.meterType != state.meterType ||
				props.meter.url != state.url ||
				props.meter.timeZone != state.timeZone ||
				props.meter.gps != state.gps ||
				props.meter.unitId != state.unitId ||
				props.meter.defaultGraphicUnit != state.defaultGraphicUnit ||
				props.meter.note != state.note ||
				props.meter.cumulative != state.cumulative ||
				props.meter.cumulativeReset != state.cumulativeReset ||
				props.meter.cumulativeResetStart != state.cumulativeResetStart ||
				props.meter.cumulativeResetEnd != state.cumulativeResetEnd ||
				props.meter.endOnlyTime != state.endOnlyTime ||
				props.meter.reading != state.reading ||
				props.meter.readingGap != state.readingGap ||
				props.meter.readingVariation != state.readingVariation ||
				props.meter.readingDuplication != state.readingDuplication ||
				props.meter.timeSort != state.timeSort ||
				props.meter.startTimestamp != state.startTimestamp ||
				props.meter.endTimestamp != state.endTimestamp ||
				props.meter.previousEnd != state.previousEnd ||
				props.meter.areaUnit != state.areaUnit ||
				props.meter.readingFrequency != state.readingFrequency
			);

		// Only validate and store if any changes.
		if (meterHasChanges) {

			// TODO Maybe should do as a single popup?

			// Set default identifier as name if left blank
			state.identifier = (!state.identifier || state.identifier.length === 0) ? state.name : state.identifier;

			// Check if area is non-negative
			if (state.area < 0) {
				notifyUser(translate('area.invalid') + state.area + '.');
				inputOk = false;
			} else if (state.area > 0 && state.areaUnit === AreaUnitType.none) {
				// If the meter has an assigned area, it must have a unit
				notifyUser(translate('area.but.no.unit'));
				inputOk = false;
			}

			// Check reading gap is at least zero.
			if (state.readingGap < 0) {
				notifyUser(translate('reading.gap.invalid') + state.readingGap + '.');
				inputOk = false;
			}

			// Check reading variation is at least zero.
			if (state.readingVariation < 0) {
				notifyUser(translate('reading.variation.invalid') + state.readingVariation + '.');
				inputOk = false;
			}

			// Check reading duplication is between 1 and 9.
			if (state.readingDuplication < 1 || state.readingDuplication > 9) {
				notifyUser(translate('duplication.invalid') + state.area + '.');
				inputOk = false;
			}

			// Check GPS entered.
			// Validate GPS is okay and take from string to GPSPoint to submit.
			const gpsInput = state.gps;
			let gps: GPSPoint | null = null;
			const latitudeIndex = 0;
			const longitudeIndex = 1;
			// If the user input a value then gpsInput should be a string.
			// null came from the DB and it is okay to just leave it - Not a string.
			if (typeof gpsInput === 'string') {
				if (isValidGPSInput(gpsInput)) {
					// Clearly gpsInput is a string but TS complains about the split so cast.
					const gpsValues = (gpsInput as string).split(',').map((value: string) => parseFloat(value));
					// It is valid and needs to be in this format for routing.
					gps = {
						longitude: gpsValues[longitudeIndex],
						latitude: gpsValues[latitudeIndex]
					};
					// gpsInput must be of type string but TS does not think so so cast.
				} else if ((gpsInput as string).length !== 0) {
					// GPS not okay.
					// TODO isValidGPSInput currently tops up an alert so not doing it here, may change
					// so leaving code commented out.
					// notifyUser(translate('input.gps.range') + state.gps + '.');
					inputOk = false;
				}
			}

			if (inputOk) {
				// The input passed validation.
				// GPS may have been updated so create updated state to submit.
				const submitState = { ...state, gps: gps };
				// The reading views need to be refreshed if going to/from no unit or
				// to/from type quantity.
				// The check does it by first seeing if the unit changed and, if so, it
				// sees if either were non unit meaning it crossed since both cannot be no unit
				// or the unit change to/from quantity.
				const shouldRefreshReadingViews = (props.meter.unitId != state.unitId) &&
					((props.meter.unitId == -99 || state.unitId == -99) ||
						(unitState[props.meter.unitId].unitRepresent == UnitRepresentType.quantity
							&& unitState[state.unitId].unitRepresent != UnitRepresentType.quantity) ||
						(unitState[props.meter.unitId].unitRepresent != UnitRepresentType.quantity
							&& unitState[state.unitId].unitRepresent == UnitRepresentType.quantity));
				// Submit new meter if checks where ok.
				dispatch(submitEditedMeter(submitState, shouldRefreshReadingViews));
				dispatch(removeUnsavedChanges());
			} else {
				// Tell user that not going to update due to input issues.
				notifyUser(translate('meter.input.error'));
			}
		}
	};

	// TODO This useEffect can probably be extracted into a single function in the future, as create meter also uses them.
	// Note there are now differences, e.g., -999 check.

	// Update compatible units and graphic units set.
	// Note an earlier version had two useEffect calls: one for each menu. This lead to an issue because it did separate
	// setState calls that were asynchronous. As a result, the second one could use state state when doing ...dropdownsState
	// and lose the first changes. Fusing them fixes this.
	useEffect(() => {
		// Graphic units compatible with currently selected unit
		const compatibleGraphicUnits = new Set<UnitData>();
		// Graphic units incompatible with currently selected unit
		const incompatibleGraphicUnits = new Set<UnitData>();
		// If unit is not 'no unit'
		if (state.unitId != -99) {
			// Find all units compatible with the selected unit
			const unitsCompatibleWithSelectedUnit = unitsCompatibleWithUnit(state.unitId);
			dropdownsState.possibleGraphicUnits.forEach(unit => {
				// If current graphic unit exists in the set of compatible graphic units OR if the current graphic unit is 'no unit'
				if (unitsCompatibleWithSelectedUnit.has(unit.id) || unit.id === -99) {
					compatibleGraphicUnits.add(unit);
				} else {
					incompatibleGraphicUnits.add(unit);
				}
			});
		} else {
			// No unit is selected
			// OED does not allow a default graphic unit if there is no unit so it must be -99.
			state.defaultGraphicUnit = -99;
			dropdownsState.possibleGraphicUnits.forEach(unit => {
				// Only -99 is allowed.
				if (unit.id === -99) {
					compatibleGraphicUnits.add(unit);
				} else {
					incompatibleGraphicUnits.add(unit);
				}
			});
		}

		// Units compatible with currently selected graphic unit
		let compatibleUnits = new Set<UnitData>();
		// Units incompatible with currently selected graphic unit
		const incompatibleUnits = new Set<UnitData>();
		// If a default graphic unit is not 'no unit'
		if (state.defaultGraphicUnit !== -99) {
			// Find all units compatible with the selected graphic unit
			dropdownsState.possibleMeterUnits.forEach(unit => {
				// Graphic units compatible with the current meter unit
				const compatibleGraphicUnits = unitsCompatibleWithUnit(unit.id);
				// If the currently selected default graphic unit exists in the set of graphic units compatible with the current meter unit
				// Also add the 'no unit' unit
				if (compatibleGraphicUnits.has(state.defaultGraphicUnit) || unit.id === -99) {
					// add the current meter unit to the list of compatible units
					compatibleUnits.add(unit.id === -99 ? noUnitTranslated() : unit);
				} else {
					// add the current meter unit to the list of incompatible units
					incompatibleUnits.add(unit);
				}
			});
		} else {
			// No default graphic unit is selected
			// All units are compatible
			compatibleUnits = new Set(dropdownsState.possibleMeterUnits);
		}
		// Update the state
		setDropdownsState({
			...dropdownsState,
			// The new set helps avoid repaints.
			compatibleGraphicUnits: new Set(compatibleGraphicUnits),
			incompatibleGraphicUnits: new Set(incompatibleGraphicUnits),
			compatibleUnits: new Set(compatibleUnits),
			incompatibleUnits: new Set(incompatibleUnits)
		});
		// If either unit or the status of pik changes then this needs to be done.
		// pik is needed since the compatible units is not correct until pik is available.
	}, [state.unitId, state.defaultGraphicUnit, ConversionArray.pikAvailable()]);

	// If you edit and return to this page then want to see the DB result formatted for users
	// for the readingFrequency. Since the update on save is to the global state, need to
	// change the state used for display here. Note if you change readingFrequency but it
	// is only a change in format and not value then this will not update because Redux is
	// smart and sees they are the same. This is not really an issue to worry about but
	// noted for others.
	useEffect(() => {
		setState({
			...state,
			readingFrequency: meterState.readingFrequency
		})
	}, [meterState.readingFrequency]);

	const tooltipStyle = {
		...tooltipBaseStyle,
		// Only and admin can edit a meter.
		tooltipEditMeterView: 'help.admin.meteredit'
	};

	return (
		<>
			<Modal show={props.show} onHide={props.handleClose}>
				<Modal.Header>
					<Modal.Title> <FormattedMessage id="edit.meter" />
						<TooltipHelpContainer page='meters-edit' />
						<div style={tooltipStyle}>
							<TooltipMarkerComponent page='meters-edit' helpTextId={tooltipStyle.tooltipEditMeterView} />
						</div>
					</Modal.Title>
				</Modal.Header>
				{/* when any of the meter are changed call one of the functions. */}
				{loggedInAsAdmin && // only render when logged in as Admin
					<Modal.Body className="show-grid">
						<div id="container">
							<div id="modalChild">
								{/* Modal content */}
								<div className="container-fluid">
									<div style={tableStyle}>
										{/* Identifier input */}
										<div style={formInputStyle}>
											<label><FormattedMessage id="meter.identifier" /></label>
											<Input
												name="identifier"
												type="text"
												onChange={e => handleStringChange(e)}
												value={state.identifier} />
										</div>
										{/* Name input */}
										<div style={formInputStyle}>
											<label>{translate('meter.name')} <label style={requiredStyle}>*</label></label>
											<Input
												name='name'
												type='text'
												onChange={e => handleStringChange(e)}
												required value={state.name} />
										</div>
										{/* meter unit input */}
										<div style={formInputStyle}>
											<label> {translate('meter.unitName')} <label style={requiredStyle}>*</label></label>
											<Input
												name="unitId"
												type='select'
												value={state.unitId}
												onChange={e => handleNumberChange(e)}>
												{Array.from(dropdownsState.compatibleUnits).map(unit => {
													return (<option value={unit.id} key={unit.id}>{unit.identifier}</option>)
												})}
												{Array.from(dropdownsState.incompatibleUnits).map(unit => {
													return (<option value={unit.id} key={unit.id} disabled>{unit.identifier}</option>)
												})}
											</Input>
										</div>
										{/* default graphic unit input */}
										<div style={formInputStyle}>
											<label>{translate('meter.defaultGraphicUnit')} <label style={requiredStyle}>*</label></label>
											<Input
												name='defaultGraphicUnit'
												type='select'
												value={state.defaultGraphicUnit}
												onChange={e => handleNumberChange(e)}>
												{Array.from(dropdownsState.compatibleGraphicUnits).map(unit => {
													return (<option value={unit.id} key={unit.id}>{unit.identifier}</option>)
												})}
												{Array.from(dropdownsState.incompatibleGraphicUnits).map(unit => {
													return (<option value={unit.id} key={unit.id} disabled>{unit.identifier}</option>)
												})}
											</Input>
										</div>
										{/* Enabled input */}
										<div style={formInputStyle}>
											<label><FormattedMessage id="meter.enabled" /></label>
											<Input
												name='enabled'
												type='select'
												// There is a subtle difference from create. In crete the state is set to
												// the default values so always is there. In edit, it comes via props so
												// it may not be set before the meter state is fetched. This probably only
												// happens when your reload one of these pages but to avoid issues it uses
												// the ? to avoid access. This only applies to items where you dereference
												// the state value such as .toString() here.
												value={state.enabled?.toString()}
												onChange={e => handleBooleanChange(e)}>
												{Object.keys(TrueFalseType).map(key => {
													return (<option value={key} key={key}>{translate(`TrueFalseType.${key}`)}</option>)
												})}
											</Input>
										</div>
										{/* Displayable input */}
										<div style={formInputStyle}>
											<label><FormattedMessage id="meter.displayable" /></label>
											<Input
												name='displayable'
												type='select'
												value={state.displayable?.toString()}
												onChange={e => handleBooleanChange(e)}>
												{Object.keys(TrueFalseType).map(key => {
													return (<option value={key} key={key}>{translate(`TrueFalseType.${key}`)}</option>)
												})}
											</Input>
										</div>
										{/* Meter type input */}
										<div style={formInputStyle}>
											<label>{translate('meter.type')} <label style={requiredStyle}>*</label></label>
											<Input
												name='meterType'
												type='select'
												value={state.meterType}
												onChange={e => handleStringChange(e)}>
												{/* The dB expects lowercase. */}
												{Object.keys(MeterType).map(key => {
													return (<option value={key.toLowerCase()} key={key.toLowerCase()}>{`${key}`}</option>)
												})}
											</Input>
										</div>
										{/* Meter reading frequency */}
										<div style={formInputStyle}>
											<label><FormattedMessage id="meter.readingFrequency" /><label style={requiredStyle}>*</label></label>
											<Input
												name='readingFrequency'
												type='text'
												onChange={e => handleStringChange(e)}
												value={state.readingFrequency} />
										</div>
										{/* URL input */}
										<div style={formInputStyle}>
											<label><FormattedMessage id="meter.url" /></label>
											<Input
												name='url'
												type='text'
												onChange={e => handleStringChange(e)}
												value={nullToEmptyString(state.url)} />
										</div>
										{/* Area input */}
										<div style={formInputStyle}>
											<label><FormattedMessage id="meter.area" /></label>
											<Input
												name="area"
												type="number"
												min="0"
												defaultValue={state.area}
												onChange={e => handleNumberChange(e)} />
										</div>
										{/* meter area unit input */}
										<div style={formInputStyle}>
											<label><FormattedMessage id="meter.area.unit" /></label>
											<Input
												name='areaUnit'
												type='select'
												value={state.areaUnit}
												onChange={e => handleStringChange(e)}>
												{Object.keys(AreaUnitType).map(key => {
													return (<option value={key} key={key}>{translate(`AreaUnitType.${key}`)}</option>)
												})}
											</Input>
										</div>
										{/* GPS input */}
										<div style={formInputStyle}>
											<label><FormattedMessage id="meter.gps" /></label>
											<Input
												name='gps'
												type='text'
												onChange={e => handleStringChange(e)}
												value={getGPSString(state.gps)} />
										</div>
										{/* note input */}
										<div style={formInputStyle}>
											<label><FormattedMessage id="meter.note" /></label>
											<Input
												name='note'
												type='textarea'
												onChange={e => handleStringChange(e)}
												value={nullToEmptyString(state.note)}
												placeholder='Note' />
										</div>
										{/* cumulative input */}
										<div style={formInputStyle}>
											<label><FormattedMessage id="meter.cumulative" /></label>
											<Input
												name='cumulative'
												type='select'
												value={state.cumulative?.toString()}
												onChange={e => handleBooleanChange(e)}>
												{Object.keys(TrueFalseType).map(key => {
													return (<option value={key} key={key}>{translate(`TrueFalseType.${key}`)}</option>)
												})}
											</Input>
										</div>
										{/* cumulativeReset input */}
										<div style={formInputStyle}>
											<label><FormattedMessage id="meter.cumulativeReset" /></label>
											<Input
												name='cumulativeReset'
												type='select'
												value={state.cumulativeReset?.toString()}
												onChange={e => handleBooleanChange(e)}>
												{Object.keys(TrueFalseType).map(key => {
													return (<option value={key} key={key}>{translate(`TrueFalseType.${key}`)}</option>)
												})}
											</Input>
										</div>
										{/* cumulativeResetStart input */}
										<div style={formInputStyle}>
											<label><FormattedMessage id="meter.cumulativeResetStart" /></label>
											<Input
												name='cumulativeResetStart'
												type='text'
												onChange={e => handleStringChange(e)}
												value={state.cumulativeResetStart}
												placeholder="HH:MM:SS" />
										</div>
										{/* cumulativeResetEnd input */}
										<div style={formInputStyle}>
											<label><FormattedMessage id="meter.cumulativeResetEnd" /></label>
											<Input
												name='cumulativeResetEnd'
												type='text'
												onChange={e => handleStringChange(e)}
												value={state?.cumulativeResetEnd}
												placeholder="HH:MM:SS" />
										</div>
										{/* endOnlyTime input */}
										<div style={formInputStyle}>
											<label><FormattedMessage id="meter.endOnlyTime" /></label>
											<Input
												name='endOnlyTime'
												type='select'
												value={state.endOnlyTime?.toString()}
												onChange={e => handleBooleanChange(e)}>
												{Object.keys(TrueFalseType).map(key => {
													return (<option value={key} key={key}>{translate(`TrueFalseType.${key}`)}</option>)
												})}
											</Input>
										</div>
										{/* readingGap input */}
										<div style={formInputStyle}>
											<label><FormattedMessage id="meter.readingGap" /></label>
											<Input
												name='readingGap'
												type='number'
												onChange={e => handleNumberChange(e)}
												min="0"
												value={state?.readingGap} />
										</div>
										{/* readingVariation input */}
										<div style={formInputStyle}>
											<label><FormattedMessage id="meter.readingVariation" /></label>
											<Input
												name="readingVariation"
												type="number"
												onChange={e => handleNumberChange(e)}
												min="0"
												defaultValue={state?.readingVariation} />
										</div>
										{/* readingDuplication input */}
										<div style={formInputStyle}>
											<label>{translate('meter.readingDuplication')} <label style={requiredStyle}>*</label></label>
											<Input
												name="readingDuplication"
												type="number"
												onChange={e => handleNumberChange(e)}
												step="1"
												min="1"
												max="9"
												defaultValue={state?.readingDuplication} />
										</div>
										{/* timeSort input */}
										<div style={formInputStyle}>
											<label><FormattedMessage id="meter.timeSort" /></label>
											<Input
												name='timeSort'
												type='select'
												value={state?.timeSort}
												onChange={e => handleStringChange(e)}>
												{Object.keys(MeterTimeSortType).map(key => {
													// This is a bit of a hack but it should work fine. The TypeSortTypes and MeterTimeSortType should be in sync.
													// The translation is on the former so we use that enum name there but loop on the other to get the value desired.
													return (<option value={key} key={key}>{translate(`TimeSortTypes.${key}`)}</option>)
												})}
											</Input>
										</div>
										{/* Timezone input */}
										<div style={formInputStyle}>
											<label><FormattedMessage id="meter.time.zone" /></label>
											<TimeZoneSelect current={state.timeZone} handleClick={timeZone => handleTimeZoneChange(timeZone)} />
										</div>
										{/* reading input */}
										<div style={formInputStyle}>
											<label><FormattedMessage id="meter.reading" /></label>
											<Input
												name="reading"
												type="number"
												onChange={e => handleNumberChange(e)}
												defaultValue={state?.reading} />
										</div>
										{/* startTimestamp input */}
										<div style={formInputStyle}>
											<label><FormattedMessage id="meter.startTimeStamp" /></label>
											<Input
												name='startTimestamp'
												type='text'
												onChange={e => handleStringChange(e)}
												placeholder="YYYY-MM-DD HH:MM:SS"
												value={state?.startTimestamp} />
										</div>
										{/* endTimestamp input */}
										<div style={formInputStyle}>
											<label><FormattedMessage id="meter.endTimeStamp" /></label>
											<Input
												name='endTimestamp'
												type='text'
												onChange={e => handleStringChange(e)}
												placeholder="YYYY-MM-DD HH:MM:SS"
												value={state?.endTimestamp} />
										</div>
										{/* previousEnd input */}
										<div style={formInputStyle}>
											<label><FormattedMessage id="meter.previousEnd" /></label>
											<Input
												name='previousEnd'
												type='text'
												onChange={e => handleStringChange(e)}
												placeholder="YYYY-MM-DD HH:MM:SS"
												value={state?.previousEnd} />
										</div>
									</div>
								</div>
							</div>
						</div>
					</Modal.Body>}
				<Modal.Footer>
					{/* Hides the modal */}
					<Button variant="secondary" onClick={handleClose}>
						<FormattedMessage id="discard.changes" />
					</Button>
					{/* On click calls the function handleSaveChanges in this component */}
					<Button variant="primary" onClick={handleSaveChanges} disabled={!state.name}>
						<FormattedMessage id="save.all" />
					</Button>
				</Modal.Footer>
			</Modal>
		</>
	);
}<|MERGE_RESOLUTION|>--- conflicted
+++ resolved
@@ -23,61 +23,10 @@
 import { UnitData } from '../../types/redux/units';
 import { unitsCompatibleWithUnit } from '../../utils/determineCompatibleUnits';
 import { ConversionArray } from '../../types/conversionArray';
-<<<<<<< HEAD
-
-/**
- * Notifies user of msg.
- * TODO isValidGPSInput uses alert so continue that. Maybe all should be changed but this impacts other parts of the code.
- * Note this causes the modal to close but the state is not reset.
- * Use a function so can easily change how it works.
- * @param {string} msg message to send
- */
-function notifyUser(msg: string) {
-	window.alert(msg);
-}
-
-/**
- * Get string value from GPSPoint or null.
- * @param {GPSPoint | null} gps value to evaluate
- * @returns {string} passed value converted to string
- */
-function getGPSString(gps: GPSPoint | null) {
-	if (gps === null) {
-		//  if gps is null return empty string value
-		return '';
-	}
-	else if (typeof gps === 'object') {
-		// if gps is an object parse GPSPoint and return string value
-		const json = JSON.stringify({ gps });
-		const obj = JSON.parse(json);
-		return `${obj.gps.latitude}, ${obj.gps.longitude}`;
-	}
-	else {
-		// Assume it is a string that was input.
-		return gps
-	}
-}
-
-/**
- * Checks if the input is null and returns empty string if that is the case. Otherwise return input.
- * This is needed because React does not want values to be of type null for display and null is the
- * state for some of the meter values. This only should change what is displayed and not the state or props.
- * @param {any} item to check if null
- * @returns {string | any} empty string if null, else whatever was passed in
- */
-function nullToEmptyString(item: any) {
-	if (item === null) {
-		return '';
-	} else {
-		return item;
-	}
-}
-=======
 import { AreaUnitType } from '../../utils/getAreaUnitConversion';
 import { notifyUser, getGPSString, nullToEmptyString, noUnitTranslated } from '../../utils/input';
 import { formInputStyle, tableStyle, requiredStyle, tooltipBaseStyle } from '../../styles/modalStyle';
 import { UnitRepresentType } from '../../types/redux/units';
->>>>>>> de724c37
 
 interface EditMeterModalComponentProps {
 	show: boolean;
