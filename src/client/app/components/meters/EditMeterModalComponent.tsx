/* This Source Code Form is subject to the terms of the Mozilla Public
* License, v. 2.0. If a copy of the MPL was not distributed with this
* file, You can obtain one at http://mozilla.org/MPL/2.0/. */

import * as React from 'react';
import { Button, FormFeedback, FormGroup, Input, Label, Modal, ModalBody, ModalFooter, ModalHeader } from 'reactstrap';
import { FormattedMessage } from 'react-intl';
import translate from '../../utils/translate';
import { useDispatch, useSelector } from 'react-redux';
import { useState, useEffect } from 'react';
import { State } from 'types/redux/state';
import '../../styles/modal.css';
import { MeterData, MeterTimeSortType, MeterType } from '../../types/redux/meters';
import { submitEditedMeter } from '../../actions/meters';
import { removeUnsavedChanges } from '../../actions/unsavedWarning';
import TooltipMarkerComponent from '../TooltipMarkerComponent';
import TooltipHelpContainer from '../../containers/TooltipHelpContainer';
import { TrueFalseType } from '../../types/items';
import TimeZoneSelect from '../TimeZoneSelect';
import { GPSPoint, isValidGPSInput } from '../../utils/calibration';
import { UnitData } from '../../types/redux/units';
import { unitsCompatibleWithUnit } from '../../utils/determineCompatibleUnits';
import { ConversionArray } from '../../types/conversionArray';
import { AreaUnitType } from '../../utils/getAreaUnitConversion';
import { notifyUser, getGPSString, nullToEmptyString, noUnitTranslated } from '../../utils/input';
<<<<<<< HEAD
import { tableStyle, tooltipBaseStyle } from '../../styles/modalStyle';
=======
import { formInputStyle, tableStyle, requiredStyle, tooltipBaseStyle } from '../../styles/modalStyle';
import { UnitRepresentType } from '../../types/redux/units';
>>>>>>> 96144bcb

interface EditMeterModalComponentProps {
	show: boolean;
	meter: MeterData;
	possibleMeterUnits: Set<UnitData>;
	possibleGraphicUnits: Set<UnitData>;
	// passed in to handle closing the modal
	handleClose: () => void;
}

export default function EditMeterModalComponent(props: EditMeterModalComponentProps) {
	const dispatch = useDispatch();

	// The current meter's state of meter being edited. It should always be valid.
	const meterState = useSelector((state: State) => state.meters.byMeterID[props.meter.id]);

	// Set existing meter values
	const values = {
		id: props.meter.id,
		name: props.meter.name,
		url: props.meter.url,
		enabled: props.meter.enabled,
		displayable: props.meter.displayable,
		meterType: props.meter.meterType,
		timeZone: props.meter.timeZone,
		gps: props.meter.gps,
		identifier: props.meter.identifier,
		note: props.meter.note,
		area: props.meter.area,
		cumulative: props.meter.cumulative,
		cumulativeReset: props.meter.cumulativeReset,
		cumulativeResetStart: props.meter.cumulativeResetStart,
		cumulativeResetEnd: props.meter.cumulativeResetEnd,
		readingGap: props.meter.readingGap,
		readingVariation: props.meter.readingVariation,
		readingDuplication: props.meter.readingDuplication,
		timeSort: props.meter.timeSort,
		endOnlyTime: props.meter.endOnlyTime,
		reading: props.meter.reading,
		startTimestamp: props.meter.startTimestamp,
		endTimestamp: props.meter.endTimestamp,
		previousEnd: props.meter.previousEnd,
		unitId: props.meter.unitId,
		defaultGraphicUnit: props.meter.defaultGraphicUnit,
		areaUnit: props.meter.areaUnit,
		readingFrequency: props.meter.readingFrequency
	}

	const dropdownsStateDefaults = {
		possibleMeterUnits: props.possibleMeterUnits,
		possibleGraphicUnits: props.possibleGraphicUnits,
		compatibleUnits: props.possibleMeterUnits,
		incompatibleUnits: new Set<UnitData>(),
		compatibleGraphicUnits: props.possibleGraphicUnits,
		incompatibleGraphicUnits: new Set<UnitData>()
	}

	/* State */
	// Handlers for each type of input change
	const [state, setState] = useState(values);

	const handleStringChange = (e: React.ChangeEvent<HTMLInputElement>) => {
		setState({ ...state, [e.target.name]: e.target.value });
	}

	const handleBooleanChange = (e: React.ChangeEvent<HTMLInputElement>) => {
		setState({ ...state, [e.target.name]: JSON.parse(e.target.value) });
	}

	const handleNumberChange = (e: React.ChangeEvent<HTMLInputElement>) => {
		setState({ ...state, [e.target.name]: Number(e.target.value) });
	}

	const handleTimeZoneChange = (timeZone: string) => {
		setState({ ...state, ['timeZone']: timeZone });
	}

	// Dropdowns
	const [dropdownsState, setDropdownsState] = useState(dropdownsStateDefaults);

<<<<<<< HEAD
	/* Edit Meter Validation:
		Name cannot be blank
		Area must be positive or zero
		If area is nonzero, area unit must be set
		Reading Gap must be greater than zero
		Reading Variation must be greater than zero
		Reading Duplication must be between 1 and 9
		Reading frequency cannot be blank
		If displayable is true and unitId is set to -99, warn admin
	*/
	const [validMeter, setValidMeter] = useState(false);
	useEffect(() => {
		setValidMeter(
			state.name !== '' &&
			(state.area === 0 || (state.area > 0 && state.areaUnit !== AreaUnitType.none)) &&
			state.readingGap >= 0 &&
			state.readingVariation >= 0 &&
			(state.readingDuplication >= 1 && state.readingDuplication <= 9) &&
			state.readingFrequency !== ''
		);
	}, [state.area, state.name, state.readingGap, state.readingVariation, state.readingDuplication, state.areaUnit, state.readingFrequency]);
=======
	// unit state
	const unitState = useSelector((state: State) => state.units.units);

>>>>>>> 96144bcb
	/* End State */

	// Reset the state to default values
	// To be used for the discard changes button
	// Different use case from CreateMeterModalComponent's resetState
	// This allows us to reset our state to match the store in the event of an edit failure
	// Failure to edit meters will not trigger a re-render, as no state has changed. Therefore, we must manually reset the values
	const resetState = () => {
		setState(values);
	}

	const handleClose = () => {
		props.handleClose();
		resetState();
	}

	// Save changes
	// Currently using the old functionality which is to compare inherited prop values to state values
	// If there is a difference between props and state, then a change was made
	// Side note, we could probably just set a boolean when any input but this would not detect if edited but no change made.
	const handleSaveChanges = () => {
		// Close the modal first to avoid repeat clicks
		props.handleClose();

		// true if inputted values are okay. Then can submit.
		let inputOk = true;

		// Check for changes by comparing state to props
		const meterHasChanges =
			(
				props.meter.identifier != state.identifier ||
				props.meter.name != state.name ||
				props.meter.area != state.area ||
				props.meter.enabled != state.enabled ||
				props.meter.displayable != state.displayable ||
				props.meter.meterType != state.meterType ||
				props.meter.url != state.url ||
				props.meter.timeZone != state.timeZone ||
				props.meter.gps != state.gps ||
				props.meter.unitId != state.unitId ||
				props.meter.defaultGraphicUnit != state.defaultGraphicUnit ||
				props.meter.note != state.note ||
				props.meter.cumulative != state.cumulative ||
				props.meter.cumulativeReset != state.cumulativeReset ||
				props.meter.cumulativeResetStart != state.cumulativeResetStart ||
				props.meter.cumulativeResetEnd != state.cumulativeResetEnd ||
				props.meter.endOnlyTime != state.endOnlyTime ||
				props.meter.reading != state.reading ||
				props.meter.readingGap != state.readingGap ||
				props.meter.readingVariation != state.readingVariation ||
				props.meter.readingDuplication != state.readingDuplication ||
				props.meter.timeSort != state.timeSort ||
				props.meter.startTimestamp != state.startTimestamp ||
				props.meter.endTimestamp != state.endTimestamp ||
				props.meter.previousEnd != state.previousEnd ||
				props.meter.areaUnit != state.areaUnit ||
				props.meter.readingFrequency != state.readingFrequency
			);

		// Only validate and store if any changes.
		if (meterHasChanges) {
			// Set default identifier as name if left blank
			state.identifier = (!state.identifier || state.identifier.length === 0) ? state.name : state.identifier;

			// Check GPS entered.
			// Validate GPS is okay and take from string to GPSPoint to submit.
			const gpsInput = state.gps;
			let gps: GPSPoint | null = null;
			const latitudeIndex = 0;
			const longitudeIndex = 1;
			// If the user input a value then gpsInput should be a string.
			// null came from the DB and it is okay to just leave it - Not a string.
			if (typeof gpsInput === 'string') {
				if (isValidGPSInput(gpsInput)) {
					// Clearly gpsInput is a string but TS complains about the split so cast.
					const gpsValues = (gpsInput as string).split(',').map((value: string) => parseFloat(value));
					// It is valid and needs to be in this format for routing.
					gps = {
						longitude: gpsValues[longitudeIndex],
						latitude: gpsValues[latitudeIndex]
					};
					// gpsInput must be of type string but TS does not think so so cast.
				} else if ((gpsInput as string).length !== 0) {
					// GPS not okay.
					// TODO isValidGPSInput currently tops up an alert so not doing it here, may change
					// so leaving code commented out.
					// notifyUser(translate('input.gps.range') + state.gps + '.');
					inputOk = false;
				}
			}

			if (inputOk) {
				// The input passed validation.
				// GPS may have been updated so create updated state to submit.
				const submitState = { ...state, gps: gps };
				// The reading views need to be refreshed if going to/from no unit or
				// to/from type quantity.
				// The check does it by first seeing if the unit changed and, if so, it
				// sees if either were non unit meaning it crossed since both cannot be no unit
				// or the unit change to/from quantity.
				const shouldRefreshReadingViews = (props.meter.unitId != state.unitId) &&
					((props.meter.unitId == -99 || state.unitId == -99) ||
						(unitState[props.meter.unitId].unitRepresent == UnitRepresentType.quantity
							&& unitState[state.unitId].unitRepresent != UnitRepresentType.quantity) ||
						(unitState[props.meter.unitId].unitRepresent != UnitRepresentType.quantity
							&& unitState[state.unitId].unitRepresent == UnitRepresentType.quantity));
				// Submit new meter if checks where ok.
				dispatch(submitEditedMeter(submitState, shouldRefreshReadingViews));
				dispatch(removeUnsavedChanges());
			} else {
				// Tell user that not going to update due to input issues.
				notifyUser(translate('meter.input.error'));
			}
		}
	};

	// TODO This useEffect can probably be extracted into a single function in the future, as create meter also uses them.
	// Note there are now differences, e.g., -999 check.

	// Update compatible units and graphic units set.
	// Note an earlier version had two useEffect calls: one for each menu. This lead to an issue because it did separate
	// setState calls that were asynchronous. As a result, the second one could use state state when doing ...dropdownsState
	// and lose the first changes. Fusing them fixes this.
	useEffect(() => {
		// Graphic units compatible with currently selected unit
		const compatibleGraphicUnits = new Set<UnitData>();
		// Graphic units incompatible with currently selected unit
		const incompatibleGraphicUnits = new Set<UnitData>();
		// If unit is not 'no unit'
		if (state.unitId != -99) {
			// Find all units compatible with the selected unit
			const unitsCompatibleWithSelectedUnit = unitsCompatibleWithUnit(state.unitId);
			dropdownsState.possibleGraphicUnits.forEach(unit => {
				// If current graphic unit exists in the set of compatible graphic units OR if the current graphic unit is 'no unit'
				if (unitsCompatibleWithSelectedUnit.has(unit.id) || unit.id === -99) {
					compatibleGraphicUnits.add(unit);
				} else {
					incompatibleGraphicUnits.add(unit);
				}
			});
		} else {
			// No unit is selected
			// OED does not allow a default graphic unit if there is no unit so it must be -99.
			state.defaultGraphicUnit = -99;
			dropdownsState.possibleGraphicUnits.forEach(unit => {
				// Only -99 is allowed.
				if (unit.id === -99) {
					compatibleGraphicUnits.add(unit);
				} else {
					incompatibleGraphicUnits.add(unit);
				}
			});
		}

		// Units compatible with currently selected graphic unit
		let compatibleUnits = new Set<UnitData>();
		// Units incompatible with currently selected graphic unit
		const incompatibleUnits = new Set<UnitData>();
		// If a default graphic unit is not 'no unit'
		if (state.defaultGraphicUnit !== -99) {
			// Find all units compatible with the selected graphic unit
			dropdownsState.possibleMeterUnits.forEach(unit => {
				// Graphic units compatible with the current meter unit
				const compatibleGraphicUnits = unitsCompatibleWithUnit(unit.id);
				// If the currently selected default graphic unit exists in the set of graphic units compatible with the current meter unit
				// Also add the 'no unit' unit
				if (compatibleGraphicUnits.has(state.defaultGraphicUnit) || unit.id === -99) {
					// add the current meter unit to the list of compatible units
					compatibleUnits.add(unit.id === -99 ? noUnitTranslated() : unit);
				} else {
					// add the current meter unit to the list of incompatible units
					incompatibleUnits.add(unit);
				}
			});
		} else {
			// No default graphic unit is selected
			// All units are compatible
			compatibleUnits = new Set(dropdownsState.possibleMeterUnits);
		}
		// Update the state
		setDropdownsState({
			...dropdownsState,
			// The new set helps avoid repaints.
			compatibleGraphicUnits: new Set(compatibleGraphicUnits),
			incompatibleGraphicUnits: new Set(incompatibleGraphicUnits),
			compatibleUnits: new Set(compatibleUnits),
			incompatibleUnits: new Set(incompatibleUnits)
		});
		// If either unit or the status of pik changes then this needs to be done.
		// pik is needed since the compatible units is not correct until pik is available.
	}, [state.unitId, state.defaultGraphicUnit, ConversionArray.pikAvailable()]);

	// If you edit and return to this page then want to see the DB result formatted for users
	// for the readingFrequency. Since the update on save is to the global state, need to
	// change the state used for display here. Note if you change readingFrequency but it
	// is only a change in format and not value then this will not update because Redux is
	// smart and sees they are the same. This is not really an issue to worry about but
	// noted for others.
	useEffect(() => {
		setState({
			...state,
			readingFrequency: meterState.readingFrequency
		})
	}, [meterState.readingFrequency]);

	const tooltipStyle = {
		...tooltipBaseStyle,
		// Only and admin can edit a meter.
		tooltipEditMeterView: 'help.admin.meteredit'
	};

	return (
		<>
			<Modal isOpen={props.show} toggle={props.handleClose}>
				<ModalHeader>
					<FormattedMessage id="edit.meter" />
					<TooltipHelpContainer page='meters-edit' />
					<div style={tooltipStyle}>
						<TooltipMarkerComponent page='meters-edit' helpTextId={tooltipStyle.tooltipEditMeterView} />
					</div>
				</ModalHeader>
				{/* when any of the Meter values are changed call one of the functions. */}
				<ModalBody style={tableStyle}>
					{/* Identifier input */}
					<FormGroup>
						<Label for='identifier'>{translate('meter.identifier')}</Label>
						<Input
							id='identifier'
							name="identifier"
							type='text'
							autoComplete='on'
							onChange={e => handleStringChange(e)}
							value={state.identifier} />
					</FormGroup>
					{/* Name input */}
					<FormGroup>
						<Label for='name'>{translate('meter.name')}</Label>
						<Input
							id='name'
							name='name'
							type='text'
							autoComplete='on'
							onChange={e => handleStringChange(e)}
							value={state.name}
							invalid={state.name === ''} />
						<FormFeedback>
							<FormattedMessage id="error.required" />
						</FormFeedback>
					</FormGroup>
					{/* meter unit input */}
					<FormGroup>
						<Label for='unitId'>{translate('meter.unitName')}</Label>
						<Input
							id='unitId'
							name="unitId"
							type='select'
							value={state.unitId}
							onChange={e => handleNumberChange(e)}>
							{Array.from(dropdownsState.compatibleUnits).map(unit => {
								return (<option value={unit.id} key={unit.id}>{unit.identifier}</option>)
							})}
							{Array.from(dropdownsState.incompatibleUnits).map(unit => {
								return (<option value={unit.id} key={unit.id} disabled>{unit.identifier}</option>)
							})}
						</Input>
					</FormGroup>
					{/* default graphic unit input */}
					<FormGroup>
						<Label for='defaultGraphicUnit'>{translate('meter.defaultGraphicUnit')}</Label>
						<Input
							id='defaultGraphicUnit'
							name='defaultGraphicUnit'
							type='select'
							value={state.defaultGraphicUnit}
							onChange={e => handleNumberChange(e)}>
							{Array.from(dropdownsState.compatibleGraphicUnits).map(unit => {
								return (<option value={unit.id} key={unit.id}>{unit.identifier}</option>)
							})}
							{Array.from(dropdownsState.incompatibleGraphicUnits).map(unit => {
								return (<option value={unit.id} key={unit.id} disabled>{unit.identifier}</option>)
							})}
						</Input>
					</FormGroup>
					{/* Enabled input */}
					<FormGroup>
						<Label for='enabled'>{translate('meter.enabled')}</Label>
						<Input
							id='enabled'
							name='enabled'
							type='select'
							// There is a subtle difference from create. In crete the state is set to
							// the default values so always is there. In edit, it comes via props so
							// it may not be set before the meter state is fetched. This probably only
							// happens when your reload one of these pages but to avoid issues it uses
							// the ? to avoid access. This only applies to items where you dereference
							// the state value such as .toString() here.
							value={state.enabled?.toString()}
							onChange={e => handleBooleanChange(e)}>
							{Object.keys(TrueFalseType).map(key => {
								return (<option value={key} key={key}>{translate(`TrueFalseType.${key}`)}</option>)
							})}
						</Input>
					</FormGroup>
					{/* Displayable input */}
					<FormGroup>
						<Label for='displayable'>{translate('meter.displayable')}</Label>
						<Input
							id='displayable'
							name='displayable'
							type='select'
							value={state.displayable?.toString()}
							onChange={e => handleBooleanChange(e)}
							invalid={state.displayable && state.unitId === -99}>
							{Object.keys(TrueFalseType).map(key => {
								return (<option value={key} key={key}>{translate(`TrueFalseType.${key}`)}</option>)
							})}
						</Input>
						<FormFeedback>
							<FormattedMessage id="error.displayable" />
						</FormFeedback>
					</FormGroup>
					{/* Meter type input */}
					<FormGroup>
						<Label for='meterType'>{translate('meter.type')}</Label>
						<Input
							id='meterType'
							name='meterType'
							type='select'
							value={state.meterType}
							onChange={e => handleStringChange(e)}>
							{/* The dB expects lowercase. */}
							{Object.keys(MeterType).map(key => {
								return (<option value={key.toLowerCase()} key={key.toLowerCase()}>{`${key}`}</option>)
							})}
						</Input>
					</FormGroup>
					{/* Meter reading frequency */}
					<FormGroup>
						<Label for='readingFrequency'>{translate('meter.readingFrequency')}</Label>
						<Input
							id='readingFrequency'
							name='readingFrequency'
							type='text'
							autoComplete='on'
							onChange={e => handleStringChange(e)}
							value={state.readingFrequency}
							invalid={state.readingFrequency === ''}/>
						<FormFeedback>
							<FormattedMessage id="error.required" />
						</FormFeedback>
					</FormGroup>
					{/* URL input */}
					<FormGroup>
						<Label for='url'>{translate('meter.url')}</Label>
						<Input
							id='url'
							name='url'
							type='text'
							autoComplete='off'
							onChange={e => handleStringChange(e)}
							value={nullToEmptyString(state.url)} />
					</FormGroup>
					{/* Area input */}
					<FormGroup>
						<Label for='area'>{translate('meter.area')}</Label>
						<Input
							id='area'
							name="area"
							type="number"
							min="0"
							defaultValue={state.area}
							onChange={e => handleNumberChange(e)}
							invalid={state.area < 0} />
						<FormFeedback>
							<FormattedMessage id="error.negative" />
						</FormFeedback>
					</FormGroup>
					{/* meter area unit input */}
					<FormGroup>
						<Label for='areaUnit'>{translate('meter.area.unit')}</Label>
						<Input
							id='areaUnit'
							name='areaUnit'
							type='select'
							value={state.areaUnit}
							onChange={e => handleStringChange(e)}
							invalid={state.area > 0 && state.areaUnit === AreaUnitType.none}>
							{Object.keys(AreaUnitType).map(key => {
								return (<option value={key} key={key}>{translate(`AreaUnitType.${key}`)}</option>)
							})}
						</Input>
						<FormFeedback>
							<FormattedMessage id="area.but.no.unit" />
						</FormFeedback>
					</FormGroup>
					{/* GPS input */}
					<FormGroup>
						<Label for='gps'>{translate('meter.gps')}</Label>
						<Input
							id='gps'
							name='gps'
							type='text'
							autoComplete='on'
							onChange={e => handleStringChange(e)}
							value={getGPSString(state.gps)} />
					</FormGroup>
					{/* note input */}
					<FormGroup>
						<Label for='note'>{translate('meter.note')}</Label>
						<Input
							id='note'
							name='note'
							type='textarea'
							onChange={e => handleStringChange(e)}
							value={nullToEmptyString(state.note)}
							placeholder='Note' />
					</FormGroup>
					{/* cumulative input */}
					<FormGroup>
						<Label for='cumulative'>{translate('meter.cumulative')}</Label>
						<Input
							id='cumulative'
							name='cumulative'
							type='select'
							value={state.cumulative?.toString()}
							onChange={e => handleBooleanChange(e)}>
							{Object.keys(TrueFalseType).map(key => {
								return (<option value={key} key={key}>{translate(`TrueFalseType.${key}`)}</option>)
							})}
						</Input>
					</FormGroup>
					{/* cumulativeReset input */}
					<FormGroup>
						<Label for='cumulativeReset'>{translate('meter.cumulativeReset')}</Label>
						<Input
							id='cumulativeReset'
							name='cumulativeReset'
							type='select'
							value={state.cumulativeReset?.toString()}
							onChange={e => handleBooleanChange(e)}>
							{Object.keys(TrueFalseType).map(key => {
								return (<option value={key} key={key}>{translate(`TrueFalseType.${key}`)}</option>)
							})}
						</Input>
					</FormGroup>
					{/* cumulativeResetStart input */}
					<FormGroup>
						<Label for='cumulativeResetStart'>{translate('meter.cumulativeResetStart')}</Label>
						<Input
							id='cumulativeResetStart'
							name='cumulativeResetStart'
							type='text'
							autoComplete='off'
							onChange={e => handleStringChange(e)}
							value={state.cumulativeResetStart}
							placeholder="HH:MM:SS" />
					</FormGroup>
					{/* cumulativeResetEnd input */}
					<FormGroup>
						<Label for='cumulativeResetEnd'>{translate('meter.cumulativeResetEnd')}</Label>
						<Input
							id='cumulativeResetEnd'
							name='cumulativeResetEnd'
							type='text'
							autoComplete='off'
							onChange={e => handleStringChange(e)}
							value={state?.cumulativeResetEnd}
							placeholder="HH:MM:SS" />
					</FormGroup>
					{/* endOnlyTime input */}
					<FormGroup>
						<Label for='endOnlyTime'>{translate('meter.endOnlyTime')}</Label>
						<Input
							id='endOnlyTime'
							name='endOnlyTime'
							type='select'
							value={state.endOnlyTime?.toString()}
							onChange={e => handleBooleanChange(e)}>
							{Object.keys(TrueFalseType).map(key => {
								return (<option value={key} key={key}>{translate(`TrueFalseType.${key}`)}</option>)
							})}
						</Input>
					</FormGroup>
					{/* readingGap input */}
					<FormGroup>
						<Label for='readingGap'>{translate('meter.readingGap')}</Label>
						<Input
							id='readingGap'
							name='readingGap'
							type='number'
							onChange={e => handleNumberChange(e)}
							min="0"
							defaultValue={state?.readingGap}
							invalid={state?.readingGap < 0}/>
						<FormFeedback>
							<FormattedMessage id="error.negative" />
						</FormFeedback>
					</FormGroup>
					{/* readingVariation input */}
					<FormGroup>
						<Label for='readingVariation'>{translate('meter.readingVariation')}</Label>
						<Input
							id='readingVariation'
							name="readingVariation"
							type="number"
							onChange={e => handleNumberChange(e)}
							min="0"
							defaultValue={state?.readingVariation}
							invalid={state?.readingVariation < 0} />
						<FormFeedback>
							<FormattedMessage id="error.negative" />
						</FormFeedback>
					</FormGroup>
					{/* readingDuplication input */}
					<FormGroup>
						<Label for='readingDuplication'>{translate('meter.readingDuplication')}</Label>
						<Input
							id='readingDuplication'
							name="readingDuplication"
							type="number"
							onChange={e => handleNumberChange(e)}
							step="1"
							min="1"
							max="9"
							defaultValue={state?.readingDuplication}
							invalid={state?.readingDuplication < 1 || state?.readingDuplication > 9}/>
						<FormFeedback>
							<FormattedMessage id="error.bounds" values={{ min: '1', max: '9'}}  />
						</FormFeedback>
					</FormGroup>
					{/* timeSort input */}
					<FormGroup>
						<Label for='timeSort'>{translate('meter.timeSort')}</Label>
						<Input
							id='timeSort'
							name='timeSort'
							type='select'
							value={state?.timeSort}
							onChange={e => handleStringChange(e)}>
							{Object.keys(MeterTimeSortType).map(key => {
								// This is a bit of a hack but it should work fine. The TypeSortTypes and MeterTimeSortType should be in sync.
								// The translation is on the former so we use that enum name there but loop on the other to get the value desired.
								return (<option value={key} key={key}>{translate(`TimeSortTypes.${key}`)}</option>)
							})}
						</Input>
					</FormGroup>
					{/* Timezone input */}
					<FormGroup>
						<Label>{translate('meter.time.zone')}</Label>
						<TimeZoneSelect current={state.timeZone} handleClick={timeZone => handleTimeZoneChange(timeZone)} />
					</FormGroup>
					{/* reading input */}
					<FormGroup>
						<Label for='reading'>{translate('meter.reading')}</Label>
						<Input
							id='reading'
							name="reading"
							type="number"
							onChange={e => handleNumberChange(e)}
							defaultValue={state?.reading} />
					</FormGroup>
					{/* startTimestamp input */}
					<FormGroup>
						<Label for='startTimestamp'>{translate('meter.startTimeStamp')}</Label>
						<Input
							id='startTimestamp'
							name='startTimestamp'
							type='text'
							autoComplete='on'
							onChange={e => handleStringChange(e)}
							placeholder="YYYY-MM-DD HH:MM:SS"
							value={state?.startTimestamp} />
					</FormGroup>
					{/* endTimestamp input */}
					<FormGroup>
						<Label for='endTimestamp'>{translate('meter.endTimeStamp')}</Label>
						<Input
							id='endTimestamp'
							name='endTimestamp'
							type='text'
							autoComplete='on'
							onChange={e => handleStringChange(e)}
							placeholder="YYYY-MM-DD HH:MM:SS"
							value={state?.endTimestamp} />
					</FormGroup>
					{/* previousEnd input */}
					<FormGroup>
						<Label for='previousEnd'>{translate('meter.previousEnd')}</Label>
						<Input
							id='previousEnd'
							name='previousEnd'
							type='text'
							autoComplete='on'
							onChange={e => handleStringChange(e)}
							placeholder="YYYY-MM-DD HH:MM:SS"
							value={state?.previousEnd} />
					</FormGroup>
				</ModalBody>
				<ModalFooter>
					{/* Hides the modal */}
					<Button onClick={handleClose}>
						<FormattedMessage id="discard.changes" />
					</Button>
					{/* On click calls the function handleSaveChanges in this component */}
					<Button color='primary' onClick={handleSaveChanges} disabled={!validMeter}>
						<FormattedMessage id="save.all" />
					</Button>
				</ModalFooter>
			</Modal>
		</>
	);
}<|MERGE_RESOLUTION|>--- conflicted
+++ resolved
@@ -23,12 +23,8 @@
 import { ConversionArray } from '../../types/conversionArray';
 import { AreaUnitType } from '../../utils/getAreaUnitConversion';
 import { notifyUser, getGPSString, nullToEmptyString, noUnitTranslated } from '../../utils/input';
-<<<<<<< HEAD
 import { tableStyle, tooltipBaseStyle } from '../../styles/modalStyle';
-=======
-import { formInputStyle, tableStyle, requiredStyle, tooltipBaseStyle } from '../../styles/modalStyle';
 import { UnitRepresentType } from '../../types/redux/units';
->>>>>>> 96144bcb
 
 interface EditMeterModalComponentProps {
 	show: boolean;
@@ -109,7 +105,10 @@
 	// Dropdowns
 	const [dropdownsState, setDropdownsState] = useState(dropdownsStateDefaults);
 
-<<<<<<< HEAD
+	// unit state
+	const unitState = useSelector((state: State) => state.units.units);
+
+
 	/* Edit Meter Validation:
 		Name cannot be blank
 		Area must be positive or zero
@@ -131,11 +130,6 @@
 			state.readingFrequency !== ''
 		);
 	}, [state.area, state.name, state.readingGap, state.readingVariation, state.readingDuplication, state.areaUnit, state.readingFrequency]);
-=======
-	// unit state
-	const unitState = useSelector((state: State) => state.units.units);
-
->>>>>>> 96144bcb
 	/* End State */
 
 	// Reset the state to default values
