/* This Source Code Form is subject to the terms of the Mozilla Public
* License, v. 2.0. If a copy of the MPL was not distributed with this
* file, You can obtain one at http://mozilla.org/MPL/2.0/. */

import * as React from 'react';
import { Button, Col, Container, FormFeedback, FormGroup, Input, Label, Modal, ModalBody, ModalFooter, ModalHeader, Row } from 'reactstrap';
import { FormattedMessage } from 'react-intl';
import translate from '../../utils/translate';
import { useDispatch, useSelector } from 'react-redux';
import { useState, useEffect } from 'react';
import { State } from 'types/redux/state';
import '../../styles/modal.css';
import { MeterTimeSortType, MeterType } from '../../types/redux/meters';
import { addMeter } from '../../actions/meters';
import TooltipMarkerComponent from '../TooltipMarkerComponent';
import TooltipHelpContainer from '../../containers/TooltipHelpContainer';
import { TrueFalseType } from '../../types/items';
import TimeZoneSelect from '../TimeZoneSelect';
import { GPSPoint, isValidGPSInput } from '../../utils/calibration';
import { UnitData } from '../../types/redux/units';
import { unitsCompatibleWithUnit } from '../../utils/determineCompatibleUnits';
import { ConversionArray } from '../../types/conversionArray';
import { AreaUnitType } from '../../utils/getAreaUnitConversion';
import { notifyUser } from '../../utils/input'
import { tooltipBaseStyle } from '../../styles/modalStyle';


// TODO Moved the possible meters/graphic units calculations up to the details component
// This was to prevent the calculations from being done on every load, but now requires them to be passed as props
interface CreateMeterModalComponentProps {
	possibleMeterUnits: Set<UnitData>;
	possibleGraphicUnits: Set<UnitData>;
}

/**
 * Defines the create meter modal form
 * @param props Component props
 * @returns Meter create element
 */
export default function CreateMeterModalComponent(props: CreateMeterModalComponentProps) {

	const dispatch = useDispatch();

	// Admin state so can get the default reading frequency.
	const adminState = useSelector((state: State) => state.admin)

	const defaultValues = {
		id: -99,
		identifier: '',
		name: '',
		area: 0,
		enabled: false,
		displayable: false,
		meterType: '',
		url: '',
		timeZone: '',
		gps: '',
		// Defaults of -999 (not to be confused with -99 which is no unit)
		// Purely for allowing the default select to be "select a ..."
		unitId: -999,
		defaultGraphicUnit: -999,
		note: '',
		cumulative: false,
		cumulativeReset: false,
		cumulativeResetStart: '',
		cumulativeResetEnd: '',
		endOnlyTime: false,
		readingGap: adminState.defaultMeterReadingGap,
		readingVariation: 0,
		readingDuplication: 1,
		timeSort: MeterTimeSortType.increasing,
		reading: 0.0,
		startTimestamp: '',
		endTimestamp: '',
		previousEnd: '',
		areaUnit: AreaUnitType.none,
		readingFrequency: adminState.defaultMeterReadingFrequency,
		minVal: adminState.defaultMeterMinimumValue,
		maxVal: adminState.defaultMeterMaximumValue,
		minDate: adminState.defaultMeterMinimumDate,
		maxDate: adminState.defaultMeterMaximumDate,
		maxError: adminState.defaultMeterMaximumErrors,
		disableChecks: false
	}

	const dropdownsStateDefaults = {
		possibleMeterUnits: props.possibleMeterUnits,
		possibleGraphicUnits: props.possibleGraphicUnits,
		compatibleUnits: props.possibleMeterUnits,
		incompatibleUnits: new Set<UnitData>(),
		compatibleGraphicUnits: props.possibleGraphicUnits,
		incompatibleGraphicUnits: new Set<UnitData>()
	}

	/* State */
	// To make this consistent with EditUnitModalComponent, we don't pass show and close via props
	// even this one does have other props.
	// Modal show
	const [showModal, setShowModal] = useState(false);
	const handleShow = () => setShowModal(true);

	// Handlers for each type of input change
	const [state, setState] = useState(defaultValues);

	const handleStringChange = (e: React.ChangeEvent<HTMLInputElement>) => {
		setState({ ...state, [e.target.name]: e.target.value });
	}

	const handleBooleanChange = (e: React.ChangeEvent<HTMLInputElement>) => {
		setState({ ...state, [e.target.name]: JSON.parse(e.target.value) });
	}

	const handleNumberChange = (e: React.ChangeEvent<HTMLInputElement>) => {
		setState({ ...state, [e.target.name]: Number(e.target.value) });
	}

	const handleTimeZoneChange = (timeZone: string) => {
		setState({ ...state, ['timeZone']: timeZone });
	}

	// Dropdowns
	const [dropdownsState, setDropdownsState] = useState(dropdownsStateDefaults);

	/* Create Meter Validation:
		Name cannot be blank
		Area must be positive or zero
		If area is nonzero, area unit must be set
		Reading Gap must be greater than zero
		Reading Variation must be greater than zero
		Reading Duplication must be between 1 and 9
		Reading frequency cannot be blank
		Unit and Default Graphic Unit must be set (can be to no unit)
		Meter type must be set
		If displayable is true and unitId is set to -99, warn admin
	*/
	const [validMeter, setValidMeter] = useState(false);
	useEffect(() => {
		setValidMeter(
			state.name !== '' &&
			(state.area === 0 || (state.area > 0 && state.areaUnit !== AreaUnitType.none)) &&
			state.readingGap >= 0 &&
			state.readingVariation >= 0 &&
			(state.readingDuplication >= 1 && state.readingDuplication <= 9) &&
			state.readingFrequency !== '' &&
			state.unitId !== -999 &&
			state.defaultGraphicUnit !== -999 &&
			state.meterType !== ''
		);
	}, [
		state.area,
		state.name,
		state.readingGap,
		state.readingVariation,
		state.readingDuplication,
		state.areaUnit,
		state.readingFrequency,
		state.unitId,
		state.defaultGraphicUnit,
		state.meterType
	]);
	/* End State */

	// Reset the state to default values
	// This would also benefit from a single state changing function for all state
	const resetState = () => {
		setState(defaultValues);
	}

	const handleClose = () => {
		setShowModal(false);
		resetState();
	};

	// Unlike edit, we decided to discard and inputs when you choose to leave the page. The reasoning is
	// that create starts from an empty template.

	// Submit
	const handleSubmit = () => {
		// Close modal first to avoid repeat clicks
		setShowModal(false);

		// true if inputted values are okay. Then can submit.
		let inputOk = true;

		// TODO Maybe should do as a single popup?

		// Set default identifier as name if left blank
		state.identifier = (!state.identifier || state.identifier.length === 0) ? state.name : state.identifier;

		// Check GPS entered.
		// Validate GPS is okay and take from string to GPSPoint to submit.
		const gpsInput = state.gps;
		let gps: GPSPoint | null = null;
		const latitudeIndex = 0;
		const longitudeIndex = 1;
		// If the user input a value then gpsInput should be a string.
		// null came from the DB and it is okay to just leave it - Not a string.
		if (typeof gpsInput === 'string') {
			if (isValidGPSInput(gpsInput)) {
				// Clearly gpsInput is a string but TS complains about the split so cast.
				const gpsValues = (gpsInput as string).split(',').map((value: string) => parseFloat(value));
				// It is valid and needs to be in this format for routing.
				gps = {
					longitude: gpsValues[longitudeIndex],
					latitude: gpsValues[latitudeIndex]
				};
				// gpsInput must be of type string but TS does not think so so cast.
			} else if ((gpsInput as string).length !== 0) {
				// GPS not okay. Only true if some input.
				// TODO isValidGPSInput currently pops up an alert so not doing it here, may change
				// so leaving code commented out.
				// notifyUser(translate('input.gps.range') + state.gps + '.');
				inputOk = false;
			}
		}

		if (inputOk) {
			// The input passed validation.
			// The default value for timeZone is an empty string but that should be null for DB.
			// See below for usage of timeZoneValue.
			const timeZoneValue = (state.timeZone == '' ? null : state.timeZone);
			// GPS may have been updated so create updated state to submit.
			const submitState = { ...state, gps: gps, timeZone: timeZoneValue };
			// Submit new meter if checks where ok.
			dispatch(addMeter(submitState));
			resetState();
		} else {
			// Tell user that not going to update due to input issues.
			notifyUser(translate('meter.input.error'));
		}
	};

	// Update compatible units and graphic units set.
	// This works the same as Edit with a single useEffect. See Edit for an explanation but note
	// those issues were never seen with create.
	useEffect(() => {
		// Graphic units compatible with currently selected unit
		const compatibleGraphicUnits = new Set<UnitData>();
		// Graphic units incompatible with currently selected unit
		const incompatibleGraphicUnits = new Set<UnitData>();
		// If a unit has been selected that is not 'no unit'
		if (state.unitId != -999 && state.unitId != -99) {
			// Find all units compatible with the selected unit
			const unitsCompatibleWithSelectedUnit = unitsCompatibleWithUnit(state.unitId);
			dropdownsState.possibleGraphicUnits.forEach(unit => {
				// If current graphic unit exists in the set of compatible graphic units OR if the current graphic unit is 'no unit'
				if (unitsCompatibleWithSelectedUnit.has(unit.id) || unit.id == -99) {
					compatibleGraphicUnits.add(unit);
				}
				else {
					incompatibleGraphicUnits.add(unit);
				}
			});
		}
		// No unit is selected
		else {
			// OED does not allow a default graphic unit if there is no unit so it must be -99.
			// We don't reset if it is currently -999 since want user to select something.
			state.defaultGraphicUnit = state.defaultGraphicUnit === -999 ? -999 : -99;
			dropdownsState.possibleGraphicUnits.forEach(unit => {
				// Only -99 is allowed.
				if (unit.id == -99) {
					compatibleGraphicUnits.add(unit);
				}
				else {
					incompatibleGraphicUnits.add(unit);
				}
			});
		}

		// Units compatible with currently selected graphic unit
		let compatibleUnits = new Set<UnitData>();
		// Units incompatible with currently selected graphic unit
		const incompatibleUnits = new Set<UnitData>();
		// If a default graphic unit has been selected that is not 'no unit'
		if (state.defaultGraphicUnit != -999 && state.defaultGraphicUnit != -99) {
			// Find all units compatible with the selected graphic unit
			dropdownsState.possibleMeterUnits.forEach(unit => {
				// Graphic units compatible with the current meter unit
				const compatibleGraphicUnitsForUnit = unitsCompatibleWithUnit(unit.id);
				// If the currently selected default graphic unit exists in the set of graphic units compatible with the current meter unit
				// Also add the 'no unit' unit
				if (compatibleGraphicUnitsForUnit.has(state.defaultGraphicUnit) || unit.id == -99) {
					// add the current meter unit to the list of compatible units
					compatibleUnits.add(unit);
				}
				else {
					// add the current meter unit to the list of incompatible units
					incompatibleUnits.add(unit);
				}
			});
		}
		// No default graphic unit is selected
		else {
			// All units are compatible
			compatibleUnits = new Set(dropdownsState.possibleMeterUnits);
		}
		setDropdownsState({
			...dropdownsState,
			// The new set helps avoid repaints.
			compatibleGraphicUnits: new Set(compatibleGraphicUnits),
			incompatibleGraphicUnits: new Set(incompatibleGraphicUnits),
			compatibleUnits: new Set(compatibleUnits),
			incompatibleUnits: new Set(incompatibleUnits)
		});
		// If either unit or the status of pik changes then this needs to be done.
		// pik is needed since the compatible units is not correct until pik is available.
	}, [state.unitId, state.defaultGraphicUnit, ConversionArray.pikAvailable()]);

	const tooltipStyle = {
		...tooltipBaseStyle,
		// Only an admin can create a meter.
		tooltipCreateMeterView: 'help.admin.metercreate'
	};

	// This is a bit of a hack. The defaultValues set the time zone to the empty string.
	// This makes the type a string and no easy way was found to allow null too.
	// The DB stores null for no choice and TimeZoneSelect expects null for no choice.
	// To get around this, a new variable is used for the menu options so it can have
	// both values where the empty string is converted to null.
	const timeZoneValue: string | null = (state.timeZone === '' ? null : state.timeZone);

	return (
		<>
			{/* Show modal button */}
			<Button color='secondary' onClick={handleShow}>
				<FormattedMessage id="meter.create" />
			</Button>
			<Modal isOpen={showModal} toggle={handleClose} size='lg'>
				<ModalHeader>
					<FormattedMessage id="meter.create" />
					<TooltipHelpContainer page='meters-create' />
					<div style={tooltipStyle}>
						<TooltipMarkerComponent page='meters-create' helpTextId={tooltipStyle.tooltipCreateMeterView} />
					</div>
				</ModalHeader>
				{/* when any of the Meter values are changed call one of the functions. */}
				<ModalBody><Container>
					<Row xs='1' lg='2'>
						{/* Identifier input */}
						<Col><FormGroup>
							<Label for='identifier'>{translate('meter.identifier')}</Label>
							<Input
								id='identifier'
								name='identifier'
								type='text'
								autoComplete='on'
								onChange={e => handleStringChange(e)}
								value={state.identifier} />
						</FormGroup></Col>
						{/* Name input */}
						<Col><FormGroup>
							<Label for='name'>{translate('meter.name')}</Label>
							<Input
								id='name'
								name='name'
								type='text'
								autoComplete='on'
								onChange={e => handleStringChange(e)}
								required value={state.name}
								invalid={state.name === ''} />
							<FormFeedback>
								<FormattedMessage id="error.required" />
							</FormFeedback>
						</FormGroup></Col>
					</Row>
					<Row xs='1' lg='2'>
						{/* meter unit input */}
						<Col><FormGroup>
							<Label for='unitId'> {translate('meter.unitName')}</Label>
							<Input
								id='unitId'
								name='unitId'
								type='select'
								value={state.unitId}
								onChange={e => handleNumberChange(e)}
								invalid={state.unitId === -999}>
								{<option
									value={-999}
									key={-999}
									hidden={state.unitId !== -999}
									disabled>
									{translate('select.unit')}
								</option>}
								{Array.from(dropdownsState.compatibleUnits).map(unit => {
									return (<option value={unit.id} key={unit.id}>{unit.identifier}</option>)
								})}
								{Array.from(dropdownsState.incompatibleUnits).map(unit => {
									return (<option value={unit.id} key={unit.id} disabled>{unit.identifier}</option>)
								})}
							</Input>
							<FormFeedback><FormattedMessage id="error.required" /></FormFeedback>
						</FormGroup></Col>
						{/* default graphic unit input */}
						<Col><FormGroup>
							<Label for='defaultGraphicUnit'>{translate('meter.defaultGraphicUnit')}</Label>
							<Input
								id='defaultGraphicUnit'
								name='defaultGraphicUnit'
								type='select'
								value={state.defaultGraphicUnit}
								onChange={e => handleNumberChange(e)}
								invalid={state.defaultGraphicUnit === -999}>
								{<option
									value={-999}
									key={-999}
									hidden={state.defaultGraphicUnit !== -999}
									disabled>
									{translate('select.unit')}
								</option>}
								{Array.from(dropdownsState.compatibleGraphicUnits).map(unit => {
									return (<option value={unit.id} key={unit.id}>{unit.identifier}</option>)
								})}
								{Array.from(dropdownsState.incompatibleGraphicUnits).map(unit => {
									return (<option value={unit.id} key={unit.id} disabled>{unit.identifier}</option>)
								})}
							</Input>
							<FormFeedback><FormattedMessage id="error.required" /></FormFeedback>
						</FormGroup></Col>
					</Row>
					<Row xs='1' lg='2'>
						{/* Enabled input */}
						<Col><FormGroup>
							<Label for='enabled'>{translate('meter.enabled')}</Label>
							<Input
								id='enabled'
								name='enabled'
								type='select'
								value={state.enabled.toString()}
								onChange={e => handleBooleanChange(e)}>
								{Object.keys(TrueFalseType).map(key => {
									return (<option value={key} key={key}>{translate(`TrueFalseType.${key}`)}</option>)
								})}
							</Input>
						</FormGroup></Col>
						{/* Displayable input */}
						<Col><FormGroup>
							<Label for='displayable'>{translate('meter.displayable')}</Label>
							<Input
								id='displayable'
								name='displayable'
								type='select'
								value={state.displayable.toString()}
								onChange={e => handleBooleanChange(e)}
								invalid={state.displayable && state.unitId === -99}>
								{Object.keys(TrueFalseType).map(key => {
									return (<option value={key} key={key}>{translate(`TrueFalseType.${key}`)}</option>)
								})}
							</Input>
							<FormFeedback>
								<FormattedMessage id="error.displayable" />
							</FormFeedback>
						</FormGroup></Col>
					</Row>
					<Row xs='1' lg='2'>
						{/* Meter type input */}
						<Col><FormGroup>
							<Label for='meterType'>{translate('meter.type')}</Label>
							<Input
								id='meterType'
								name='meterType'
								type='select'
								value={state.meterType}
								onChange={e => handleStringChange(e)}
								invalid={state.meterType === ''}>
								{/* The default value is a blank string so then tell user to select one. */}
								{<option
									value={''}
									key={''}
									hidden={state.meterType !== ''}
									disabled>
									{translate('select.meter.type')}
								</option>}
								{/* The dB expects lowercase. */}
								{Object.keys(MeterType).map(key => {
									return (<option value={key.toLowerCase()} key={key.toLowerCase()}>{`${key}`}</option>)
								})}
							</Input>
							<FormFeedback><FormattedMessage id="error.required" /></FormFeedback>
						</FormGroup></Col>
						{/* Meter reading frequency */}
						<Col><FormGroup>
							<Label for='readingFrequency'>{translate('meter.readingFrequency')}</Label>
							<Input
								id='readingFrequency'
								name='readingFrequency'
								type='text'
								autoComplete='on'
								onChange={e => handleStringChange(e)}
								value={state.readingFrequency}
								invalid={state.readingFrequency === ''}/>
							<FormFeedback>
								<FormattedMessage id="error.required" />
							</FormFeedback>
						</FormGroup></Col>
					</Row>
					<Row xs='1' lg='2'>
						{/* URL input */}
						<Col><FormGroup>
							<Label for='url'>{translate('meter.url')}</Label>
							<Input
								id='url'
								name='url'
								type='text'
								autoComplete='off'
								onChange={e => handleStringChange(e)}
								value={state.url} />
						</FormGroup></Col>
						{/* GPS input */}
						<Col><FormGroup>
							<Label for='gps'>{translate('meter.gps')}</Label>
							<Input
								id='gps'
								name='gps'
								type='text'
								onChange={e => handleStringChange(e)}
								value={state.gps} />
						</FormGroup></Col>
					</Row>
					<Row xs='1' lg='2'>
						{/* Area input */}
						<Col><FormGroup>
							<Label for='area'>{translate('meter.area')}</Label>
							<Input
								id='area'
								name='area'
								type='number'
								min='0'
								defaultValue={state.area}
								onChange={e => handleNumberChange(e)}
								invalid={state.area < 0} />
							<FormFeedback>
								<FormattedMessage id="error.negative" />
							</FormFeedback>
						</FormGroup></Col>
						{/* meter area unit input */}
						<Col><FormGroup>
							<Label for='areaUnit'>{translate('meter.area.unit')}</Label>
							<Input
								id='areaUnit'
								name='areaUnit'
								type='select'
								value={state.areaUnit}
								onChange={e => handleStringChange(e)}
								invalid={state.area > 0 && state.areaUnit === AreaUnitType.none}>
								{Object.keys(AreaUnitType).map(key => {
									return (<option value={key} key={key}>{translate(`AreaUnitType.${key}`)}</option>)
								})}
							</Input>
							<FormFeedback>
								<FormattedMessage id="area.but.no.unit" />
							</FormFeedback>
						</FormGroup></Col>
					</Row>
					{/* note input */}
					<FormGroup>
						<Label for='note'>{translate('meter.note')}</Label>
						<Input
							id='note'
							name='note'
							type='textarea'
							onChange={e => handleStringChange(e)}
							value={state.note}
							placeholder='Note' />
					</FormGroup>
					<Row xs='1' lg='2'>
						{/* cumulative input */}
						<Col><FormGroup>
							<Label for='cumulative'>{translate('meter.cumulative')}</Label>
							<Input
								id='cumulative'
								name='cumulative'
								type='select'
								value={state.cumulative.toString()}
								onChange={e => handleBooleanChange(e)}>
								{Object.keys(TrueFalseType).map(key => {
									return (<option value={key} key={key}>{translate(`TrueFalseType.${key}`)}</option>)
								})}
							</Input>
						</FormGroup>
						{/* cumulativeReset input */}
						<FormGroup>
							<Label for='cumulativeReset'>{translate('meter.cumulativeReset')}</Label>
							<Input
								id='cumulativeReset'
								name='cumulativeReset'
								type='select'
								value={state.cumulativeReset.toString()}
								onChange={e => handleBooleanChange(e)}>
								{Object.keys(TrueFalseType).map(key => {
									return (<option value={key} key={key}>{translate(`TrueFalseType.${key}`)}</option>)
								})}
							</Input>
						</FormGroup></Col>
						{/* cumulativeResetStart input */}
						<Col><FormGroup>
							<Label for='cumulativeResetStart'>{translate('meter.cumulativeResetStart')}</Label>
							<Input
								id='cumulativeResetStart'
								name='cumulativeResetStart'
								type='text'
								autoComplete='off'
								onChange={e => handleStringChange(e)}
								value={state.cumulativeResetStart}
								placeholder='HH:MM:SS' />
						</FormGroup>
						{/* cumulativeResetEnd input */}
						<FormGroup>
							<Label for='cumulativeResetEnd'>{translate('meter.cumulativeResetEnd')}</Label>
							<Input
								id='cumulativeResetEnd'
								name='cumulativeResetEnd'
								type='text'
								autoComplete='off'
								onChange={e => handleStringChange(e)}
								value={state.cumulativeResetEnd}
								placeholder='HH:MM:SS' />
						</FormGroup></Col>
					</Row>
					<Row xs='1' lg='2'>
						{/* endOnlyTime input */}
						<Col><FormGroup>
							<Label for='endOnlyTime'>{translate('meter.endOnlyTime')}</Label>
							<Input
								id='endOnlyTime'
								name='endOnlyTime'
								type='select'
								value={state.endOnlyTime.toString()}
								onChange={e => handleBooleanChange(e)}>
								{Object.keys(TrueFalseType).map(key => {
									return (<option value={key} key={key}>{translate(`TrueFalseType.${key}`)}</option>)
								})}
							</Input>
						</FormGroup></Col>
						{/* readingGap input */}
						<Col><FormGroup>
							<Label for='readingGap'>{translate('meter.readingGap')}</Label>
							<Input
								id='readingGap'
								name='readingGap'
								type='number'
								onChange={e => handleNumberChange(e)}
								min='0'
								defaultValue={state.readingGap}
								invalid={state?.readingGap < 0}/>
							<FormFeedback>
								<FormattedMessage id="error.negative" />
							</FormFeedback>
						</FormGroup></Col>
					</Row>
					<Row xs='1' lg='2'>
						{/* readingVariation input */}
						<Col><FormGroup>
							<Label for='readingVariation'>{translate('meter.readingVariation')}</Label>
							<Input
								id='readingVariation'
								name='readingVariation'
								type='number'
								onChange={e => handleNumberChange(e)}
								min='0'
								defaultValue={state.readingVariation}
								invalid={state?.readingVariation < 0} />
							<FormFeedback>
								<FormattedMessage id="error.negative" />
							</FormFeedback>
						</FormGroup></Col>
						{/* readingDuplication input */}
						<Col><FormGroup>
							<Label for='readingDuplication'>{translate('meter.readingDuplication')}</Label>
							<Input
								id='readingDuplication'
								name='readingDuplication'
								type='number'
								onChange={e => handleNumberChange(e)}
								step='1'
								min='1'
								max='9'
								defaultValue={state.readingDuplication}
								invalid={state?.readingDuplication < 1 || state?.readingDuplication > 9}/>
							<FormFeedback>
								<FormattedMessage id="error.bounds" values={{ min: '1', max: '9'}}  />
							</FormFeedback>
						</FormGroup></Col>
					</Row>
					<Row xs='1' lg='2'>
						{/* timeSort input */}
						<Col><FormGroup>
							<Label for='timeSort'>{translate('meter.timeSort')}</Label>
							<Input
								id='timeSort'
								name='timeSort'
								type='select'
								value={state.timeSort}
								onChange={e => handleStringChange(e)}>
								{Object.keys(MeterTimeSortType).map(key => {
									// This is a bit of a hack but it should work fine. The TypeSortTypes and MeterTimeSortType should be in sync.
									// The translation is on the former so we use that enum name there but loop on the other to get the value desired.
									return (<option value={key} key={key}>{translate(`TimeSortTypes.${key}`)}</option>)
								})}
							</Input>
						</FormGroup>
						{/* Timezone input */}
						<FormGroup>
							<Label>{translate('meter.time.zone')}</Label>
							<TimeZoneSelect current={timeZoneValue} handleClick={timeZone => handleTimeZoneChange(timeZone)} />
						</FormGroup>
						{/* reading input */}
						<FormGroup>
							<Label for='reading'>{translate('meter.reading')}</Label>
							<Input
								id='reading'
								name='reading'
								type='number'
								onChange={e => handleNumberChange(e)}
								defaultValue={state.reading} />
						</FormGroup>
						{/* minVal input */}
						<FormGroup>
							<Label for='minVal'>{translate('meter.minVal')}</Label>
							<Input
								id='minVal'
								name='minVal'
								type='number'
								onChange={e => handleNumberChange(e)}
								min="0"
								defaultValue={state.minVal}/>
						</FormGroup>
						{/* maxVal input */}
						<FormGroup>
							<Label for='minVal'>{translate('meter.maxVal')}</Label>
							<Input
								id='maxVal'
								name='maxVal'
								type='number'
								onChange={e => handleNumberChange(e)}
								min="0"
								defaultValue={state.maxVal}/>
						</FormGroup>
						{/* maxError input */}
						<FormGroup>
							<Label for='minError'>{translate('meter.maxError')}</Label>
							<Input
								id='maxError'
								name='maxError'
								type='number'
								onChange={e => handleNumberChange(e)}
								min="0"
								defaultValue={state.maxError}/>
						</FormGroup></Col>
						{/* startTimestamp input */}
						<Col><FormGroup>
							<Label for='startTimestamp'>{translate('meter.startTimeStamp')}</Label>
							<Input
								id='startTimestamp'
								name='startTimestamp'
								type='text'
								autoComplete='on'
								onChange={e => handleStringChange(e)}
								placeholder='YYYY-MM-DD HH:MM:SS'
								value={state.startTimestamp} />
						</FormGroup>
						{/* endTimestamp input */}
						<FormGroup>
							<Label for='endTimestamp'>{translate('meter.endTimeStamp')}</Label>
							<Input
								id='endTimestamp'
								name='endTimestamp'
								type='text'
								autoComplete='on'
								onChange={e => handleStringChange(e)}
								placeholder='YYYY-MM-DD HH:MM:SS'
								value={state.endTimestamp} />
						</FormGroup>
						{/* previousEnd input */}
						<FormGroup>
							<Label for='previousEnd'>{translate('meter.previousEnd')}</Label>
							<Input
								id='previousEnd'
								name='previousEnd'
								type='text'
								autoComplete='on'
								onChange={e => handleStringChange(e)}
								placeholder='YYYY-MM-DD HH:MM:SS'
								value={state.previousEnd} />
						</FormGroup>
<<<<<<< HEAD
						{/* minVal input */}
						<FormGroup>
							<Label for='minVal'>{translate('meter.minVal')}</Label>
							<Input
								id='minVal'
								name='minVal'
								type='number'
								onChange={e => handleNumberChange(e)}
								min="0"
								defaultValue={state.minVal}
								value={state.minVal} />
						</FormGroup>
						{/* maxVal input */}
						<FormGroup>
						<Label for='maxVal'>{translate('meter.maxVal')}</Label>
							<Input
								id='maxVal'
								name='maxVal'
								type='number'
								onChange={e => handleNumberChange(e)}
								min="0"
								// defaultValue={state.maxVal}
								value={state.maxVal} />
						</FormGroup>
=======
>>>>>>> 406f19e6
						{/* minDate input */}
						<FormGroup>
							<Label for='minVal'>{translate('meter.minDate')}</Label>
							<Input
								id='minDate'
								name='minDate'
								type='text'
								placeholder='YYYY-MM-DD'
								onChange={e => handleStringChange(e)}
<<<<<<< HEAD
								// defaultValue={state.minDate}
								value={state.minDate} />
=======
								defaultValue={state.minDate}/>
>>>>>>> 406f19e6
						</FormGroup>
						{/* maxDate input */}
						<FormGroup>
							<Label for='minVal'>{translate('meter.maxDate')}</Label>
							<Input
								id='maxDate'
								name='maxDate'
								type='text'
								placeholder='YYYY-MM-DD'
								onChange={e => handleStringChange(e)}
<<<<<<< HEAD
								// defaultValue={state.maxDate}
								value={state.maxDate} />
=======
								defaultValue={state.maxDate}/>
>>>>>>> 406f19e6
						</FormGroup>
						{/* DisableChecks input */}
						<FormGroup>
							<Label for='disableChecks'>{translate('meter.disableChecks')}</Label>
							<Input
<<<<<<< HEAD
								id='maxError'
								name='maxError'
								type='number'
								onChange={e => handleNumberChange(e)}
								min="0"
								// defaultValue={state.maxError}
								value={state.maxError} />
						</FormGroup></Col>
=======
								id='disableChecks'
								name='disableChecks'
								type='select'
								defaultValue={state.disableChecks.toString()}
								onChange={e => handleBooleanChange(e)}>
								{Object.keys(TrueFalseType).map(key => {
									return (<option value={key} key={key}>{translate(`TrueFalseType.${key}`)}</option>)
								})}
							</Input>
						</FormGroup>
						</Col>
>>>>>>> 406f19e6
					</Row>
				</Container></ModalBody>
				<ModalFooter>
					{/* Hides the modal */}
					<Button color='secondary' onClick={handleClose}>
						<FormattedMessage id="discard.changes" />
					</Button>
					{/* On click calls the function handleSaveChanges in this component */}
					<Button color='primary' onClick={handleSubmit} disabled={!validMeter}>
						<FormattedMessage id="save.all" />
					</Button>
				</ModalFooter>
			</Modal>
		</>
	);
}<|MERGE_RESOLUTION|>--- conflicted
+++ resolved
@@ -783,33 +783,6 @@
 								placeholder='YYYY-MM-DD HH:MM:SS'
 								value={state.previousEnd} />
 						</FormGroup>
-<<<<<<< HEAD
-						{/* minVal input */}
-						<FormGroup>
-							<Label for='minVal'>{translate('meter.minVal')}</Label>
-							<Input
-								id='minVal'
-								name='minVal'
-								type='number'
-								onChange={e => handleNumberChange(e)}
-								min="0"
-								defaultValue={state.minVal}
-								value={state.minVal} />
-						</FormGroup>
-						{/* maxVal input */}
-						<FormGroup>
-						<Label for='maxVal'>{translate('meter.maxVal')}</Label>
-							<Input
-								id='maxVal'
-								name='maxVal'
-								type='number'
-								onChange={e => handleNumberChange(e)}
-								min="0"
-								// defaultValue={state.maxVal}
-								value={state.maxVal} />
-						</FormGroup>
-=======
->>>>>>> 406f19e6
 						{/* minDate input */}
 						<FormGroup>
 							<Label for='minVal'>{translate('meter.minDate')}</Label>
@@ -819,12 +792,7 @@
 								type='text'
 								placeholder='YYYY-MM-DD'
 								onChange={e => handleStringChange(e)}
-<<<<<<< HEAD
-								// defaultValue={state.minDate}
-								value={state.minDate} />
-=======
 								defaultValue={state.minDate}/>
->>>>>>> 406f19e6
 						</FormGroup>
 						{/* maxDate input */}
 						<FormGroup>
@@ -835,27 +803,12 @@
 								type='text'
 								placeholder='YYYY-MM-DD'
 								onChange={e => handleStringChange(e)}
-<<<<<<< HEAD
-								// defaultValue={state.maxDate}
-								value={state.maxDate} />
-=======
 								defaultValue={state.maxDate}/>
->>>>>>> 406f19e6
 						</FormGroup>
 						{/* DisableChecks input */}
 						<FormGroup>
 							<Label for='disableChecks'>{translate('meter.disableChecks')}</Label>
 							<Input
-<<<<<<< HEAD
-								id='maxError'
-								name='maxError'
-								type='number'
-								onChange={e => handleNumberChange(e)}
-								min="0"
-								// defaultValue={state.maxError}
-								value={state.maxError} />
-						</FormGroup></Col>
-=======
 								id='disableChecks'
 								name='disableChecks'
 								type='select'
@@ -867,7 +820,6 @@
 							</Input>
 						</FormGroup>
 						</Col>
->>>>>>> 406f19e6
 					</Row>
 				</Container></ModalBody>
 				<ModalFooter>
