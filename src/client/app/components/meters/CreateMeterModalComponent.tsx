--- conflicted
+++ resolved
@@ -23,11 +23,8 @@
 import { AreaUnitType } from '../../utils/getAreaUnitConversion';
 import { notifyUser } from '../../utils/input'
 import { tooltipBaseStyle } from '../../styles/modalStyle';
-<<<<<<< HEAD
 import { Dispatch } from 'types/redux/actions';
-=======
 import * as moment from 'moment';
->>>>>>> cc655317
 
 
 // TODO Moved the possible meters/graphic units calculations up to the details component
