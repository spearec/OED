/* This Source Code Form is subject to the terms of the Mozilla Public
* License, v. 2.0. If a copy of the MPL was not distributed with this
* file, You can obtain one at http://mozilla.org/MPL/2.0/. */
import * as React from 'react';
import { useEffect, useState } from 'react';
import { Button, Modal } from 'react-bootstrap';
import { FormattedMessage } from 'react-intl';
import { useDispatch, useSelector } from 'react-redux';
import { Input } from 'reactstrap';
import { State } from 'types/redux/state';
import { addMeter } from '../../actions/meters';
import TooltipHelpContainer from '../../containers/TooltipHelpContainer';
import '../../styles/modal.css';
import { ConversionArray } from '../../types/conversionArray';
import { TrueFalseType } from '../../types/items';
import { MeterTimeSortType, MeterType } from '../../types/redux/meters';
import { UnitData } from '../../types/redux/units';
import { GPSPoint, isValidGPSInput } from '../../utils/calibration';
import { unitsCompatibleWithUnit } from '../../utils/determineCompatibleUnits';
<<<<<<< HEAD
import { AreaUnitType } from '../../utils/getAreaUnitConversion';
import { isRoleAdmin } from '../../utils/hasPermissions';
import translate from '../../utils/translate';
import TimeZoneSelect from '../TimeZoneSelect';
import TooltipMarkerComponent from '../TooltipMarkerComponent';

// Notifies user of msg.
// TODO isValidGPSInput uses alert so continue that. Maybe all should be changed but this impacts other parts of the code.
// Note this causes the modal to close but the state is not reset.
// Use a function so can easily change how it works.
function notifyUser(msg: string) {
	window.alert(msg);
}
=======
import { ConversionArray } from '../../types/conversionArray';
import { notifyUser } from '../../utils/input'
>>>>>>> 6838f919

// TODO Moved the possible meters/graphic units calculations up to the details component
// This was to prevent the calculations from being done on every load, but now requires them to be passed as props
interface CreateMeterModalComponentProps {
	possibleMeterUnits: Set<UnitData>;
	possibleGraphicUnits: Set<UnitData>;
}

export default function CreateMeterModalComponent(props: CreateMeterModalComponentProps) {

	const dispatch = useDispatch();

	// Check for admin status
	const currentUser = useSelector((state: State) => state.currentUser.profile);
	const loggedInAsAdmin = (currentUser !== null) && isRoleAdmin(currentUser.role);

	const defaultValues = {
		id: -99,
		identifier: '',
		name: '',
		area: 0,
		enabled: false,
		displayable: false,
		meterType: '',
		url: '',
		timeZone: '',
		gps: '',
		// Defaults of -999 (not to be confused with -99 which is no unit)
		// Purely for allowing the default select to be "select a ..."
		unitId: -999,
		defaultGraphicUnit: -999,
		note: '',
		cumulative: false,
		cumulativeReset: false,
		cumulativeResetStart: '',
		cumulativeResetEnd: '',
		endOnlyTime: false,
		readingGap: 0,
		readingVariation: 0,
		readingDuplication: 1,
		timeSort: MeterTimeSortType.increasing,
		reading: 0.0,
		startTimestamp: '',
		endTimestamp: '',
		previousEnd: '',
		areaUnit: AreaUnitType.none
	}

	const dropdownsStateDefaults = {
		possibleMeterUnits: props.possibleMeterUnits,
		possibleGraphicUnits: props.possibleGraphicUnits,
		compatibleUnits: props.possibleMeterUnits,
		incompatibleUnits: new Set<UnitData>(),
		compatibleGraphicUnits: props.possibleGraphicUnits,
		incompatibleGraphicUnits: new Set<UnitData>()
	}

	/* State */
	// To make this consistent with EditUnitModalComponent, we don't pass show and close via props
	// even this one does have other props.
	// Modal show
	const [showModal, setShowModal] = useState(false);
	const handleShow = () => setShowModal(true);

	// Handlers for each type of input change
	const [state, setState] = useState(defaultValues);

	const handleStringChange = (e: React.ChangeEvent<HTMLInputElement>) => {
		setState({ ...state, [e.target.name]: e.target.value });
	}

	const handleBooleanChange = (e: React.ChangeEvent<HTMLInputElement>) => {
		setState({ ...state, [e.target.name]: JSON.parse(e.target.value) });
	}

	const handleNumberChange = (e: React.ChangeEvent<HTMLInputElement>) => {
		setState({ ...state, [e.target.name]: Number(e.target.value) });
	}

	const handleTimeZoneChange = (timeZone: string) => {
		setState({ ...state, ['timeZone']: timeZone });
	}

	// Dropdowns
	const [dropdownsState, setDropdownsState] = useState(dropdownsStateDefaults);
	/* End State */

	// Reset the state to default values
	// This would also benefit from a single state changing function for all state
	const resetState = () => {
		setState(defaultValues);
	}

	const handleClose = () => {
		setShowModal(false);
		resetState();
	};

	// Unlike edit, we decided to discard and inputs when you choose to leave the page. The reasoning is
	// that create starts from an empty template.

	// Submit
	const handleSubmit = () => {
		// Close modal first to avoid repeat clicks
		setShowModal(false);

		// true if inputted values are okay. Then can submit.
		let inputOk = true;

		// TODO Maybe should do as a single popup?

		// Set default identifier as name if left blank
		state.identifier = (!state.identifier || state.identifier.length === 0) ? state.name : state.identifier;

		// Check area is positive.
		if (state.area < 0) {
			notifyUser(translate('area.invalid') + state.area + '.');
			inputOk = false;
		// If the meter has an assigned area, it must have a unit
		} else if (state.area > 0 && state.areaUnit == AreaUnitType.none) {
			notifyUser(translate('area.but.no.unit'));
			inputOk = false;
		}

		// Check reading duplication is between 1 and 9.
		if (state.readingDuplication < 1 || state.readingDuplication > 9) {
			notifyUser(translate('duplication.invalid') + state.readingDuplication + '.');
			inputOk = false;
		}

		// A meter unit must be selected.
		if (state.unitId === -999) {
			notifyUser(translate('meter.unit.invalid'));
			inputOk = false;
		}

		// A meter default graphic unit must be selected.
		if (state.defaultGraphicUnit === -999) {
			notifyUser(translate('meter.graphic.invalid'));
			inputOk = false;
		}

		// A meter area unit must be selected if meter has area
		if (state.area !== 0 && state.areaUnit === AreaUnitType.none) {
			notifyUser(translate('meter.unit.invalid'));
			inputOk = false;
		}

		// A meter type must be selected.
		if (state.meterType === '') {
			notifyUser(translate('meter.type.invalid'));
			inputOk = false;
		}

		// Check GPS entered.
		// Validate GPS is okay and take from string to GPSPoint to submit.
		const gpsInput = state.gps;
		let gps: GPSPoint | null = null;
		const latitudeIndex = 0;
		const longitudeIndex = 1;
		// If the user input a value then gpsInput should be a string.
		// null came from the DB and it is okay to just leave it - Not a string.
		if (typeof gpsInput === 'string') {
			if (isValidGPSInput(gpsInput)) {
				// Clearly gpsInput is a string but TS complains about the split so cast.
				const gpsValues = (gpsInput as string).split(',').map((value: string) => parseFloat(value));
				// It is valid and needs to be in this format for routing.
				gps = {
					longitude: gpsValues[longitudeIndex],
					latitude: gpsValues[latitudeIndex]
				};
				// gpsInput must be of type string but TS does not think so so cast.
			} else if ((gpsInput as string).length !== 0) {
				// GPS not okay. Only true if some input.
				// TODO isValidGPSInput currently pops up an alert so not doing it here, may change
				// so leaving code commented out.
				// notifyUser(translate('input.gps.range') + state.gps + '.');
				inputOk = false;
			}
		}

		if (inputOk) {
			// The input passed validation.
			// The default value for timeZone is an empty string but that should be null for DB.
			// See below for usage of timeZoneValue.
			const timeZoneValue = (state.timeZone == '' ? null : state.timeZone);
			// GPS may have been updated so create updated state to submit.
			const submitState = { ...state, gps: gps, timeZone: timeZoneValue };
			// Submit new meter if checks where ok.
			dispatch(addMeter(submitState));
			resetState();
		} else {
			// Tell user that not going to update due to input issues.
			notifyUser(translate('meter.input.error'));
		}
	};

	// Update compatible units and graphic units set.
	// This works the same as Edit with a single useEffect. See Edit for an explanation but note
	// those issues were never seen with create.
	useEffect(() => {
		// Graphic units compatible with currently selected unit
		const compatibleGraphicUnits = new Set<UnitData>();
		// Graphic units incompatible with currently selected unit
		const incompatibleGraphicUnits = new Set<UnitData>();
		// If a unit has been selected that is not 'no unit'
		if (state.unitId != -999 && state.unitId != -99) {
			// Find all units compatible with the selected unit
			const unitsCompatibleWithSelectedUnit = unitsCompatibleWithUnit(state.unitId);
			dropdownsState.possibleGraphicUnits.forEach(unit => {
				// If current graphic unit exists in the set of compatible graphic units OR if the current graphic unit is 'no unit'
				if (unitsCompatibleWithSelectedUnit.has(unit.id) || unit.id == -99) {
					compatibleGraphicUnits.add(unit);
				}
				else {
					incompatibleGraphicUnits.add(unit);
				}
			});
		}
		// No unit is selected
		else {
			// OED does not allow a default graphic unit if there is no unit so it must be -99.
			// We don't reset if it is currently -999 since want user to select something.
			state.defaultGraphicUnit = state.defaultGraphicUnit === -999 ? -999 : -99;
			dropdownsState.possibleGraphicUnits.forEach(unit => {
				// Only -99 is allowed.
				if (unit.id == -99) {
					compatibleGraphicUnits.add(unit);
				}
				else {
					incompatibleGraphicUnits.add(unit);
				}
			});
		}

		// Units compatible with currently selected graphic unit
		let compatibleUnits = new Set<UnitData>();
		// Units incompatible with currently selected graphic unit
		const incompatibleUnits = new Set<UnitData>();
		// If a default graphic unit has been selected that is not 'no unit'
		if (state.defaultGraphicUnit != -999 && state.defaultGraphicUnit != -99) {
			// Find all units compatible with the selected graphic unit
			dropdownsState.possibleMeterUnits.forEach(unit => {
				// Graphic units compatible with the current meter unit
				const compatibleGraphicUnitsForUnit = unitsCompatibleWithUnit(unit.id);
				// If the currently selected default graphic unit exists in the set of graphic units compatible with the current meter unit
				// Also add the 'no unit' unit
				if (compatibleGraphicUnitsForUnit.has(state.defaultGraphicUnit) || unit.id == -99) {
					// add the current meter unit to the list of compatible units
					compatibleUnits.add(unit);
				}
				else {
					// add the current meter unit to the list of incompatible units
					incompatibleUnits.add(unit);
				}
			});
		}
		// No default graphic unit is selected
		else {
			// All units are compatible
			compatibleUnits = new Set(dropdownsState.possibleMeterUnits);
		}
		setDropdownsState({
			...dropdownsState,
			// The new set helps avoid repaints.
			compatibleGraphicUnits: new Set(compatibleGraphicUnits),
			incompatibleGraphicUnits: new Set(incompatibleGraphicUnits),
			compatibleUnits: new Set(compatibleUnits),
			incompatibleUnits: new Set(incompatibleUnits)
		});
		// If either unit or the status of pik changes then this needs to be done.
		// pik is needed since the compatible units is not correct until pik is available.
	}, [state.unitId, state.defaultGraphicUnit, ConversionArray.pikAvailable()]);

	const tooltipStyle = {
		display: 'inline-block',
		fontSize: '60%',
		// Only an admin can create a meter.
		tooltipCreateMeterView: 'help.admin.metercreate'
	};

	const formInputStyle: React.CSSProperties = {
		paddingBottom: '5px'
	}

	const tableStyle: React.CSSProperties = {
		width: '100%'
	};

	// This is a bit of a hack. The defaultValues set the time zone to the empty string.
	// This makes the type a string and no easy way was found to allow null too.
	// The DB stores null for no choice and TimeZoneSelect expects null for no choice.
	// To get around this, a new variable is used for the menu options so it can have
	// both values where the empty string is converted to null.
	const timeZoneValue: string | null = (state.timeZone === '' ? null : state.timeZone);

	return (
		<>
			{/* Show modal button */}
			<Button variant="Secondary" onClick={handleShow}>
				<FormattedMessage id="meter.create" />
			</Button>

			<Modal show={showModal} onHide={handleClose}>
				<Modal.Header>
					<Modal.Title> <FormattedMessage id="meter.create" />
						<TooltipHelpContainer page='meters-create' />
						<div style={tooltipStyle}>
							<TooltipMarkerComponent page='meters-create' helpTextId={tooltipStyle.tooltipCreateMeterView} />
						</div>
					</Modal.Title>
				</Modal.Header>
				{/* when any of the Meter values are changed call one of the functions. */}
				{loggedInAsAdmin && // only render when logged in as Admin
					<Modal.Body className="show-grid">
						<div id="container">
							<div id="modalChild">
								{/* Modal content */}
								<div className="container-fluid">
									<div style={tableStyle}>
										{/* Identifier input */}
										<div style={formInputStyle}>
											<label><FormattedMessage id="meter.identifier" /></label><br />
											<Input
												name="identifier"
												type="text"
												onChange={e => handleStringChange(e)}
												value={state.identifier} />
										</div>
										{/* Name input */}
										<div style={formInputStyle}>
											<label><FormattedMessage id="meter.name" /></label><br />
											<Input
												name='name'
												type='text'
												onChange={e => handleStringChange(e)}
												required value={state.name} />
										</div>
										{/* meter unit input */}
										<div style={formInputStyle}>
											<label><FormattedMessage id="meter.unitName" /></label><br />
											<Input
												name="unitId"
												type='select'
												value={state.unitId}
												onChange={e => handleNumberChange(e)}>
												{<option
													value={-999}
													key={-999}
													hidden={state.unitId !== -999}
													disabled>
													{translate('select.unit')}
												</option>}
												{Array.from(dropdownsState.compatibleUnits).map(unit => {
													return (<option value={unit.id} key={unit.id}>{unit.identifier}</option>)
												})}
												{Array.from(dropdownsState.incompatibleUnits).map(unit => {
													return (<option value={unit.id} key={unit.id} disabled>{unit.identifier}</option>)
												})}
											</Input>
										</div>
										{/* default graphic unit input */}
										<div style={formInputStyle}>
											<label><FormattedMessage id="meter.defaultGraphicUnit" /></label><br />
											<Input
												name='defaultGraphicUnit'
												type='select'
												value={state.defaultGraphicUnit}
												onChange={e => handleNumberChange(e)}>
												{<option
													value={-999}
													key={-999}
													hidden={state.defaultGraphicUnit !== -999}
													disabled>
													{translate('select.unit')}
												</option>}
												{Array.from(dropdownsState.compatibleGraphicUnits).map(unit => {
													return (<option value={unit.id} key={unit.id}>{unit.identifier}</option>)
												})}
												{Array.from(dropdownsState.incompatibleGraphicUnits).map(unit => {
													return (<option value={unit.id} key={unit.id} disabled>{unit.identifier}</option>)
												})}
											</Input>
										</div>
										{/* Enabled input */}
										<div style={formInputStyle}>
											<label><FormattedMessage id="meter.enabled" /></label><br />
											<Input
												name='enabled'
												type='select'
												value={state.enabled.toString()}
												onChange={e => handleBooleanChange(e)}>
												{Object.keys(TrueFalseType).map(key => {
													return (<option value={key} key={key}>{translate(`TrueFalseType.${key}`)}</option>)
												})}
											</Input>
										</div>
										{/* Displayable input */}
										<div style={formInputStyle}>
											<label><FormattedMessage id="meter.displayable" /></label><br />
											<Input
												name='displayable'
												type='select'
												value={state.displayable.toString()}
												onChange={e => handleBooleanChange(e)}>
												{Object.keys(TrueFalseType).map(key => {
													return (<option value={key} key={key}>{translate(`TrueFalseType.${key}`)}</option>)
												})}
											</Input>
										</div>
										{/* Meter type input */}
										<div style={formInputStyle}>
											<label><FormattedMessage id="meter.type" /></label><br />
											<Input
												name='meterType'
												type='select'
												value={state.meterType}
												onChange={e => handleStringChange(e)}>
												{/* The default value is a blank string so then tell user to select one. */}
												{<option
													value={''}
													key={''}
													hidden={state.meterType !== ''}
													disabled>
													{translate('select.meter.type')}
												</option>}
												{/* The dB expects lowercase. */}
												{Object.keys(MeterType).map(key => {
													return (<option value={key.toLowerCase()} key={key.toLowerCase()}>{`${key}`}</option>)
												})}
											</Input>
										</div>
										{/* URL input */}
										<div style={formInputStyle}>
											<label><FormattedMessage id="meter.url" /></label><br />
											<Input
												name='url'
												type='text'
												onChange={e => handleStringChange(e)}
												value={state.url} />
										</div>
										{/* Area input */}
										<div style={formInputStyle}>
											<label><FormattedMessage id="meter.area" /></label><br />
											<Input
												name="area"
												type="number"
												step="0.01"
												min="0"
												value={state.area}
												onChange={e => handleNumberChange(e)} />
										</div>
										{/* meter area unit input */}
										<div style={formInputStyle}>
											<label><FormattedMessage id="units.area" /></label><br />
											<Input
												name='areaUnit'
												type='select'
												value={state.areaUnit}
												onChange={e => handleStringChange(e)}>
												{Object.keys(AreaUnitType).map(key => {
													return (<option value={key} key={key}>{translate(`AreaUnitType.${key}`)}</option>)
												})}
											</Input>
										</div>
										{/* GPS input */}
										<div style={formInputStyle}>
											<label><FormattedMessage id="meter.gps" /></label><br />
											<Input
												name='gps'
												type='text'
												onChange={e => handleStringChange(e)}
												value={state.gps} />
										</div>
										{/* note input */}
										<div style={formInputStyle}>
											<label><FormattedMessage id="meter.note" /></label><br />
											<Input
												name='note'
												type='textarea'
												onChange={e => handleStringChange(e)}
												value={state.note}
												placeholder='Note' />
										</div>
										{/* cumulative input */}
										<div style={formInputStyle}>
											<label><FormattedMessage id="meter.cumulative" /></label><br />
											<Input
												name='cumulative'
												type='select'
												value={state.cumulative.toString()}
												onChange={e => handleBooleanChange(e)}>
												{Object.keys(TrueFalseType).map(key => {
													return (<option value={key} key={key}>{translate(`TrueFalseType.${key}`)}</option>)
												})}
											</Input>
										</div>
										{/* cumulativeReset input */}
										<div style={formInputStyle}>
											<label><FormattedMessage id="meter.cumulativeReset" /></label><br />
											<Input
												name='cumulativeReset'
												type='select'
												value={state.cumulativeReset.toString()}
												onChange={e => handleBooleanChange(e)}>
												{Object.keys(TrueFalseType).map(key => {
													return (<option value={key} key={key}>{translate(`TrueFalseType.${key}`)}</option>)
												})}
											</Input>
										</div>
										{/* cumulativeResetStart input */}
										<div style={formInputStyle}>
											<label><FormattedMessage id="meter.cumulativeResetStart" /></label><br />
											<Input
												name='cumulativeResetStart'
												type='text'
												onChange={e => handleStringChange(e)}
												value={state.cumulativeResetStart}
												placeholder="HH:MM:SS" />
										</div>
										{/* cumulativeResetEnd input */}
										<div style={formInputStyle}>
											<label><FormattedMessage id="meter.cumulativeResetEnd" /></label><br />
											<Input
												name='cumulativeResetEnd'
												type='text'
												onChange={e => handleStringChange(e)}
												value={state.cumulativeResetEnd}
												placeholder="HH:MM:SS" />
										</div>
										{/* endOnlyTime input */}
										<div style={formInputStyle}>
											<label><FormattedMessage id="meter.endOnlyTime" /></label><br />
											<Input
												name='endOnlyTime'
												type='select'
												value={state.endOnlyTime.toString()}
												onChange={e => handleBooleanChange(e)}>
												{Object.keys(TrueFalseType).map(key => {
													return (<option value={key} key={key}>{translate(`TrueFalseType.${key}`)}</option>)
												})}
											</Input>
										</div>
										{/* readingGap input */}
										<div style={formInputStyle}>
											<label><FormattedMessage id="meter.readingGap" /></label><br />
											<Input
												name='readingGap'
												type='number'
												onChange={e => handleNumberChange(e)}
												step="0.01"
												min="0"
												value={state.readingGap} />
										</div>
										{/* readingVariation input */}
										<div style={formInputStyle}>
											<label><FormattedMessage id="meter.readingVariation" /></label><br />
											<Input
												name="readingVariation"
												type="number"
												onChange={e => handleNumberChange(e)}
												step="0.01"
												min="0"
												value={state.readingVariation} />
										</div>
										{/* readingDuplication input */}
										<div style={formInputStyle}>
											<label><FormattedMessage id="meter.readingDuplication" /></label><br />
											<Input
												name="readingDuplication"
												type="number"
												onChange={e => handleNumberChange(e)}
												step="1"
												min="1"
												max="9"
												value={state.readingDuplication} />
										</div>
										{/* timeSort input */}
										<div style={formInputStyle}>
											<label><FormattedMessage id="meter.timeSort" /></label><br />
											<Input
												name='timeSort'
												type='select'
												value={state.timeSort}
												onChange={e => handleStringChange(e)}>
												{Object.keys(MeterTimeSortType).map(key => {
													// This is a bit of a hack but it should work fine. The TypeSortTypes and MeterTimeSortType should be in sync.
													// The translation is on the former so we use that enum name there but loop on the other to get the value desired.
													return (<option value={key} key={key}>{translate(`TimeSortTypes.${key}`)}</option>)
												})}
											</Input>
										</div>
										{/* Timezone input */}
										<div style={formInputStyle}>
											<label><FormattedMessage id="meter.time.zone" /></label><br />
											<TimeZoneSelect current={timeZoneValue} handleClick={timeZone => handleTimeZoneChange(timeZone)} />
										</div>
										{/* reading input */}
										<div style={formInputStyle}>
											<label><FormattedMessage id="meter.reading" /></label><br />
											<Input
												name="reading"
												type="number"
												onChange={e => handleNumberChange(e)}
												step="0.01"
												value={state.reading} />
										</div>
										{/* startTimestamp input */}
										<div style={formInputStyle}>
											<label><FormattedMessage id="meter.startTimeStamp" /></label><br />
											<Input
												name='startTimestamp'
												type='text'
												onChange={e => handleStringChange(e)}
												placeholder="YYYY-MM-DD HH:MM:SS"
												value={state.startTimestamp} />
										</div>
										{/* endTimestamp input */}
										<div style={formInputStyle}>
											<label><FormattedMessage id="meter.endTimeStamp" /></label><br />
											<Input
												name='endTimestamp'
												type='text'
												onChange={e => handleStringChange(e)}
												placeholder="YYYY-MM-DD HH:MM:SS"
												value={state.endTimestamp} />
										</div>
										{/* endTimestamp input */}
										<div style={formInputStyle}>
											<label><FormattedMessage id="meter.previousEnd" /></label><br />
											<Input
												name='previousEnd'
												type='text'
												onChange={e => handleStringChange(e)}
												placeholder="YYYY-MM-DD HH:MM:SS"
												value={state.previousEnd} />
										</div>
									</div>
								</div>
							</div>
						</div>
					</Modal.Body>}
				<Modal.Footer>
					{/* Hides the modal */}
					<Button variant="secondary" onClick={handleClose}>
						<FormattedMessage id="discard.changes" />
					</Button>
					{/* On click calls the function handleSaveChanges in this component */}
					<Button variant="primary" onClick={handleSubmit} disabled={!state.name}>
						<FormattedMessage id="save.all" />
					</Button>
				</Modal.Footer>
			</Modal>
		</>
	);
}<|MERGE_RESOLUTION|>--- conflicted
+++ resolved
@@ -17,24 +17,8 @@
 import { UnitData } from '../../types/redux/units';
 import { GPSPoint, isValidGPSInput } from '../../utils/calibration';
 import { unitsCompatibleWithUnit } from '../../utils/determineCompatibleUnits';
-<<<<<<< HEAD
-import { AreaUnitType } from '../../utils/getAreaUnitConversion';
-import { isRoleAdmin } from '../../utils/hasPermissions';
-import translate from '../../utils/translate';
-import TimeZoneSelect from '../TimeZoneSelect';
-import TooltipMarkerComponent from '../TooltipMarkerComponent';
-
-// Notifies user of msg.
-// TODO isValidGPSInput uses alert so continue that. Maybe all should be changed but this impacts other parts of the code.
-// Note this causes the modal to close but the state is not reset.
-// Use a function so can easily change how it works.
-function notifyUser(msg: string) {
-	window.alert(msg);
-}
-=======
 import { ConversionArray } from '../../types/conversionArray';
 import { notifyUser } from '../../utils/input'
->>>>>>> 6838f919
 
 // TODO Moved the possible meters/graphic units calculations up to the details component
 // This was to prevent the calculations from being done on every load, but now requires them to be passed as props
