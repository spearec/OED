/* This Source Code Form is subject to the terms of the Mozilla Public
 * License, v. 2.0. If a copy of the MPL was not distributed with this
 * file, You can obtain one at http://mozilla.org/MPL/2.0/. */

import * as React from 'react';
import { useState, useEffect } from 'react';
import Dropdown from 'react-bootstrap/Dropdown';
import { Link } from 'react-router-dom';
import { FormattedMessage } from 'react-intl';
import MenuModalComponent from './MenuModalComponent';
import getPage from '../utils/getPage';
import TooltipMarkerComponent from './TooltipMarkerComponent';
import TooltipHelpContainer from '../containers/TooltipHelpContainer';
import translate from '../utils/translate';
import { UserRole } from '../types/items';
<<<<<<< HEAD
import { hasPermissions } from '../utils/hasPermissions';
import { FlipLogOutStateAction } from '../types/redux/unsavedWarning';
import DarkModeComponent from './DarkModeComponent';

interface HeaderButtonsProps {
	isModal: boolean;
	showCollapsedMenuButton: boolean;
	loggedInAsAdmin: boolean;
	role: UserRole | null;
	hasUnsavedChanges: boolean;
	isDarkMode: boolean;
	handleLogOut: () => any;
	flipLogOutState(): FlipLogOutStateAction;
}
=======
import { hasPermissions, isRoleAdmin } from '../utils/hasPermissions';
import { flipLogOutState } from '../actions/unsavedWarning';
import { deleteToken } from '../utils/token';
import { clearCurrentUser } from '../actions/currentUser';
import { State } from '../types/redux/state';
import { useDispatch, useSelector } from 'react-redux';

export default function HeaderButtonsComponent(args: { showCollapsedMenuButton: boolean, isModal: boolean }) {
	const dispatch = useDispatch();
>>>>>>> d57bfd73

	// Tracks modal or not so helps works as desired.
	const dataFor = args.isModal ? 'all-modal' : 'all';
	// Get the current page so know which one should not be shown in menu.
	const currentPage = getPage();

<<<<<<< HEAD
	public render() {
		const role = this.props.role;
		const loggedInAsAdmin = this.props.loggedInAsAdmin;
		const showOptions = getPage() === '';
		const renderLoginButton = role === null;
		const renderLogoutButton = role !== null;
		const shouldHomeButtonDisabled = getPage() === '';
		const shouldAdminButtonDisabled = getPage() === 'admin';
		const shouldGroupsButtonDisabled = getPage() === 'groups';
		const shouldMetersButtonDisabled = getPage() === 'meters';
		const shouldMapsButtonDisabled = getPage() === 'maps';
		const shouldCSVButtonDisabled = getPage() === 'csv';
		const renderCSVButton = Boolean(role && hasPermissions(role, UserRole.CSV));
		const shouldUnitsButtonDisabled = getPage() === 'units';
		const shouldConversionsButtonDisabled = getPage() === 'conversions';
		const dataFor = this.props.isModal ? 'all-modal' : 'all';
		const isDarkMode = this.props.isDarkMode;
=======
	// This is the state model for rendering this page.
	const defaultState = {
		// All these values should update before user interacts with them so hide everything until the useEffects
		// set to what is desired.
		// The styles control if an item is seen at all.
		adminViewableLinkStyle: {
			display: 'none'
		} as React.CSSProperties,
		csvViewableLinkStyle: {
			display: 'none'
		} as React.CSSProperties,
		loginLinkStyle: {
			display: 'none'
		} as React.CSSProperties,
		logoutLinkStyle: {
			display: 'none'
		} as React.CSSProperties,
		// The should ones tell if see but not selectable.
		shouldHomeButtonDisabled: true,
		shouldAdminButtonDisabled: true,
		shouldGroupsButtonDisabled: true,
		shouldMetersButtonDisabled: true,
		shouldMapsButtonDisabled: true,
		shouldCSVButtonDisabled: true,
		shouldUnitsButtonDisabled: true,
		shouldConversionsButtonDisabled: true,
		// Controls if the options are shown on the right side for some pages.
		showOptions: false,
		// Translated menu title that depend on whether logged in.
		menuTitle: ''
	};
>>>>>>> d57bfd73

	// Local state for rendering.
	const [state, setState] = useState(defaultState);
	// Information on the current user.
	const currentUser = useSelector((state: State) => state.currentUser.profile);
	// Tracks unsaved changes.
	const unsavedChangesState = useSelector((state: State) => state.unsavedWarning.hasUnsavedChanges);

	// This updates which page is disabled because it is the one you are on.
	useEffect(() => {
		setState(prevState => ({
			...prevState,
			shouldHomeButtonDisabled: currentPage === '',
			shouldAdminButtonDisabled: currentPage === 'admin',
			shouldGroupsButtonDisabled: currentPage === 'groups',
			shouldMetersButtonDisabled: currentPage === 'meters',
			shouldMapsButtonDisabled: currentPage === 'maps',
			shouldCSVButtonDisabled: currentPage === 'csv',
			shouldUnitsButtonDisabled: currentPage === 'units',
			shouldConversionsButtonDisabled: currentPage === 'conversions',
			showOptions: currentPage === ''
		}));
	}, [currentPage]);

	// This updates which items are hidden based on the login status.
	useEffect(() => {
		// True if you are an admin.
		let loggedInAsAdmin: boolean;
		// What role you have or null if not logged in.
		// We can get the admin state from the role but separate the two.
		let role: UserRole | null;
		let currentMenuTitle: string;
		if (currentUser !== null) {
			// There is a current user so gets its information
			loggedInAsAdmin = isRoleAdmin(currentUser.role);
			role = currentUser.role;
			// The menu title has logout.
			currentMenuTitle = translate('page.choice.logout');
		} else {
			// You are not logged in.
			loggedInAsAdmin = false;
			role = null;
			// The menu title has login.
			currentMenuTitle = translate('page.choice.login');
		}
		// If you have a role then check if it is CSV.
		const renderCSVButton = Boolean(role && hasPermissions(role, UserRole.CSV));
		// If no role then not logged in so show link to log in.
		const renderLoginButton = role === null;
		// If an admin then show these items, otherwise hide them.
		const currentAdminViewableLinkStyle = {
			display: loggedInAsAdmin ? 'block' : 'none'
		};
		// Similar but need to have CSV permissions.
		const currentCsvViewableLinkStyle: React.CSSProperties = {
			display: renderCSVButton ? 'block' : 'none'
		};
		// Show login if not and logout if you are.
		const currentLoginLinkStyle = {
			display: renderLoginButton ? 'block' : 'none'
		};
		const currentLogoutLinkStyle = {
			display: !renderLoginButton ? 'block' : 'none'
		};
		setState(prevState => ({
			...prevState,
			adminViewableLinkStyle: currentAdminViewableLinkStyle,
			csvViewableLinkStyle: currentCsvViewableLinkStyle,
			loginLinkStyle: currentLoginLinkStyle,
			logoutLinkStyle: currentLogoutLinkStyle,
			menuTitle: currentMenuTitle
		}));
	}, [currentUser]);

<<<<<<< HEAD
		return (
			<div>
				<div className='d-lg-none'>
					{(this.props.showCollapsedMenuButton) ?
						<MenuModalComponent
							showOptions={showOptions}
							showCollapsedMenuButton={false}
						/> : null
					}
				</div>
				<div className={this.props.showCollapsedMenuButton ? 'd-none d-lg-block' : ''}>
					<TooltipHelpContainer page={dataFor} />
					<TooltipMarkerComponent page={dataFor} helpTextId='help.home.header' />
					<Link
						style={adminViewableLinkStyle}
						to='/admin'>
						<Button disabled={shouldAdminButtonDisabled}
							outline className={`button ${isDarkMode ? 'dark' : ''}`}><FormattedMessage id='admin.panel' />
						</Button>
					</Link>
					<Link
						style={adminViewableLinkStyle}
						to='/conversions'>
						<Button disabled={shouldConversionsButtonDisabled}
							outline className={`button ${isDarkMode ? 'dark' : ''}`}><FormattedMessage id='conversions' />
						</Button>
					</Link>
					<Link
						style={csvLinkStyle}
						to='/csv'>
						<Button disabled={shouldCSVButtonDisabled}
							outline className={`button ${isDarkMode ? 'dark' : ''}`}><FormattedMessage id='csv' />
						</Button>
					</Link>
					<Link
						style={linkStyle}
						to='/groups'>
						<Button disabled={shouldGroupsButtonDisabled}
							outline className={`button ${isDarkMode ? 'dark' : ''}`}><FormattedMessage id='groups' />
						</Button>
					</Link>
					<Link
						style={linkStyle}
						to='/'>
						<Button disabled={shouldHomeButtonDisabled}
							outline className={`button ${isDarkMode ? 'dark' : ''}`}><FormattedMessage id='home' />
						</Button>
					</Link>
					<Link
						style={adminViewableLinkStyle}
						to='/maps'>
						<Button disabled={shouldMapsButtonDisabled}
							outline className={`button ${isDarkMode ? 'dark' : ''}`}><FormattedMessage id='maps' />
						</Button>
					</Link>
					<Link
						style={linkStyle}
						to='/meters'>
						<Button disabled={shouldMetersButtonDisabled}
							outline className={`button ${isDarkMode ? 'dark' : ''}`}><FormattedMessage id='meters' />
						</Button>
					</Link>
					<Link
						style={adminViewableLinkStyle}
						to='/units'>
						<Button disabled={shouldUnitsButtonDisabled}
							outline className={`button ${isDarkMode ? 'dark' : ''}`}><FormattedMessage id='units' />
						</Button>
					</Link>
					<Link
						style={loginLinkStyle}
						to='/login'>
						<Button outline className={`button ${isDarkMode ? 'dark' : ''}`}><FormattedMessage id='log.in' />
						</Button>
					</Link>
					<Link
						style={logoutLinkStyle}
						to='/'>
						<Button outline className={`button ${isDarkMode ? 'dark' : ''}`} onClick={this.handleLogOut}><FormattedMessage id='log.out' />
						</Button>
					</Link>
					<DarkModeComponent />
				</div>
			</div>
		);
	}
=======
	// Style for dropdown
	const dropAlign: React.CSSProperties = {
		right: 0,
		margin: 0
	};
>>>>>>> d57bfd73

	// Handle actions on logout.
	const handleLogOut = () => {
		if (unsavedChangesState) {
			// Unsaved changes so deal with them and then it takes care of logout.
			dispatch(flipLogOutState());
		} else {
			// Remove token so has no role.
			deleteToken();
			// Clean up state since lost your role.
			dispatch(clearCurrentUser());
		}
	};

	return (
		<div>
			<div className="d-lg-none">
				{args.showCollapsedMenuButton ? (
					<MenuModalComponent
						showOptions={state.showOptions}
						showCollapsedMenuButton={false}
					/>
				) : null}
			</div>
			<div className={args.showCollapsedMenuButton ? 'd-none d-lg-block' : ''}>
				<Dropdown style={dropAlign} align='end'>
					{/* There is an issue where the help popup goes off the page. When this
					happens, you lose help text and you generally don't see the help text
					if you click the help icon a second time. Why this is the case and how to
					get the placement correct is unclear. However, if the menuTitle is long enough
					to shift the help icon to the left then there is enough space for the help
					text box and this does not happen. The current possibilities for menuTitle
					do this so the issue is not seen by the user. */}
					<Dropdown.Toggle variant="outline-dark">{state.menuTitle}</Dropdown.Toggle>
					<Dropdown.Menu style={dropAlign} align='end'>
						<Dropdown.Item
							style={state.adminViewableLinkStyle}
							disabled={state.shouldAdminButtonDisabled}
							as={Link} to='/admin'>
							<FormattedMessage id='admin.panel' />
						</Dropdown.Item>
						<Dropdown.Item
							style={state.adminViewableLinkStyle}
							disabled={state.shouldConversionsButtonDisabled}
							as={Link} to='/conversions'>
							<FormattedMessage id='conversions' />
						</Dropdown.Item>
						<Dropdown.Item
							style={state.csvViewableLinkStyle}
							disabled={state.shouldCSVButtonDisabled}
							as={Link} to='/csv'>
							<FormattedMessage id='csv' />
						</Dropdown.Item>
						<Dropdown.Item
							disabled={state.shouldGroupsButtonDisabled}
							as={Link} to='/groups'>
							<FormattedMessage id='groups' />
						</Dropdown.Item>
						<Dropdown.Item
							disabled={state.shouldHomeButtonDisabled}
							as={Link} to='/'>
							<FormattedMessage id='home' />
						</Dropdown.Item>
						<Dropdown.Item
							style={state.adminViewableLinkStyle}
							disabled={state.shouldMapsButtonDisabled}
							as={Link} to='/maps'>
							<FormattedMessage id='maps' />
						</Dropdown.Item>
						<Dropdown.Item
							disabled={state.shouldMetersButtonDisabled}
							as={Link} to='meters'>
							<FormattedMessage id='meters' />
						</Dropdown.Item>
						<Dropdown.Item
							style={state.adminViewableLinkStyle}
							disabled={state.shouldUnitsButtonDisabled}
							as={Link} to='/units'>
							<FormattedMessage id='units' />
						</Dropdown.Item>
						<Dropdown.Divider />
						<Dropdown.Item
							style={state.loginLinkStyle}
							as={Link} to='/login'>
							<FormattedMessage id='log.in' />
						</Dropdown.Item>
						<Dropdown.Item
							style={state.logoutLinkStyle}
							onClick={handleLogOut}>
							<FormattedMessage id='log.out' />
						</Dropdown.Item>
					</Dropdown.Menu>
				</Dropdown>
				<TooltipHelpContainer page={dataFor} />
				<TooltipMarkerComponent page={dataFor} helpTextId="help.home.header" />
			</div>
		</div>
	);
}<|MERGE_RESOLUTION|>--- conflicted
+++ resolved
@@ -13,22 +13,6 @@
 import TooltipHelpContainer from '../containers/TooltipHelpContainer';
 import translate from '../utils/translate';
 import { UserRole } from '../types/items';
-<<<<<<< HEAD
-import { hasPermissions } from '../utils/hasPermissions';
-import { FlipLogOutStateAction } from '../types/redux/unsavedWarning';
-import DarkModeComponent from './DarkModeComponent';
-
-interface HeaderButtonsProps {
-	isModal: boolean;
-	showCollapsedMenuButton: boolean;
-	loggedInAsAdmin: boolean;
-	role: UserRole | null;
-	hasUnsavedChanges: boolean;
-	isDarkMode: boolean;
-	handleLogOut: () => any;
-	flipLogOutState(): FlipLogOutStateAction;
-}
-=======
 import { hasPermissions, isRoleAdmin } from '../utils/hasPermissions';
 import { flipLogOutState } from '../actions/unsavedWarning';
 import { deleteToken } from '../utils/token';
@@ -38,32 +22,12 @@
 
 export default function HeaderButtonsComponent(args: { showCollapsedMenuButton: boolean, isModal: boolean }) {
 	const dispatch = useDispatch();
->>>>>>> d57bfd73
 
 	// Tracks modal or not so helps works as desired.
 	const dataFor = args.isModal ? 'all-modal' : 'all';
 	// Get the current page so know which one should not be shown in menu.
 	const currentPage = getPage();
 
-<<<<<<< HEAD
-	public render() {
-		const role = this.props.role;
-		const loggedInAsAdmin = this.props.loggedInAsAdmin;
-		const showOptions = getPage() === '';
-		const renderLoginButton = role === null;
-		const renderLogoutButton = role !== null;
-		const shouldHomeButtonDisabled = getPage() === '';
-		const shouldAdminButtonDisabled = getPage() === 'admin';
-		const shouldGroupsButtonDisabled = getPage() === 'groups';
-		const shouldMetersButtonDisabled = getPage() === 'meters';
-		const shouldMapsButtonDisabled = getPage() === 'maps';
-		const shouldCSVButtonDisabled = getPage() === 'csv';
-		const renderCSVButton = Boolean(role && hasPermissions(role, UserRole.CSV));
-		const shouldUnitsButtonDisabled = getPage() === 'units';
-		const shouldConversionsButtonDisabled = getPage() === 'conversions';
-		const dataFor = this.props.isModal ? 'all-modal' : 'all';
-		const isDarkMode = this.props.isDarkMode;
-=======
 	// This is the state model for rendering this page.
 	const defaultState = {
 		// All these values should update before user interacts with them so hide everything until the useEffects
@@ -95,7 +59,6 @@
 		// Translated menu title that depend on whether logged in.
 		menuTitle: ''
 	};
->>>>>>> d57bfd73
 
 	// Local state for rendering.
 	const [state, setState] = useState(defaultState);
@@ -170,100 +133,11 @@
 		}));
 	}, [currentUser]);
 
-<<<<<<< HEAD
-		return (
-			<div>
-				<div className='d-lg-none'>
-					{(this.props.showCollapsedMenuButton) ?
-						<MenuModalComponent
-							showOptions={showOptions}
-							showCollapsedMenuButton={false}
-						/> : null
-					}
-				</div>
-				<div className={this.props.showCollapsedMenuButton ? 'd-none d-lg-block' : ''}>
-					<TooltipHelpContainer page={dataFor} />
-					<TooltipMarkerComponent page={dataFor} helpTextId='help.home.header' />
-					<Link
-						style={adminViewableLinkStyle}
-						to='/admin'>
-						<Button disabled={shouldAdminButtonDisabled}
-							outline className={`button ${isDarkMode ? 'dark' : ''}`}><FormattedMessage id='admin.panel' />
-						</Button>
-					</Link>
-					<Link
-						style={adminViewableLinkStyle}
-						to='/conversions'>
-						<Button disabled={shouldConversionsButtonDisabled}
-							outline className={`button ${isDarkMode ? 'dark' : ''}`}><FormattedMessage id='conversions' />
-						</Button>
-					</Link>
-					<Link
-						style={csvLinkStyle}
-						to='/csv'>
-						<Button disabled={shouldCSVButtonDisabled}
-							outline className={`button ${isDarkMode ? 'dark' : ''}`}><FormattedMessage id='csv' />
-						</Button>
-					</Link>
-					<Link
-						style={linkStyle}
-						to='/groups'>
-						<Button disabled={shouldGroupsButtonDisabled}
-							outline className={`button ${isDarkMode ? 'dark' : ''}`}><FormattedMessage id='groups' />
-						</Button>
-					</Link>
-					<Link
-						style={linkStyle}
-						to='/'>
-						<Button disabled={shouldHomeButtonDisabled}
-							outline className={`button ${isDarkMode ? 'dark' : ''}`}><FormattedMessage id='home' />
-						</Button>
-					</Link>
-					<Link
-						style={adminViewableLinkStyle}
-						to='/maps'>
-						<Button disabled={shouldMapsButtonDisabled}
-							outline className={`button ${isDarkMode ? 'dark' : ''}`}><FormattedMessage id='maps' />
-						</Button>
-					</Link>
-					<Link
-						style={linkStyle}
-						to='/meters'>
-						<Button disabled={shouldMetersButtonDisabled}
-							outline className={`button ${isDarkMode ? 'dark' : ''}`}><FormattedMessage id='meters' />
-						</Button>
-					</Link>
-					<Link
-						style={adminViewableLinkStyle}
-						to='/units'>
-						<Button disabled={shouldUnitsButtonDisabled}
-							outline className={`button ${isDarkMode ? 'dark' : ''}`}><FormattedMessage id='units' />
-						</Button>
-					</Link>
-					<Link
-						style={loginLinkStyle}
-						to='/login'>
-						<Button outline className={`button ${isDarkMode ? 'dark' : ''}`}><FormattedMessage id='log.in' />
-						</Button>
-					</Link>
-					<Link
-						style={logoutLinkStyle}
-						to='/'>
-						<Button outline className={`button ${isDarkMode ? 'dark' : ''}`} onClick={this.handleLogOut}><FormattedMessage id='log.out' />
-						</Button>
-					</Link>
-					<DarkModeComponent />
-				</div>
-			</div>
-		);
-	}
-=======
 	// Style for dropdown
 	const dropAlign: React.CSSProperties = {
 		right: 0,
 		margin: 0
 	};
->>>>>>> d57bfd73
 
 	// Handle actions on logout.
 	const handleLogOut = () => {
