--- conflicted
+++ resolved
@@ -19,18 +19,11 @@
 import LanguageSelectorComponent from './LanguageSelectorComponent';
 import { toggleOptionsVisibility } from '../actions/graph';
 
-<<<<<<< HEAD
-export default function HeaderButtonsComponent() {
-=======
 /**
  * React Component that defines the header buttons at the top of a page
- * @param args arguments for modal displays
- * @param args.showCollapsedMenuButton if the menu is collapsed
- * @param args.isModal if the current page is a modal
  * @returns Header buttons element
  */
-export default function HeaderButtonsComponent(args: { showCollapsedMenuButton: boolean, isModal: boolean }) {
->>>>>>> 6fcd45ad
+export default function HeaderButtonsComponent() {
 	const dispatch = useDispatch();
 
 	// Get the current page so know which one should not be shown in menu.
