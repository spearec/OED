--- conflicted
+++ resolved
@@ -7,12 +7,8 @@
 import * as _ from 'lodash';
 import ApiBackend from './ApiBackend';
 import { TimeInterval } from '../../../../common/TimeInterval';
-<<<<<<< HEAD
-import { BarReadings, LineReading, LineReadings} from '../../types/readings';
-=======
 import { BarReadings, LineReading, LineReadings, ThreeDReading } from '../../types/readings';
 import { ReadingInterval } from 'types/redux/graph';
->>>>>>> 25c5cc12
 
 export default class ReadingsApi {
 	private readonly backend: ApiBackend;
@@ -92,7 +88,6 @@
 	}
 
 	/**
-<<<<<<< HEAD
 	 * Gets radar readings for meters for the given time range
 	 * @param meterIDs The meter IDs to get readings for
 	 * @param timeInterval The range of time to get readings for
@@ -128,7 +123,9 @@
 		_.values(readings)
 			.forEach((value: LineReading[]) => value.sort((a, b) => a.startTimestamp - b.startTimestamp));
 		return readings;
-=======
+	}
+
+	/**
 	 * Gets 3D readings for a single meter in the given time range.
 	 * @param meterID Meter to query
 	 * @param timeInterval Range of time to get readings from
@@ -158,7 +155,5 @@
 			`/api/unitReadings/threeD/groups/${groupID}`,
 			{ timeInterval: timeInterval.toString(), graphicUnitId: unitID.toString(), readingInterval: readingInterval.toString() }
 		);
->>>>>>> 25c5cc12
 	}
-
 }