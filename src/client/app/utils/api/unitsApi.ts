--- conflicted
+++ resolved
@@ -21,13 +21,9 @@
 	public async edit(unit: UnitData): Promise<UnitEditData> {
 		return await this.backend.doPostRequest<UnitEditData>(
 			'/api/units/edit',
-<<<<<<< HEAD
-			{ id: unit.id, identifier: unit.identifier, unitRepresent: unit.unitRepresent, secInRate: unit.secInRate }
-=======
-			{id: unit.id, identifier: unit.identifier, typeOfUnit: unit.typeOfUnit, 
-                unitRepresent: unit.unitRepresent, secInRate: unit.secInRate,
-                displayable: unit.displayable, preferredDisplay: unit.preferredDisplay}
->>>>>>> c2766306
+			{id: unit.id, identifier: unit.identifier, typeOfUnit: unit.typeOfUnit,
+				unitRepresent: unit.unitRepresent, secInRate: unit.secInRate,
+				displayable: unit.displayable, preferredDisplay: unit.preferredDisplay}
 		);
 	}
 
