/* This Source Code Form is subject to the terms of the Mozilla Public
 * License, v. 2.0. If a copy of the MPL was not distributed with this
 * file, You can obtain one at http://mozilla.org/MPL/2.0/. */

import * as _ from 'lodash';
import { GroupDefinition } from 'types/redux/groups';
import store from '../index';
import { ConversionArray } from '../types/conversionArray';
import { MeterData } from '../types/redux/meters';
import { UnitData, UnitType } from '../types/redux/units';
<<<<<<< HEAD
=======
import { GroupData, GroupDefinition, GroupEditData, GroupID } from '../types/redux/groups';
import { DataType } from '../types/Datasources';
import { State } from '../types/redux/state';
import { SelectOption } from '../types/items';
import { groupsApi } from './api';
>>>>>>> 6838f919

/**
 * The intersect operation of two sets.
 * @param {Set<number>} setA The first set.
 * @param {Set<number>} setB The second set.
 * @returns {Set<number>} The intersection of two sets.
 */
export function setIntersect(setA: Set<number>, setB: Set<number>): Set<number> {
	return new Set(Array.from(setA).filter(i => setB.has(i)));
}

/**
 * Takes a set of meter ids and returns the set of compatible unit ids.
 *
 * @param {Set<number>} meters The set of meter ids.
 * @returns {Set<number>} Set of compatible unit ids.
 */
export function unitsCompatibleWithMeters(meters: Set<number>): Set<number> {
	const state = store.getState();
	// The first meter processed is different since intersection with empty set is empty.
	let first = true;
	// Holds current set of compatible units.
	let compatibleUnits = new Set<number>();
	// Loops over all meters.
	meters.forEach(function (meterId: number) {
		// Gets the meter associated with the meterId.
		const meter = _.get(state.meters.byMeterID, meterId) as MeterData;
		let meterUnits = new Set<number>();
		// If meter had no unit then nothing compatible with it.
		// This probably won't happen but be safe. Note once you have one of these then
		// the final result must be empty set but don't check specially since don't expect.
		if (meter.unitId != -99) {
			// Set of compatible units with this meter.
			meterUnits = unitsCompatibleWithUnit(meter.unitId);
		}
		// meterUnits now has all compatible units.
		if (first) {
			// First meter so all its units are acceptable at this point.
			compatibleUnits = meterUnits;
			first = false;
		} else {
			// Do intersection of compatible units so far with ones for this meters.
			compatibleUnits = setIntersect(compatibleUnits, meterUnits);
		}
	});
	// Now have final compatible units for the provided set of meter
	return compatibleUnits;
}

/**
 * Returns a set of units ids that are compatible with a specific unit id.
 *
 * @param {number} unitId The unit id.
 * @returns {Set<number>} Set of units ids that are compatible with specified unit id.
 */
export function unitsCompatibleWithUnit(unitId: number): Set<number> {
	// unitSet starts as an empty set.
	const unitSet = new Set<number>();
	// If unit was null in the database then -99. This means there is no unit
	// so nothing is compatible with it. Skip processing and return empty set at end.
	// Do same if pik is not yet available.
	if (unitId != -99 && ConversionArray.pikAvailable()) {
		// The Pik array.
		const pik = ConversionArray.pik;
		// Get the row index in Pik of this unit.
		const row = pRowFromUnit(unitId);
		// The compatible units are all columns with true for Pik where i = row.
		// Loops over all columns of Pik in row.
		for (let k = 0; k < pik[0].length; ++k) {
			if (pik[row][k]) {
				// unit at index k is compatible with meter unit so add to set.
				// Convert index in Pik to unit id.
				unitSet.add(unitFromPColumn(k));
			}
		}
	}
	return unitSet;
}

/**
 * Returns the row index in Pik for a meter unit.
 *
 * @param {number} unitId The unit id.
 * @returns {number} The row index in Pik for given meter unit.
 */
export function pRowFromUnit(unitId: number): number {
	const state = store.getState();
	const unit = _.find(state.units.units, function (o: UnitData) {
		// Since this is the row index, type of unit must be meter.
		return o.id == unitId && o.typeOfUnit == UnitType.meter;
	}) as UnitData;
	return unit.unitIndex;
}

/**
 * Returns the unit id given the row in Pik.
 *
 * @param {number} row The row to find the associated unit.
 * @returns {number} The unit id given the row in Pik units.
 */
export function unitFromPRow(row: number): number {
	const state = store.getState();
	const unit = _.find(state.units.units, function (o: UnitData) {
		// Since the given unitIndex is a row index, the unit type must be meter.
		return o.unitIndex == row && o.typeOfUnit == UnitType.meter;
	}) as UnitData;
	return unit.id;
}

/**
 * Returns the unit id given the column in Pik.
 *
 * @param {number} column The column to find the associated unit.
 * @returns {number} The unit id given the column in Pik.
 */
export function unitFromPColumn(column: number): number {
	const state = store.getState();
	const unit = _.find(state.units.units, function (o: UnitData) {
		// Since the given unitIndex is a column index, the unit type must be different from meter.
		return o.unitIndex == column && o.typeOfUnit != UnitType.meter;
	}) as UnitData;
	return unit.id;
}

/**
 * Returns the set of meters's ids associated with the groupId used where Redux
 * state is accurate for all groups.
 *
 * @param {number} groupId The groupId.
 * @returns {Set<number>} The set of deep children of this group.
 */
export function metersInGroup(groupId: number): Set<number> {
	const state = store.getState();
	// Gets the group associated with groupId.
	// The deep children are automatically fetched with group state so should exist.
	const group = _.get(state.groups.byGroupID, groupId) as GroupDefinition;
	// Create a set of the deep meters of this group and return it.
	return new Set(group.deepMeters);
}

/**
 * Returns array of deep meter ids of the changed group.
 * @param {GroupEditData} changedGroupState The state for the changed group
 * @returns {number[]} returns array of deep meter ids of the changed group considering possible changes
 */
export function metersInChangedGroup(changedGroupState: GroupEditData): number[] {
	const state = store.getState();
	// deep meters starts with all the direct child meters of the group being changed.
	const deepMeters = new Set(changedGroupState.childMeters);
	// These groups cannot contain the group being edited so the redux state is okay.
	changedGroupState.childGroups.forEach((group: number) => {
		// The group state for the current child group.
		const groupState = _.get(state.groups.byGroupID, group) as GroupDefinition;
		// The group state might not be defined, e.g., a group delete happened and the state is refreshing.
		// In this case the deepMeters returned will be off but they should quickly refresh.
		if (groupState) {
			// The deep meters of every group contained in the changed group are in that group.
			// The set does not allow duplicates so no issue there.
			groupState.deepMeters.forEach((meter: number) => {
				deepMeters.add(meter);
			});
		}
	});
	// Convert set to array.
	return Array.from(deepMeters);
}

/**
 * Returns the set of meters's ids associated with the groupId. Does full calculation where
 * only uses the direct meter and group children. It uses a store passed to it so it can
 * be changed without changing the Redux group store. Thus, it directly and recursively gets
 * the deep meters of a group.
 *
 * @param {number} groupId The groupId.
 * @param {GroupDefinition[]} groupState The group state to use in the calculation.
 * @returns {number[]} Array of deep children ids of this group.
 */
// TODO how to properly pass the state?
// export function calculateMetersInGroup(groupId: number, groupState: GroupDefinition[]): number[] {
// export function calculateMetersInGroup(groupId: number, groupState: {[] as GroupDefinition}): number[] {
// export function calculateMetersInGroup(groupId: number, groupState: State.group.byGroupID): number[] {
export function calculateMetersInGroup(groupId: number, groupState: any): number[] {
	// Use a set to avoid duplicates. 
	// Gets the group associated with groupId.
	// const groupToCheck = _.get(groupState, groupId) as GroupDefinition;
	const groupToCheck = groupState[groupId] as GroupDefinition;
	// The deep meters are the direct child meters of this group plus the direct child meters
	// of all included meters, recursively. Since groups are acyclic, this must terminate.
	// This should reproduce some DB functionality but using local state.
	const deepMeters = new Set(groupToCheck.childMeters);
	groupToCheck.childGroups.forEach(group => {
		// Get the deep meters of this group.
		const meters = calculateMetersInGroup(group, groupState);
		// Add to set of deep meters for the group checking.
		meters.forEach(meter => { deepMeters.add(meter); })
	});
	// Create a set of the deep meters of this group and return it.
	return Array.from(deepMeters);
}

/**
 * Get options for the meter menu on the group page.
 * @param defaultGraphicUnit The groups current default graphic unit which may have been updated from what is in Redux state.
 * @param deepMeters The groups current deep meters (all recursively) which may have been updated from what is in Redux state.
 * @return The current meter options for this group.
 */
export function getMeterMenuOptionsForGroup(defaultGraphicUnit: number, deepMeters: number[] = []): SelectOption[] {
	// deepMeters has a default value since it is optional for the type of state but it should always be set in the code.
	const state = store.getState() as State;
	// Get the currentGroup's compatible units. We need to use the current deep meters to get it right.
	// First must get a set from the array of meter numbers.
	const deepMetersSet = new Set(deepMeters);
	// Get the units that are compatible with this set of meters.
	const currentUnits = unitsCompatibleWithMeters(deepMetersSet);
	// Get all meters' state.
	const meters = Object.values(state.meters.byMeterID) as MeterData[];

	// Options for the meter menu.
	const options: SelectOption[] = [];
	// For each meter, decide its compatibility for the menu
	meters.forEach((meter: MeterData) => {
		const option = {
			label: meter.identifier,
			value: meter.id,
			isDisabled: false,
			style: {}
		} as SelectOption;

		const compatibilityChangeCase = getCompatibilityChangeCase(currentUnits, meter.id, DataType.Meter, defaultGraphicUnit);
		if (compatibilityChangeCase === GroupCase.NoCompatibleUnits) {
			// This meter was not compatible with the ones in the group so disable it as a choice.
			option.isDisabled = true;
		} else {
			// This meter is compatible but need to decide what impact choosing it will have on the group.
			option.style = getMenuOptionFont(compatibilityChangeCase);
		}
		options.push(option);
	});

	// We want the options sorted by meter identifier.
	return _.sortBy(options, item => item.label.toLowerCase(), 'asc');
}

/**
 * Get options for the group menu on the group page.
 * @param groupId The id of the group being worked on.
 * @param defaultGraphicUnit The groups current default graphic unit which may have been updated from what is in Redux state.
 * @param deepMeters The groups current deep meters (all recursively) which may have been updated from what is in Redux state.
 * @return The current group options for this group.
*/
export function getGroupMenuOptionsForGroup(groupId: number, defaultGraphicUnit: number, deepMeters: number[] = []): SelectOption[] {
	// deepMeters has a default value since it is optional for the type of state but it should always be set in the code.
	const state = store.getState() as State;
	// Get the currentGroup's compatible units. We need to use the current deep meters to get it right.
	// First must get a set from the array of meter numbers.
	const deepMetersSet = new Set(deepMeters);
	// Get the currentGroup's compatible units.
	const currentUnits = unitsCompatibleWithMeters(deepMetersSet);
	// Get all groups' state.
	const groups = Object.values(state.groups.byGroupID) as GroupDefinition[];

	// Options for the group menu.
	const options: SelectOption[] = [];

	groups.forEach((group: GroupDefinition) => {
		// You cannot have yourself in the group so not an option.
		if (group.id !== groupId) {
			const option = {
				label: group.name,
				value: group.id,
				isDisabled: false,
				style: {}
			} as SelectOption;

			const compatibilityChangeCase = getCompatibilityChangeCase(currentUnits, group.id, DataType.Group, defaultGraphicUnit);
			if (compatibilityChangeCase === GroupCase.NoCompatibleUnits) {
				option.isDisabled = true;
			} else {
				option.style = getMenuOptionFont(compatibilityChangeCase);
			}

			options.push(option);
		}
	});

	// We want the options sorted by group name.
	return _.sortBy(options, item => item.label.toLowerCase(), 'asc');
}

/**
 * Validates and warns user when adding a child group/meter to a specific group.
 * If the check pass, update the edited group and related groups.
 * @param gid The id of the group to assign the child.
 * @param childId The group/meter's id to add to the parent group.
 * @param childType Can be group or meter.
 */
export async function assignChildToGroup(gid: number, childId: number, childType: DataType): Promise<void> {
	const state = store.getState() as State;
	// Get the group to add the child.
	// Note that this is not a deep copy. Changes made to this object will change the redux state.
	const group = state.groups.byGroupID[gid];
	// Create a deep copy of the group before adding the child.
	// At the end, if the check fails or if admin doesn't want to apply the change, we set the redux state to this copy.
	const oldGroup = JSON.parse(JSON.stringify(group));
	// Add the child to this group.
	if (childType === DataType.Meter) {
		group.childMeters.push(childId);
		group.deepMeters.push(childId);
	} else {
		group.childGroups.push(childId);
		// Uses set here so the deep meters are not duplicated.
		const deepMeters = new Set(group.deepMeters.concat(state.groups.byGroupID[childId].deepMeters));
		group.deepMeters = Array.from(deepMeters);
	}
	// Get all parent groups of this group.
	const parentGroupIDs = await groupsApi.getParentIDs(gid);
	const shouldUpdate = await validateGroupPostAddChild(gid, parentGroupIDs);
	// If the admin wants to apply changes.
	if (shouldUpdate) {
		// Update related groups.
		for (const parentID of parentGroupIDs) {
			const parentGroup = state.groups.byGroupID[parentID] as GroupDefinition;
			// Get parent's compatible units
			const parentCompatibleUnits = unitsCompatibleWithMeters(metersInGroup(parentID));
			// Get compatibility change case when add this group to its parent.
			const compatibilityChangeCase = getCompatibilityChangeCase(parentCompatibleUnits, gid, DataType.Group, parentGroup.defaultGraphicUnit);
			if (compatibilityChangeCase === GroupCase.LostDefaultGraphicUnit) {
				// For parent groups, only default graphic units are affected.
				parentGroup.defaultGraphicUnit = -99;
				await applyChangesToGroup(parentGroup);
			}
		}
		// Update the group. Now, the changes actually happen.
		await applyChangesToGroup(group);
	} else {
		// Reset the redux state for this group.
		state.groups.byGroupID[gid] = oldGroup;
	}
}

/**
 * Determines if the change in compatible units of one group are okay with another group.
 * Warns admin of changes and returns true if the changes should happen.
 * @param gid The group that has a change in compatible units.
 * @param parentGroupIDs The parent groups' ids of that group.
 */
async function validateGroupPostAddChild(gid: number, parentGroupIDs: number[]): Promise<boolean> {
	const state = store.getState() as State;
	// This will hold the overall message for the admin alert.
	let msg = '';
	// Tells if the change should be cancelled.
	let cancel = false;
	for (const parentID of parentGroupIDs) {
		const parentGroup = state.groups.byGroupID[parentID] as GroupDefinition;
		// Get parent's compatible units
		const parentCompatibleUnits = unitsCompatibleWithMeters(metersInGroup(parentID));
		// Get compatibility change case when add this group to its parent.
		const compatibilityChangeCase = getCompatibilityChangeCase(parentCompatibleUnits, gid, DataType.Group, parentGroup.defaultGraphicUnit);
		switch (compatibilityChangeCase) {
			// TODO internationalize strings for rest of function
			case GroupCase.NoCompatibleUnits:
				msg += `Group ${parentGroup.name} would have no compatible units by the edit to this group so the edit is cancelled\n`;
				cancel = true;
				break;

			case GroupCase.LostDefaultGraphicUnit:
				msg += `Group ${parentGroup.name} will have its compatible units changed and its default graphic unit set to no unit by the edit to this group\n`;
				break;

			case GroupCase.LostCompatibleUnits:
				msg += `Group ${parentGroup.name} will have its compatible units changed by the edit to this group\n`;
				break;

			// Case NoChange requires no message.
		}
	}
	if (msg !== '') {
		if (cancel) {
			msg += '\nTHE CHANGE TO THE GROUP IS CANCELLED';
			// If cancel is true, doesn't allow the admin to apply changes.
			window.alert(msg);
		} else {
			msg += '\nGiven the messages, do you want to cancel this change or continue?';
			// If msg is not empty, warns the admin and asks if they want to apply changes.
			cancel = !window.confirm(msg);
		}
	}
	return !cancel;
}

/**
 * Calls the api to update a group.
 * @param group The group to update.
 */
async function applyChangesToGroup(group: GroupDefinition): Promise<void> {
	const groupData = {
		id: group.id,
		name: group.name,
		displayable: group.displayable,
		gps: group.gps,
		note: group.note,
		area: group.area,
		childGroups: group.childGroups,
		childMeters: group.childMeters,
		defaultGraphicUnit: group.defaultGraphicUnit
	} as GroupData & GroupID;
	const state = store.getState() as State;
	// Update Redux state.
	state.groups.byGroupID[group.id] = group;
	// Update database.
	// TODO ??? should we update here each time or wait until save. Issue that also done to parents so need to fix all if want to change.
	await groupsApi.edit(groupData);
}

/**
 * The four cases that could happen when adding a group/meter to a group:
 * 	- NoChange: Adding this meter/group will not change the compatible units for the group.
 *  - LostCompatibleUnits: The meter/group is compatible with the default graphic unit although some compatible units are lost.
 *  - LostDefaultGraphicUnits: The meter/group is not compatible with the default graphic unit but there exists some compatible untis.
 *  - NoCompatibleUnits: The meter/group will cause the compatible units for the group to be empty.
 */
export const enum GroupCase {
	NoChange = 'NO_CHANGE',
	LostCompatibleUnits = 'LOST_COMPATIBLE_UNITS',
	LostDefaultGraphicUnit = 'LOST_DEFAULT_GRAPHIC_UNIT',
	NoCompatibleUnits = 'NO_COMPATIBLE_UNITS'
}

/**
 * Return the case associated if we add the given meter/group to a group.
 * @param currentUnits The current compatible units of the group.
 * @param idToAdd The meter/group's id to add to the group.
 * @param type Can be METER or GROUP.
 * @param currentDefaultGraphicUnit The default graphic unit.
 */
function getCompatibilityChangeCase(currentUnits: Set<number>, idToAdd: number, type: DataType, currentDefaultGraphicUnit: number): GroupCase {
	// Determine the compatible units for meter or group represented by the id.
	const newUnits = getCompatibleUnits(idToAdd, type);
	// Returns the associated case.
	return groupCase(currentUnits, newUnits, currentDefaultGraphicUnit);
}

/**
 * Given a meter or group's id, returns its compatible units.
 * @param id The meter or group's id.
 * @param type Can be Meter or Group.
 */
function getCompatibleUnits(id: number, type: DataType): Set<number> {
	if (type == DataType.Meter) {
		const state = store.getState();
		// Get the unit id of meter.
		const unitId = state.meters.byMeterID[id].unitId;
		// Returns all compatible units with this unit id.
		return unitsCompatibleWithUnit(unitId);
	} else {
		// Returns all compatible units with this group.
		return unitsCompatibleWithMeters(metersInGroup(id));
	}
}

/**
 * Returns the group case given current units and new units. See the enum GroupCase for the list of possible cases.
 * @param currentUnits The current compatible units set.
 * @param newUnits The new compatible units set.
 * @param defaultGraphicUnit The default graphic unit.
 */
function groupCase(currentUnits: Set<number>, newUnits: Set<number>, defaultGraphicUnit: number): GroupCase {
	// The compatible units of a set of meters or groups is the intersection of the compatible units for each
	// Thus, we can get the units that will go away with (- is set subtraction/difference):
	// lostUnit = currentUnit - ( currentUnit n newUnits)
	const intersection = setIntersect(currentUnits, newUnits);
	const lostUnits = new Set(Array.from(currentUnits).filter(x => !intersection.has(x)));

	if (lostUnits.size == 0) {
		return GroupCase.NoChange;
	} else if (lostUnits.size == currentUnits.size) {
		return GroupCase.NoCompatibleUnits;
	} else if (defaultGraphicUnit != -99 && lostUnits.has(defaultGraphicUnit)) {
		return GroupCase.LostDefaultGraphicUnit;
	} else {
		// if the default graphic unit is no unit then you can add any meter/group
		return GroupCase.LostCompatibleUnits;
	}
}

function getMenuOptionFont(compatibilityChangeCase: GroupCase): React.CSSProperties {
	switch (compatibilityChangeCase) {
		case GroupCase.NoChange:
			return { color: 'black' };

		case GroupCase.LostCompatibleUnits:
			return { color: 'yellow' };

		case GroupCase.LostDefaultGraphicUnit:
			return { color: 'red' };

		default:
			// Should never reach here.
			return {}
	}
}<|MERGE_RESOLUTION|>--- conflicted
+++ resolved
@@ -8,14 +8,11 @@
 import { ConversionArray } from '../types/conversionArray';
 import { MeterData } from '../types/redux/meters';
 import { UnitData, UnitType } from '../types/redux/units';
-<<<<<<< HEAD
-=======
 import { GroupData, GroupDefinition, GroupEditData, GroupID } from '../types/redux/groups';
 import { DataType } from '../types/Datasources';
 import { State } from '../types/redux/state';
 import { SelectOption } from '../types/items';
 import { groupsApi } from './api';
->>>>>>> 6838f919
 
 /**
  * The intersect operation of two sets.
