--- conflicted
+++ resolved
@@ -13,12 +13,12 @@
  * @param unitLabel the full y-axis label on the graphic
  * @param chartName the name of the chart/graphic being exported
  * @param scaling factor to scale readings by, normally the rate factor for line or 1
-<<<<<<< HEAD
+ * @param meterGroup tells if this is a meter or group export
  * @param errorBarState This indicate if the error bars are on. Automatically false if no argument is given.
  * @returns A string containing the CSV formatted meter readings.
  */
 function convertToCSV(readings: LineReading[] | BarReading[], meter: string, unitLabel: string, chartName: ChartTypes,
-	scaling: number, errorBarState: boolean = false) {
+	scaling: number, meterGroup: MeterOrGroup, errorBarState: boolean = false) {
 	let csvOutput = 'Readings, Start Timestamp, End Timestamp';
 	// Check if readings is of LineReading type and if error bars are turned on.
 	// If these two are true then add columns for min and max.
@@ -28,12 +28,6 @@
 	} else {
 		csvOutput += ',,';
 	}
-	csvOutput += `, Meter name, ${meter}, Unit, ${unitLabel}\n`
-=======
- * @param meterGroup tells if this is a meter or group export
- * @returns A string containing the CSV formatted meter readings.
- */
-function convertToCSV(readings: LineReading[], meter: string, unitLabel: string, scaling: number, meterGroup: MeterOrGroup) {
 	// TODO should be internationalized
 	let meterOrGroupString = '';
 	if (meterGroup === MeterOrGroup.meter) {
@@ -41,8 +35,7 @@
 	} else {
 		meterOrGroupString = 'Group'
 	}
-	let csvOutput = `Readings, Start Timestamp, End Timestamp, ${meterOrGroupString} name, ${meter}, Unit, ${unitLabel}\n`;
->>>>>>> 86af4a5d
+	csvOutput += `, ${meterOrGroupString} name, ${meter}, Unit, ${unitLabel}\n`
 	readings.forEach(reading => {
 		const value = reading.reading * scaling;
 		// As usual, maintain UTC.
@@ -54,7 +47,12 @@
 		csvOutput += `${value},${startTimeStamp},${endTimeStamp}`;
 		// Include min and max in export if appropriate."
 		if (showMinMax) {
-			if ('min' in reading && 'max' in reading) {
+			// This sometimes gives:
+			// TS18046: 'reading.max' is of type 'unknown'. (and min too).
+			// Not sure how to fix.
+			// if ('min' in reading && 'max' in reading) {
+			// So far this is working but unsure why better.
+			if (reading.min && reading.max) {
 				const min = reading.min * scaling;
 				const max = reading.max * scaling;
 				csvOutput += `,${min},${max}`
@@ -91,23 +89,14 @@
  * @param unitIdentifier the unit identifier for data being exported
  * @param chartName the name of the chart/graphic being exported
  * @param scaling factor to scale readings by, normally the rate factor for line or 1
-<<<<<<< HEAD
+ * @param meterGroup tells if this is a meter or group export
  * @param errorBarState This indicate if the error bars are on. Automatically false if no argument is given.
  */
 export default function graphExport(readings: LineReading[] | BarReading[], meter: string, unitLabel: string, unitIdentifier: string,
-	chartName: ChartTypes, scaling: number, errorBarState: boolean = false) {
+	chartName: ChartTypes, scaling: number, meterGroup: MeterOrGroup, errorBarState: boolean = false) {
 	// It is possible that some meters have not readings so skip if do. This can happen if resize the range of dates (or no data).
 	if (readings.length !== 0) {
-		const dataToExport = convertToCSV(readings, meter, unitLabel, chartName, scaling, errorBarState);
-=======
- * @param meterGroup tells if this is a meter or group export
- */
-export default function graphExport(readings: LineReading[], meter: string, unitLabel: string, unitIdentifier: string,
-	chartName: ChartTypes, scaling: number, meterGroup: MeterOrGroup) {
-	// It is possible that some meters have not readings so skip if do. This can happen if resize the range of dates (or no data).
-	if (readings.length !== 0) {
-		const dataToExport = convertToCSV(readings, meter, unitLabel, scaling, meterGroup);
->>>>>>> 86af4a5d
+		const dataToExport = convertToCSV(readings, meter, unitLabel, chartName, scaling, meterGroup, errorBarState);
 
 		// Determine and format the first time in the dataset which is first one in array since just sorted and the start time.
 		// As usual, maintain UTC.
