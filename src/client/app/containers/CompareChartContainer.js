/*
 * This Source Code Form is subject to the terms of the Mozilla Public
 * License, v. 2.0. If a copy of the MPL was not distributed with this
 * file, You can obtain one at http://mozilla.org/MPL/2.0/.
 */

import _ from 'lodash';
import { Bar } from 'react-chartjs-2';
import moment from 'moment';
import { connect } from 'react-redux';
import datalabels from 'chartjs-plugin-datalabels';


/**
 * @param {State} state
 */
function mapStateToProps(state, ownProps) {
	const timeInterval = state.graph.compareTimeInterval;
	const barDuration = state.graph.compareDuration;
	const data = { datasets: [] };
	const labels = [];
	// Power used so far this week
	let currentWeek = 0;
	// Last week total usage
	let lastWeek = 0;
	// Power used up to this point last week
	let currentLastWeek = 0;
	const soFar = moment().diff(moment().startOf('week'), 'days');

	// Compose the text to display to the user.
	const delta = change => {
		if (isNaN(change)) return ''; if (change < 0) return `${state.meters.byMeterID[ownProps.id].name} has used ${parseInt(change.toFixed(2).replace('.', '').slice(1), 10)}% less energy this week.`;
		return `${state.meters.byMeterID[ownProps.id].name} has used ${parseInt(change.toFixed(2).replace('.', ''), 10)}% more energy this week.`;
	};
<<<<<<< HEAD
	// Colorize the text based on the delta.
	const colorize = change => {
		if (change < 0) return 'green';
		return 'red';
	};

	for (const meterID of state.graph.selectedMeters) {
		const readingsData = state.readings.bar.byMeterID[meterID][timeInterval][barDuration];
		if (readingsData !== undefined && !readingsData.isFetching) {
			// Sunday needs special logic
			if (soFar !== 0) {
                // Calculate currentWeek
				for (let i = 1; i <= soFar; i++) {
					currentWeek += readingsData.readings[readingsData.readings.length - i][1];
				}
                // Calculate lastWeek
				for (let i = 0; i < 7; i++) {
					lastWeek += readingsData.readings[readingsData.readings.length - (8 + i) - soFar][1];
				}
=======
	const colorize = change => {
		if (change < 0) {
			return 'green';
		}
		return 'red';
	};
	const readingsData = state.readings.bar.byMeterID[ownProps.id][timeInterval][barDuration];
	if (readingsData !== undefined && !readingsData.isFetching) {
		// Sunday needs special logic
		if (soFar !== 0) {
			// Calculate currentWeek
			for (let i = 1; i <= soFar; i++) {
				currentWeek += readingsData.readings[readingsData.readings.length - i][1];
			}
			// Calculate lastWeek
			for (let i = 0; i < 7; i++) {
				lastWeek += readingsData.readings[readingsData.readings.length - (8 + i) - soFar][1];
			}
>>>>>>> b2e612ec

			// Calculate currentLastWeek
			for (let i = 1; i <= soFar; i++) {
				currentLastWeek += readingsData.readings[readingsData.readings.length - i - 7][1];
			}
		} else {
			currentWeek = readingsData.readings[readingsData.readings.length - 1][1];
			// Data is acquired in days so when less than a day has passed we need to estimate
			currentLastWeek = Math.round((readingsData.readings[readingsData.readings.length - 8][1] / 24) * moment().hour());
			for (let i = 0; i < 7; i++) {
				lastWeek += readingsData.readings[readingsData.readings.length - 7][1];
			}
		}
		labels.push('Last week');
		labels.push('This week');
		const color1 = 'rgba(173, 216, 230, 1)';
		const color2 = 'rgba(218, 165, 32, 1)';
		const color3 = 'rgba(173, 216, 230, 0.45)';
		data.datasets.push(
			{
				data: [lastWeek, Math.round((currentWeek / currentLastWeek) * lastWeek)],
				backgroundColor: [color1, color3],
				hoverBackgroundColor: [color1, color3],
				datalabels: {
					anchor: 'end',
					align: 'start',
				}
			}, {
				data: [currentLastWeek, currentWeek],
				backgroundColor: color2,
				hoverBackgroundColor: color2,
				datalabels: {
					anchor: 'end',
					align: 'start',
				}
			}
		);
		// sorts the data so that one doesn't cover up the other
		data.datasets.sort((a, b) => a.data[0] - b.data[0]);
	}
	data.labels = labels;

	const options = {
		animation: {
			duration: 0
		},
		elements: {
			point: {
				radius: 0
			}
		},
		scales: {
			xAxes: [{
				stacked: true,
				gridLines: {
					display: true
				}
			}],
			yAxes: [{
				stacked: false,
				scaleLabel: {
					display: true,
					labelString: 'kWh'
				},
				ticks: {
					beginAtZero: true
				}
			}]
		},
		legend: {
			display: false
		},
		 tooltips: {
			enabled: false
		 	},
		title: {
			display: true,
			text: delta((-1 + (((currentWeek / currentLastWeek) * lastWeek) / lastWeek))),
			fontColor: colorize((-1 + (((currentWeek / currentLastWeek) * lastWeek) / lastWeek)))
		},
		plugins: {
			datalabels: {
				color: 'black',
				font: {
					weight: 'bold'
				},
				display: true,
				formatter: value => `${value} kWh`
			},
		}
	};


	return {
		data,
		options,
		redraw: true
	};
}

export default connect(mapStateToProps)(Bar);<|MERGE_RESOLUTION|>--- conflicted
+++ resolved
@@ -32,27 +32,6 @@
 		if (isNaN(change)) return ''; if (change < 0) return `${state.meters.byMeterID[ownProps.id].name} has used ${parseInt(change.toFixed(2).replace('.', '').slice(1), 10)}% less energy this week.`;
 		return `${state.meters.byMeterID[ownProps.id].name} has used ${parseInt(change.toFixed(2).replace('.', ''), 10)}% more energy this week.`;
 	};
-<<<<<<< HEAD
-	// Colorize the text based on the delta.
-	const colorize = change => {
-		if (change < 0) return 'green';
-		return 'red';
-	};
-
-	for (const meterID of state.graph.selectedMeters) {
-		const readingsData = state.readings.bar.byMeterID[meterID][timeInterval][barDuration];
-		if (readingsData !== undefined && !readingsData.isFetching) {
-			// Sunday needs special logic
-			if (soFar !== 0) {
-                // Calculate currentWeek
-				for (let i = 1; i <= soFar; i++) {
-					currentWeek += readingsData.readings[readingsData.readings.length - i][1];
-				}
-                // Calculate lastWeek
-				for (let i = 0; i < 7; i++) {
-					lastWeek += readingsData.readings[readingsData.readings.length - (8 + i) - soFar][1];
-				}
-=======
 	const colorize = change => {
 		if (change < 0) {
 			return 'green';
@@ -71,7 +50,6 @@
 			for (let i = 0; i < 7; i++) {
 				lastWeek += readingsData.readings[readingsData.readings.length - (8 + i) - soFar][1];
 			}
->>>>>>> b2e612ec
 
 			// Calculate currentLastWeek
 			for (let i = 1; i <= soFar; i++) {
