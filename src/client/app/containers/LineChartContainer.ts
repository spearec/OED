--- conflicted
+++ resolved
@@ -72,57 +72,7 @@
 					const yData: number[] = [];
 					const hoverText: string[] = [];
 					const readings = _.values(readingsData.readings);
-<<<<<<< HEAD
-					// Check if reading needs scaling outside of the loop so only one check is needed
-					// Results in more code but SLIGHTLY better efficiency :D
-					if (needsRateScaling) {
-						const rate = currentSelectedRate.rate;
-						readings.forEach(reading => {
-							// As usual, we want to interpret the readings in UTC. We lose the timezone as this as the start/endTimestamp
-							// are equivalent to Unix timestamp in milliseconds.
-							const st = moment.utc(reading.startTimestamp);
-							// Time reading is in the middle of the start and end timestamp
-							const timeReading = st.add(moment.utc(reading.endTimestamp).diff(st) / 2);
-							xData.push(timeReading.format('YYYY-MM-DD HH:mm:ss'));
-							yData.push(reading.reading * rate);
-							// Min and Max values.
-							yMinData.push(reading.min);
-							yMaxData.push(reading.max);
-							hoverText.push(`<b> ${timeReading.format('ddd, ll LTS')} </b> <br> ${label}: ${(reading.reading * rate).toPrecision(6)} ${unitLabel}`);
-						});
-					}
-					else {
-						readings.forEach(reading => {
-							// As usual, we want to interpret the readings in UTC. We lose the timezone as this as the start/endTimestamp
-							// are equivalent to Unix timestamp in milliseconds.
-							const st = moment.utc(reading.startTimestamp);
-							// Time reading is in the middle of the start and end timestamp
-							const timeReading = st.add(moment.utc(reading.endTimestamp).diff(st) / 2);
-							xData.push(timeReading.format('YYYY-MM-DD HH:mm:ss'));
-							let readingValue = reading.reading;
-							let minValue = reading.min;
-							let maxValue = reading.max;
-
-							if (state.graph.areaNormalization) {
-								readingValue /= meterArea;
-								minValue /= meterArea;
-								maxValue /= meterArea;
-							}
-
-							yData.push(readingValue);
-							yMinData.push(minValue);
-							yMaxData.push(maxValue);
-
-							if (state.graph.showMinMax) {
-								hoverText.push(`<b> ${timeReading.format('ddd, ll LTS')} </b> <br> ${label}: ${readingValue.toPrecision(6)} ${unitLabel} <br> min: ${minValue.toPrecision(6)} <br> max: ${maxValue.toPrecision(6)}`);
-							} else {
-								hoverText.push(`<b> ${timeReading.format('ddd, ll LTS')} </b> <br> ${label}: ${readingValue.toPrecision(6)} ${unitLabel}`);
-							}
-						});
-					}
-=======
 					// The scaling is the factor to change the reading by. It divides by the area while will be 1 if no scaling by area.
-					// const scaling = currentSelectedRate.rate / meterArea;
 					readings.forEach(reading => {
 						// As usual, we want to interpret the readings in UTC. We lose the timezone as this as the start/endTimestamp
 						// are equivalent to Unix timestamp in milliseconds.
@@ -132,9 +82,17 @@
 						xData.push(timeReading.format('YYYY-MM-DD HH:mm:ss'));
 						const readingValue = reading.reading * scaling;
 						yData.push(readingValue);
-						hoverText.push(`<b> ${timeReading.format('ddd, ll LTS')} </b> <br> ${label}: ${readingValue.toPrecision(6)} ${unitLabel}`);
+						const minValue = reading.min * scaling;
+						yMinData.push(minValue);
+						const maxValue = reading.max * scaling;
+						yMaxData.push(maxValue);
+						if (state.graph.showMinMax) {
+							hoverText.push(`<b> ${timeReading.format('ddd, ll LTS')} </b> <br> ${label}: ${readingValue.toPrecision(6)}` +
+								` ${unitLabel} <br> min: ${minValue.toPrecision(6)} <br> max: ${maxValue.toPrecision(6)}`);
+						} else {
+							hoverText.push(`<b> ${timeReading.format('ddd, ll LTS')} </b> <br> ${label}: ${readingValue.toPrecision(6)} ${unitLabel}`);
+						}
 					});
->>>>>>> a4add6ef
 
 					/*
 					get the min and max timestamp of the meter, and compare it to the global values
