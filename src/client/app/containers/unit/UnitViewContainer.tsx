/* This Source Code Form is subject to the terms of the Mozilla Public
 * License, v. 2.0. If a copy of the MPL was not distributed with this
 * file, You can obtain one at http://mozilla.org/MPL/2.0/. */
import { State } from '../../types/redux/state';
import UnitViewComponent from '../../components/unit/UnitViewComponent';
import { Dispatch } from '../../types/redux/actions';
import { connect } from 'react-redux';
import { logToServer } from '../../actions/logs';
import { isRoleAdmin } from '../../utils/hasPermissions';
import { UnitData } from '../../types/redux/units';
import { editUnitDetails } from '../../actions/units';

<<<<<<< HEAD
function mapStateToProps(state: State, ownProps: { id: number }) {
	let unit = JSON.parse(JSON.stringify(state.units.units[ownProps.id]));
	if (state.units.editedUnits[ownProps.id]) {
		unit = JSON.parse(JSON.stringify(state.units.editedUnits[ownProps.id]));
	}
=======
function mapStateToProps(state: State, ownProps: {id: number}){
    let unit = JSON.parse(JSON.stringify(state.units.units[ownProps.id]));
    if(state.units.editedUnits[ownProps.id]){
        unit = JSON.parse(JSON.stringify(state.units.editedUnits[ownProps.id]));
    }
>>>>>>> c2766306

	const currentUser = state.currentUser.profile;
	let loggedInAsAdmin = false;
	if (currentUser !== null) {
		loggedInAsAdmin = isRoleAdmin(currentUser.role);
	}

	return {
		unit,
		isEdited: state.units.editedUnits[ownProps.id] !== undefined,
		isSubmitting: state.units.submitting.indexOf(ownProps.id) !== -1,
		loggedInAsAdmin
	}
}
function mapDispatchToProps(dispatch: Dispatch) {
	return {
		editUnitDetails: (unit: UnitData) => dispatch(editUnitDetails(unit)),
		log: (level: string, message: string) => dispatch(logToServer(level, message))
	};
}

export default connect(mapStateToProps, mapDispatchToProps)(UnitViewComponent);<|MERGE_RESOLUTION|>--- conflicted
+++ resolved
@@ -10,19 +10,11 @@
 import { UnitData } from '../../types/redux/units';
 import { editUnitDetails } from '../../actions/units';
 
-<<<<<<< HEAD
-function mapStateToProps(state: State, ownProps: { id: number }) {
+function mapStateToProps(state: State, ownProps: {id: number}){
 	let unit = JSON.parse(JSON.stringify(state.units.units[ownProps.id]));
-	if (state.units.editedUnits[ownProps.id]) {
+	if(state.units.editedUnits[ownProps.id]){
 		unit = JSON.parse(JSON.stringify(state.units.editedUnits[ownProps.id]));
 	}
-=======
-function mapStateToProps(state: State, ownProps: {id: number}){
-    let unit = JSON.parse(JSON.stringify(state.units.units[ownProps.id]));
-    if(state.units.editedUnits[ownProps.id]){
-        unit = JSON.parse(JSON.stringify(state.units.editedUnits[ownProps.id]));
-    }
->>>>>>> c2766306
 
 	const currentUser = state.currentUser.profile;
 	let loggedInAsAdmin = false;
