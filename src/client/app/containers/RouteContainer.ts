--- conflicted
+++ resolved
@@ -25,12 +25,9 @@
 		defaultLanguage: state.admin.defaultLanguage,
 		loggedInAsAdmin,
 		role,
-<<<<<<< HEAD
+		// true if the chartlink rendering has been done.
+		renderOnce: state.graph.renderOnce,
 		areaNormalization: state.graph.areaNormalization
-=======
-		// true if the chartlink rendering has been done.
-		renderOnce: state.graph.renderOnce
->>>>>>> f8f54cde
 	};
 }
 
