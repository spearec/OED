/*
 * This Source Code Form is subject to the terms of the Mozilla Public
 * License, v. 2.0. If a copy of the MPL was not distributed with this
 * file, You can obtain one at http://mozilla.org/MPL/2.0/.
 */

import { connect } from 'react-redux';
import { State } from '../types/redux/state';
import { getComparePeriodLabels, getCompareChangeSummary } from '../utils/calculateCompare';
import { CompareEntity } from './MultiCompareChartContainer';
import translate from '../utils/translate';
import PlotlyChart, { IPlotlyChartProps } from 'react-plotlyjs-ts';

interface CompareChartContainerProps {
	entity: CompareEntity;
}

<<<<<<< HEAD
/* Passes the current redux state of the of the chart container and it's props, and turns it into props for the React
*  component, which is what will be visible on the page. Makes it possible to access
*  your reducer state objects from within your React components.
*
*  Returns the props object. */
function mapStateToProps(state: State, ownProps: CompareChartContainerProps): LinearComponentProps {
=======
function mapStateToProps(state: State, ownProps: CompareChartContainerProps): IPlotlyChartProps {
>>>>>>> 0d62568d
	const comparePeriod = state.graph.comparePeriod;
	const datasets: any[] = [];

	const periodLabels = getComparePeriodLabels(comparePeriod);

	const colorize = (changeForColorization: number) => {
		if (changeForColorization < 0) {
			return 'green';
		}
		return 'red';
	};

	// Compose the text to display to the user.
	const entity = ownProps.entity;
	const changeSummary = getCompareChangeSummary(entity.change, entity.name, periodLabels);

	const barColor = 'rgba(218, 165, 32, 1)';

	const previousPeriod = entity.prevUsage;
	const currentPeriod = entity.currUsage;

	datasets.push(
		{
			x: [periodLabels.prev, periodLabels.current],
			y: [previousPeriod, currentPeriod],
			hovertext: [
				`<b>${previousPeriod} KWh</b> ${translate('used.this.time')}<br>${periodLabels.prev.toLowerCase()}`,
				`<b>${currentPeriod} KWh</b> ${translate('used.so.far')}<br>${periodLabels.current.toLowerCase()}`
			],
			hoverinfo: 'text',
			type: 'bar',
			marker: {color: barColor},
			text: [ `<b>${previousPeriod} kWh</b>`, `<b>${currentPeriod} kWh</b>`],
			textposition: 'auto',
			textfont: {
				color: 'rgba(0,0,0,1)'
			}
		}
	);

	const layout: any = {
		title: `<b>${changeSummary}</b>`,
		titlefont: {
			size: 10,
			color: colorize(entity.change)
		},
		hovermode: 'closest',
		autosize: true,
		width: 370,
		height: 450,
		showlegend: false,
		legend: {
		},
		yaxis: {
			title: 'kWh',
			showgrid: true,
			gridcolor: '#ddd'
		},
		xaxis: {
			showgrid: false,
			gridcolor: '#ddd'
		},
		margin: {
			t: 20,
			b: 120,
			l: 60,
			r: 20
		}
	};

	// Assign all the paramaters required to create the Plotly object (data, layout, config) to the variable props, returned by mapStateToProps
	// The Plotly toolbar is displayed if displayModeBar is set to true
	const props: IPlotlyChartProps = {
		data: datasets,
		layout,
		config: {
			displayModeBar: false
		}
	};

	return props;
}

<<<<<<< HEAD
// Escape from TypeScript here. TypeScript doesn't like the fact that Bar is non typed.
const barConstructor: any = Bar;

// function that connects the React container to the Redux store of states
export default connect(mapStateToProps)(barConstructor);
=======
const plotlyConstructor: any = PlotlyChart;
export default connect(mapStateToProps)(plotlyConstructor);
>>>>>>> 0d62568d
<|MERGE_RESOLUTION|>--- conflicted
+++ resolved
@@ -15,16 +15,12 @@
 	entity: CompareEntity;
 }
 
-<<<<<<< HEAD
 /* Passes the current redux state of the of the chart container and it's props, and turns it into props for the React
 *  component, which is what will be visible on the page. Makes it possible to access
 *  your reducer state objects from within your React components.
 *
 *  Returns the props object. */
-function mapStateToProps(state: State, ownProps: CompareChartContainerProps): LinearComponentProps {
-=======
 function mapStateToProps(state: State, ownProps: CompareChartContainerProps): IPlotlyChartProps {
->>>>>>> 0d62568d
 	const comparePeriod = state.graph.comparePeriod;
 	const datasets: any[] = [];
 
@@ -108,13 +104,5 @@
 	return props;
 }
 
-<<<<<<< HEAD
-// Escape from TypeScript here. TypeScript doesn't like the fact that Bar is non typed.
-const barConstructor: any = Bar;
-
-// function that connects the React container to the Redux store of states
-export default connect(mapStateToProps)(barConstructor);
-=======
 const plotlyConstructor: any = PlotlyChart;
-export default connect(mapStateToProps)(plotlyConstructor);
->>>>>>> 0d62568d
+export default connect(mapStateToProps)(plotlyConstructor);