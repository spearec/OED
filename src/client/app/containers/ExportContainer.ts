--- conflicted
+++ resolved
@@ -91,7 +91,6 @@
 								throw new Error('Unacceptable condition: readingsData.readings is undefined.');
 							}
 
-<<<<<<< HEAD
 							/* tslint:disable:array-type */
 							const dataPoints: Array<{ x: number, y: number, z: number }> = _.values(readingsData.readings)
 								.map(transformBarReadingToLegacy)
@@ -105,18 +104,6 @@
 								exportVals: dataPoints
 							});
 						}
-=======
-						const dataPoints: Array<{ x: number, y: number, z: number }> = _.values(readingsData.readings)
-							.map(transformBarReadingToLegacy)
-							.map((v: [number, number, number]) => ({ x: v[0], y: v[1], z: v[2] })
-							);
-						datasets.push({
-							label,
-							id: state.groups.byGroupID[groupID].id,
-							currentChart: chart,
-							exportVals: dataPoints
-						});
->>>>>>> a330a68c
 					}
 				}
 			}
@@ -135,7 +122,6 @@
 								throw new Error('Unacceptable condition: readingsData.readings is undefined.');
 							}
 
-<<<<<<< HEAD
 							/* tslint:disable:array-type */
 							const dataPoints: Array<{ x: number, y: number, z: number }> = _.values(readingsData.readings)
 								.map(transformBarReadingToLegacy)
@@ -149,18 +135,6 @@
 								exportVals: dataPoints
 							});
 						}
-=======
-						const dataPoints: Array<{ x: number, y: number, z: number }> = _.values(readingsData.readings)
-							.map(transformBarReadingToLegacy)
-							.map((v: [number, number, number]) => ({ x: v[0], y: v[1], z: v[2] })
-							);
-						datasets.push({
-							label,
-							id: state.meters.byMeterID[meterID].id,
-							currentChart: chart,
-							exportVals: dataPoints
-						});
->>>>>>> a330a68c
 					}
 				}
 			}
