/* This Source Code Form is subject to the terms of the Mozilla Public
 * License, v. 2.0. If a copy of the MPL was not distributed with this
 * file, You can obtain one at http://mozilla.org/MPL/2.0/. */

import { connect } from 'react-redux';
import DashboardComponent from '../components/DashboardComponent';

<<<<<<< HEAD
/**
 * Connects and passes down the Redux dispatch function to ExportComponent
 */
export default connect()(DashboardComponent);
=======
function mapStateToProps(state) {
	return {
		chartToRender: state.graph.chartToRender,
	};
}

export default connect(mapStateToProps)(DashboardComponent);
>>>>>>> 5a17a22f
<|MERGE_RESOLUTION|>--- conflicted
+++ resolved
@@ -5,17 +5,10 @@
 import { connect } from 'react-redux';
 import DashboardComponent from '../components/DashboardComponent';
 
-<<<<<<< HEAD
-/**
- * Connects and passes down the Redux dispatch function to ExportComponent
- */
-export default connect()(DashboardComponent);
-=======
 function mapStateToProps(state) {
 	return {
 		chartToRender: state.graph.chartToRender,
 	};
 }
 
-export default connect(mapStateToProps)(DashboardComponent);
->>>>>>> 5a17a22f
+export default connect(mapStateToProps)(DashboardComponent);