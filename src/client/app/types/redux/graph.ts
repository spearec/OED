--- conflicted
+++ resolved
@@ -184,9 +184,6 @@
 	optionsVisibility: boolean;
 	lineGraphRate: LineGraphRate;
 	renderOnce: boolean;
-<<<<<<< HEAD
+	showMinMax: boolean;
 	threeD: ThreeDState;
-=======
-	showMinMax: boolean;
->>>>>>> e6e91620
 }