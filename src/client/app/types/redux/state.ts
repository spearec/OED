/* This Source Code Form is subject to the terms of the Mozilla Public
 * License, v. 2.0. If a copy of the MPL was not distributed with this
 * file, You can obtain one at http://mozilla.org/MPL/2.0/. */

import { BarReadingsState } from './barReadings';
import { LineReadingsState } from './lineReadings';
import { GraphState } from './graph';
import { GroupsState } from './groups';
import { MetersState } from './meters';
import { NotificationsState } from './notifications';
import { AdminState } from './admin';
import { CompareReadingsState } from './compareReadings';
<<<<<<< HEAD
import { VersionState } from './version';
=======
import {MapState} from './map';
>>>>>>> 0eafd2bc

export interface State {
	meters: MetersState;
	readings: {
		line: LineReadingsState;
		bar: BarReadingsState;
		compare: CompareReadingsState;
	};
	graph: GraphState;
	maps: MapState;
	groups: GroupsState;
	notifications: NotificationsState;
	admin: AdminState;
	version: VersionState;
}<|MERGE_RESOLUTION|>--- conflicted
+++ resolved
@@ -10,11 +10,8 @@
 import { NotificationsState } from './notifications';
 import { AdminState } from './admin';
 import { CompareReadingsState } from './compareReadings';
-<<<<<<< HEAD
 import { VersionState } from './version';
-=======
 import {MapState} from './map';
->>>>>>> 0eafd2bc
 
 export interface State {
 	meters: MetersState;
