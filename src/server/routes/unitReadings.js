/*
 * This Source Code Form is subject to the terms of the Mozilla Public
 * License, v. 2.0. If a copy of the MPL was not distributed with this
 * file, You can obtain one at http://mozilla.org/MPL/2.0/.
 */

const express = require('express');
const validate = require('jsonschema').validate;
const _ = require('lodash');

const { getConnection } = require('../db');
const Reading = require('../models/Reading');
const { TimeInterval } = require('../../common/TimeInterval');

function validateMeterLineReadingsParams(params) {
	const validParams = {
		type: 'object',
		maxProperties: 1,
		required: ['meter_ids'],
		properties: {
			meter_ids: {
				type: 'string',
				pattern: '^\\d+(?:,\\d+)*$' // Matches 1 or 1,2 or 1,2,34 (for example)
			}
		}
	};
	const paramsValidationResult = validate(params, validParams);
	return paramsValidationResult.valid;
}

function validateLineReadingsQueryParams(queryParams) {
	const validQuery = {
		type: 'object',
		maxProperties: 2,
		required: ['timeInterval', 'graphicUnitId'],
		properties: {
			timeInterval: {
				type: 'string'
			},
			graphicUnitId: {
				type: 'string',
				pattern: '^\\d+$'
			}
		}
	};
	const queryValidationResult = validate(queryParams, validQuery);
	return queryValidationResult.valid;
}

function formatReadingRow(readingRow) {
	return {
		reading: readingRow.reading_rate,
		// This returns a Unix timestamp in milliseconds. This should be smaller in size when sent to the client
		// compared to sending the formatted moment object. All values are sent as a string.
		// The consequence of doing this is that when the client recreates this as a moment it will do it in
		// the local timezone of the client. That is why the client code generally uses moment.utc().
		startTimestamp: readingRow.start_timestamp.valueOf(),
		endTimestamp: readingRow.end_timestamp.valueOf()
	};
}

/**
 * Gets line readings for meters for the given time range
 * @param meterIDs The meter IDs to get readings for
 * @param graphicUnitId The unit id that the reading should be returned in, i.e., the graphic unit
 * @param timeInterval The range of time to get readings for
 * @returns {Promise<object<int, array<{reading_rate: number, start_timestamp: }>>>}
 */
async function meterLineReadings(meterIDs, graphicUnitId, timeInterval) {
	const conn = getConnection();
	const rawReadings = await Reading.getMeterLineReadings(meterIDs, graphicUnitId, timeInterval.startTimestamp, timeInterval.endTimestamp, conn);
	return _.mapValues(rawReadings, readingsForMeter => readingsForMeter.map(formatReadingRow));
}

function validateGroupLineReadingsParams(params) {
	const validParams = {
		type: 'object',
		maxProperties: 1,
		required: ['group_ids'],
		properties: {
			meter_ids: {
				type: 'string',
				pattern: '^\\d+(?:,\\d+)*$' // Matches 1 or 1,2 or 1,2,34 (for example)
			}
		}
	};
	const paramsValidationResult = validate(params, validParams);
	return paramsValidationResult.valid;
}

/**
 * Gets line readings for groups for the given time range
 * @param groupIDs The group IDs to get readings for
 * @param graphicUnitId The unit id that the reading should be returned in, i.e., the graphic unit
 * @param timeInterval The range of time to get readings for
 * @returns {Promise<object<int, array<{reading_rate: number, start_timestamp: }>>>}
 */
async function groupLineReadings(groupIDs, graphicUnitId, timeInterval) {
	const conn = getConnection();
	const rawReadings = await Reading.getGroupLineReadings(groupIDs, graphicUnitId, timeInterval.startTimestamp, timeInterval.endTimestamp, conn);
	return _.mapValues(rawReadings, readingsForGroup => readingsForGroup.map(formatReadingRow));
}

function validateMeterBarReadingsParams(params) {
	const validParams = {
		type: 'object',
		maxProperties: 1,
		required: ['meter_ids'],
		properties: {
			meter_ids: {
				type: 'string',
				pattern: '^\\d+(?:,\\d+)*$' // Matches 1 or 1,2 or 1,2,34 (for example)
			}
		}
	};
	const paramsValidationResult = validate(params, validParams);
	return paramsValidationResult.valid;
}

function validateBarReadingsQueryParams(queryParams) {
	const validQuery = {
		type: 'object',
		maxProperties: 3,
		required: ['timeInterval', 'barWidthDays', 'graphicUnitId'],
		properties: {
			timeInterval: {
				type: 'string'
			},
			barWidthDays: {
				type: 'string',
				pattern: '^\\d+$'
			},
			graphicUnitId: {
				type: 'string',
				pattern: '^\\d+$'
			}
		}
	};
	const queryValidationResult = validate(queryParams, validQuery);
	return queryValidationResult.valid;
}

function formatBarReadingRow(readingRow) {
	return {
		reading: readingRow.reading,
		startTimestamp: readingRow.start_timestamp.valueOf(),
		endTimestamp: readingRow.end_timestamp.valueOf()
	};
}

/**
 * Gets bar readings for meters for the given time range
 * @param meterIDs The meter IDs to get readings for
 * @param graphicUnitId The unit id that the reading should be returned in, i.e., the graphic unit
 * @param barWidthDays The width of the bar in days
 * @param timeInterval The range of time to get readings for
 * @returns {Promise<object<int, array<{reading_rate: number: number. end_timestamp: number} in sorted order
 */
async function meterBarReadings(meterIDs, graphicUnitId, barWidthDays, timeInterval) {
	const conn = getConnection();
	const rawReadings = await Reading.getMeterBarReadings(
		meterIDs, graphicUnitId, timeInterval.startTimestamp, timeInterval.endTimestamp, barWidthDays, conn);
	return _.mapValues(rawReadings, readingsForMeter => readingsForMeter.map(formatBarReadingRow));
}

function validateGroupBarReadingsParams(params) {
	const validParams = {
		type: 'object',
		maxProperties: 1,
		required: ['group_ids'],
		properties: {
			meter_ids: {
				type: 'string',
				pattern: '^\\d+(?:,\\d+)*$' // Matches 1 or 1,2 or 1,2,34 (for example)
			}
		}
	};
	const paramsValidationResult = validate(params, validParams);
	return paramsValidationResult.valid;
}

/**
 * Gets bar readings for groups for the given time range
 * @param groupIDs The group IDs to get readings for
 * @param graphicUnitId The unit id that the reading should be returned in, i.e., the graphic unit
 * @param barWidthDays The width of the bar in days
 * @param timeInterval The range of time to get readings for
 * @returns {Promise<object<int, array<{reading_rate: number: number. end_timestamp: number} in sorted order
 */
async function groupBarReadings(groupIDs, graphicUnitId, barWidthDays, timeInterval) {
	const conn = getConnection();
	const rawReadings = await Reading.getGroupBarReadings(
		groupIDs, graphicUnitId, timeInterval.startTimestamp, timeInterval.endTimestamp, barWidthDays, conn);
	return _.mapValues(rawReadings, readingsForMeter => readingsForMeter.map(formatBarReadingRow));
}

/**
 * Gets hourly line readings for meters for the given time range
 * @param meterIDs The meter IDs to get readings for
 * @param graphicUnitId The unit id that the reading should be returned in, i.e., the graphic unit
 * @param timeInterval The range of time to get readings for
 * @param sequenceNumber rate of hours per reading
 * @return {Promise<object<int, array<{reading_rate: number, start_timestamp: }>>>}
 */
async function meterThreeDReadings(meterIDs, graphicUnitId, timeInterval, sequenceNumber) {
	// TODO Determine the proper format that should be returned
	// TODO Determine proper logic and logic placement.
	// TODO Proper JSDOC return Values
	const conn = getConnection();
	const hourlyReadings = await Reading.getThreeDReadings(meterIDs, graphicUnitId, timeInterval.startTimestamp, timeInterval.endTimestamp, sequenceNumber, conn);
	return hourlyReadings;
}

/**
 * Gets line readings for groups for the given time range
 * @param groupIDs The group IDs to get readings for
 * @param graphicUnitId The unit id that the reading should be returned in, i.e., the graphic unit
 * @param timeInterval The range of time to get readings for
 * @param sequenceNumber rate of hours per reading
 * @returns {Promise<object<int, array<{reading_rate: number, start_timestamp: }>>>}
 */
async function groupThreeDReadings(groupID, graphicUnitId, timeInterval, sequenceNumber) {
	const conn = getConnection();
	const groupThreeDReadings = await Reading.getGroupThreeDReadings(groupID, graphicUnitId, timeInterval.startTimestamp, timeInterval.endTimestamp, sequenceNumber, conn);
	return groupThreeDReadings;
}

function createRouter() {
	const router = express.Router();
	router.get('/line/meters/:meter_ids', async (req, res) => {
		if (!(validateMeterLineReadingsParams(req.params) && validateLineReadingsQueryParams(req.query))) {
			res.sendStatus(400);
		} else {
			const meterIDs = req.params.meter_ids.split(',').map(idStr => Number(idStr));
			const graphicUnitID = req.query.graphicUnitId;
			const timeInterval = TimeInterval.fromString(req.query.timeInterval);
			const forJson = await meterLineReadings(meterIDs, graphicUnitID, timeInterval);
			res.json(forJson);
		}
	});

	router.get('/line/groups/:group_ids', async (req, res) => {
		if (!(validateGroupLineReadingsParams(req.params) && validateLineReadingsQueryParams(req.query))) {
			res.sendStatus(400);
		} else {
			const groupIDs = req.params.group_ids.split(',').map(idStr => Number(idStr));
			const graphicUnitID = req.query.graphicUnitId;
			const timeInterval = TimeInterval.fromString(req.query.timeInterval);
			const forJson = await groupLineReadings(groupIDs, graphicUnitID, timeInterval);
			res.json(forJson);
		}
	});

	router.get('/bar/meters/:meter_ids', async (req, res) => {
		if (!(validateMeterBarReadingsParams(req.params) && validateBarReadingsQueryParams(req.query))) {
			res.sendStatus(400);
		} else {
			const meterIDs = req.params.meter_ids.split(',').map(idStr => Number(idStr));
			const timeInterval = TimeInterval.fromString(req.query.timeInterval);
			const barWidthDays = Number(req.query.barWidthDays);
			const graphicUnitID = req.query.graphicUnitId;
			const forJson = await meterBarReadings(meterIDs, graphicUnitID, barWidthDays, timeInterval);
			res.json(forJson);
		}
	});

	router.get('/bar/groups/:group_ids', async (req, res) => {
		if (!(validateGroupBarReadingsParams(req.params) && validateBarReadingsQueryParams(req.query))) {
			res.sendStatus(400);
		} else {
			const groupIDs = req.params.group_ids.split(',').map(idStr => Number(idStr));
			const timeInterval = TimeInterval.fromString(req.query.timeInterval);
			const barWidthDays = Number(req.query.barWidthDays);
			const graphicUnitID = req.query.graphicUnitId;
			const forJson = await groupBarReadings(groupIDs, graphicUnitID, barWidthDays, timeInterval);
			res.json(forJson);
		}
	});

	router.get('/threeD/meters/:meter_ids', async (req, res) => {
		// TODO Determine valid params and query params
		// TODO Validate params & query params
		// if (!(validateThreeDReadingsParams(req.params) && validateThreeDReadingsQueryParams(req.query))) {
		// }
<<<<<<< HEAD
		const meterID = req.params.meter_ids.split(',').map(idStr => Number(idStr));
=======
		const meterIDs = req.params.meter_ids.split(',').map(idStr => Number(idStr));
>>>>>>> 42b38971
		const graphicUnitID = req.query.graphicUnitId;
		const timeInterval = TimeInterval.fromString(req.query.timeInterval);
		const sequenceNumber = req.query.sequenceNumber;
		const forJson = await meterThreeDReadings(meterIDs, graphicUnitID, timeInterval, sequenceNumber);
		res.json(forJson);
	});

	router.get('/threeD/groups/:group_id', async (req, res) => {
		// TODO Determine valid params and query params
		// TODO Validate params & query params
		const groupID = req.params.group_id;
		const graphicUnitID = req.query.graphicUnitId;
		const timeInterval = TimeInterval.fromString(req.query.timeInterval);
		const sequenceNumber = req.query.sequenceNumber;
		const forJson = await groupThreeDReadings(groupID, graphicUnitID, timeInterval, sequenceNumber);
		res.json(forJson);

	});

	return router;
}

module.exports = {
	meterLineReadings,
	validateLineReadingsParams: validateMeterLineReadingsParams,
	validateLineReadingsQueryParams,
	meterBarReadings,
	validateMeterBarReadingsParams: validateMeterBarReadingsParams,
	validateBarReadingsQueryParams,
	createRouter
};<|MERGE_RESOLUTION|>--- conflicted
+++ resolved
@@ -282,11 +282,7 @@
 		// TODO Validate params & query params
 		// if (!(validateThreeDReadingsParams(req.params) && validateThreeDReadingsQueryParams(req.query))) {
 		// }
-<<<<<<< HEAD
-		const meterID = req.params.meter_ids.split(',').map(idStr => Number(idStr));
-=======
 		const meterIDs = req.params.meter_ids.split(',').map(idStr => Number(idStr));
->>>>>>> 42b38971
 		const graphicUnitID = req.query.graphicUnitId;
 		const timeInterval = TimeInterval.fromString(req.query.timeInterval);
 		const sequenceNumber = req.query.sequenceNumber;
