/*
 * This Source Code Form is subject to the terms of the Mozilla Public
 * License, v. 2.0. If a copy of the MPL was not distributed with this
 * file, You can obtain one at http://mozilla.org/MPL/2.0/.
 */

const express = require('express');
const validate = require('jsonschema').validate;
const _ = require('lodash');

const { getConnection } = require('../db');
const Reading = require('../models/Reading');
const { TimeInterval } = require('../../common/TimeInterval');
const { request } = require('chai');

function validateMeterLineReadingsParams(params) {
	const validParams = {
		type: 'object',
		maxProperties: 1,
		required: ['meter_ids'],
		properties: {
			meter_ids: {
				type: 'string',
				pattern: '^\\d+(?:,\\d+)*$' // Matches 1 or 1,2 or 1,2,34 (for example)
			}
		}
	};
	const paramsValidationResult = validate(params, validParams);
	return paramsValidationResult.valid;
}

function validateLineReadingsQueryParams(queryParams) {
	const validQuery = {
		type: 'object',
		maxProperties: 2,
		required: ['timeInterval', 'graphicUnitId'],
		properties: {
			timeInterval: {
				type: 'string'
			},
			graphicUnitId: {
				type: 'string',
				pattern: '^\\d+$' //this is the pattern to use!!
			}
		}
	};
	const queryValidationResult = validate(queryParams, validQuery);
	return queryValidationResult.valid;
}

function formatReadingRow(readingRow) {
	return {
		reading: readingRow.reading_rate,
		// This returns a Unix timestamp in milliseconds. This should be smaller in size when sent to the client
		// compared to sending the formatted moment object. All values are sent as a string.
		// The consequence of doing this is that when the client recreates this as a moment it will do it in
		// the local timezone of the client. That is why the client code generally uses moment.utc().
		startTimestamp: readingRow.start_timestamp.valueOf(),
		endTimestamp: readingRow.end_timestamp.valueOf()
	};
}

/**
 * Gets line readings for meters for the given time range
 * @param meterIDs The meter IDs to get readings for
 * @param graphicUnitId The unit id that the reading should be returned in, i.e., the graphic unit
 * @param timeInterval The range of time to get readings for
 * @returns {Promise<object<int, array<{reading_rate: number, start_timestamp: }>>>}
 */
async function meterLineReadings(meterIDs, graphicUnitId, timeInterval) {
	const conn = getConnection();
	const rawReadings = await Reading.getMeterLineReadings(meterIDs, graphicUnitId, timeInterval.startTimestamp, timeInterval.endTimestamp, conn);
	return _.mapValues(rawReadings, readingsForMeter => readingsForMeter.map(formatReadingRow));
}

function validateGroupLineReadingsParams(params) {
	const validParams = {
		type: 'object',
		maxProperties: 1,
		required: ['group_ids'],
		properties: {
			meter_ids: {
				type: 'string',
				pattern: '^\\d+(?:,\\d+)*$' // Matches 1 or 1,2 or 1,2,34 (for example)
			}
		}
	};
	const paramsValidationResult = validate(params, validParams);
	return paramsValidationResult.valid;
}

/**
 * Gets line readings for groups for the given time range
 * @param groupIDs The group IDs to get readings for
 * @param graphicUnitId The unit id that the reading should be returned in, i.e., the graphic unit
 * @param timeInterval The range of time to get readings for
 * @returns {Promise<object<int, array<{reading_rate: number, start_timestamp: }>>>}
 */
async function groupLineReadings(groupIDs, graphicUnitId, timeInterval) {
	const conn = getConnection();
	const rawReadings = await Reading.getGroupLineReadings(groupIDs, graphicUnitId, timeInterval.startTimestamp, timeInterval.endTimestamp, conn);
	return _.mapValues(rawReadings, readingsForGroup => readingsForGroup.map(formatReadingRow));
}

function validateMeterBarReadingsParams(params) {
	const validParams = {
		type: 'object',
		maxProperties: 1,
		required: ['meter_ids'],
		properties: {
			meter_ids: {
				type: 'string',
				pattern: '^\\d+(?:,\\d+)*$' // Matches 1 or 1,2 or 1,2,34 (for example)
			}
		}
	};
	const paramsValidationResult = validate(params, validParams);
	return paramsValidationResult.valid;
}

function validateBarReadingsQueryParams(queryParams) {
	const validQuery = {
		type: 'object',
		maxProperties: 3,
		required: ['timeInterval', 'barWidthDays', 'graphicUnitId'],
		properties: {
			timeInterval: {
				type: 'string'
			},
			barWidthDays: {
				type: 'string',
				pattern: '^\\d+$'
			},
			graphicUnitId: {
				type: 'string',
				pattern: '^\\d+$'
			}
		}
	};
	const queryValidationResult = validate(queryParams, validQuery);
	return queryValidationResult.valid;
}

function formatBarReadingRow(readingRow) {
	return {
		reading: readingRow.reading,
		startTimestamp: readingRow.start_timestamp.valueOf(),
		endTimestamp: readingRow.end_timestamp.valueOf()
	};
}

/**
 * Gets bar readings for meters for the given time range
 * @param meterIDs The meter IDs to get readings for
 * @param graphicUnitId The unit id that the reading should be returned in, i.e., the graphic unit
 * @param barWidthDays The width of the bar in days
 * @param timeInterval The range of time to get readings for
 * @returns {Promise<object<int, array<{reading_rate: number: number. end_timestamp: number} in sorted order
 */
async function meterBarReadings(meterIDs, graphicUnitId, barWidthDays, timeInterval) {
	const conn = getConnection();
	const rawReadings = await Reading.getMeterBarReadings(
		meterIDs, graphicUnitId, timeInterval.startTimestamp, timeInterval.endTimestamp, barWidthDays, conn);
	return _.mapValues(rawReadings, readingsForMeter => readingsForMeter.map(formatBarReadingRow));
}

function validateGroupBarReadingsParams(params) {
	const validParams = {
		type: 'object',
		maxProperties: 1,
		required: ['group_ids'],
		properties: {
			meter_ids: {
				type: 'string',
				pattern: '^\\d+(?:,\\d+)*$' // Matches 1 or 1,2 or 1,2,34 (for example)
			}
		}
	};
	const paramsValidationResult = validate(params, validParams);
	return paramsValidationResult.valid;
}

/**
 * Gets bar readings for groups for the given time range
 * @param groupIDs The group IDs to get readings for
 * @param graphicUnitId The unit id that the reading should be returned in, i.e., the graphic unit
 * @param barWidthDays The width of the bar in days
 * @param timeInterval The range of time to get readings for
 * @returns {Promise<object<int, array<{reading_rate: number: number. end_timestamp: number} in sorted order
 */
async function groupBarReadings(groupIDs, graphicUnitId, barWidthDays, timeInterval) {
	const conn = getConnection();
	const rawReadings = await Reading.getGroupBarReadings(
		groupIDs, graphicUnitId, timeInterval.startTimestamp, timeInterval.endTimestamp, barWidthDays, conn);
	return _.mapValues(rawReadings, readingsForMeter => readingsForMeter.map(formatBarReadingRow));
}

/**
 * Gets hourly line readings for meters for the given time range
 * @param meterIDs The meter IDs to get readings for
 * @param graphicUnitId The unit id that the reading should be returned in, i.e., the graphic unit
 * @param timeInterval The range of time to get readings for
 * @return {Promise<object<int, array<{reading_rate: number, start_timestamp: }>>>}
 */
async function meterThreeDReadings(meterIDs, graphicUnitId, timeInterval, sequenceNumber) {
	// TODO Determine the proper format that should be returned
	// TODO Determine proper logic and logic placement.
	// TODO Proper JSDOC return Values
	const conn = getConnection();
	const hourlyReadings = await Reading.getThreeDReadings(meterIDs, graphicUnitId, timeInterval.startTimestamp, timeInterval.endTimestamp, sequenceNumber, conn);
	return hourlyReadings;
}

function createRouter() {
	const router = express.Router();
	router.get('/line/meters/:meter_ids', async (req, res) => {
		if (!(validateMeterLineReadingsParams(req.params) && validateLineReadingsQueryParams(req.query))) {
			res.sendStatus(400);
		} else {
			const meterIDs = req.params.meter_ids.split(',').map(idStr => Number(idStr));
			const graphicUnitID = req.query.graphicUnitId;
			const timeInterval = TimeInterval.fromString(req.query.timeInterval);
			const forJson = await meterLineReadings(meterIDs, graphicUnitID, timeInterval);
			res.json(forJson);
		}
	});

	router.get('/line/groups/:group_ids', async (req, res) => {
		if (!(validateGroupLineReadingsParams(req.params) && validateLineReadingsQueryParams(req.query))) {
			res.sendStatus(400);
		} else {
			const groupIDs = req.params.group_ids.split(',').map(idStr => Number(idStr));
			const graphicUnitID = req.query.graphicUnitId;
			const timeInterval = TimeInterval.fromString(req.query.timeInterval);
			const forJson = await groupLineReadings(groupIDs, graphicUnitID, timeInterval);
			res.json(forJson);
		}
	});

	router.get('/bar/meters/:meter_ids', async (req, res) => {
		if (!(validateMeterBarReadingsParams(req.params) && validateBarReadingsQueryParams(req.query))) {
			res.sendStatus(400);
		} else {
			const meterIDs = req.params.meter_ids.split(',').map(idStr => Number(idStr));
			const timeInterval = TimeInterval.fromString(req.query.timeInterval);
			const barWidthDays = Number(req.query.barWidthDays);
			const graphicUnitID = req.query.graphicUnitId;
			const forJson = await meterBarReadings(meterIDs, graphicUnitID, barWidthDays, timeInterval);
			res.json(forJson);
		}
	});

	router.get('/bar/groups/:group_ids', async (req, res) => {
		if (!(validateGroupBarReadingsParams(req.params) && validateBarReadingsQueryParams(req.query))) {
			res.sendStatus(400);
		} else {
			const groupIDs = req.params.group_ids.split(',').map(idStr => Number(idStr));
			const timeInterval = TimeInterval.fromString(req.query.timeInterval);
			const barWidthDays = Number(req.query.barWidthDays);
			const graphicUnitID = req.query.graphicUnitId;
			const forJson = await groupBarReadings(groupIDs, graphicUnitID, barWidthDays, timeInterval);
			res.json(forJson);
		}
	});

<<<<<<< HEAD
	// function validateMeterId(meter_id) {
	// 	const isValidMeterId = typeof meter_id === 'string' && /^\d+$/.test(meter_id);
	// 	console.log('Is valid id', isValidMeterId);
	// 	return isValidMeterId;
		
	// } 

	function validateMeterId(params) {
		const validParams = {
			type: 'object',
			maxProperties: 3,
			required: ['meter_ids'], ['timeInterval'], ['sequence'],
			properties: {
				meter_ids: {
					type: 'string',
					pattern: '^\\d+$' // Matches 1 or 1,2 or 1,2,34 (for example)
				}
			}
		};
		const paramsValidationResult = validate(params, validParams);
		return paramsValidationResult.valid;
	}
	
	// function validateMeterId(params) {
	// 	const isValidMeterId = {
	// 		type: 'object',
	// 		maxProperties: 1,
	// 		required: [meterID],
	// 		properties: {
	// 			meterID: {
	// 				type: 'string',
	// 				pattern: '^\\d+$'
	// 			}
	// 		}
	// 	};
	// 	const meterValidationResult = validate(meter_id, isValidMeterId);
	// 	return meterValidationResult.valid; // || isValidMeterId;
	// }

	// If multiple integers -> multiple meter ids
	// down the line send multi line readings
	// once params are added Max Properties: 3


	router.get('/threed/meters/:meter_ids', async (req, res) => {
		// if (!(validateThreeDReadingsParams(req.params) && validateThreeDReadingsQueryParams(req.query))) {
		// }
		//const meterID = req.params.meter_ids; ARBITRARILY CHANGE VAL TO RAND #
		console.log('meterID: ', meterID);

		if (!validateMeterId(meterID)) {
			return res.status(400).json({ error: 'Invalid meter_ids parameter' });
		  }
		const meterID = req.params.meterID;  
		const graphicUnitID = req.query.graphicUnitId;
		const timeInterval = TimeInterval.fromString(req.query.timeInterval); //validate these as well
		const forJson = await meterThreeDReadings(meterID, graphicUnitID, timeInterval); //^^
=======
	router.get('/threeD/meters/:meter_ids', async (req, res) => {
		// TODO Determine valid params and query params
		// TODO Validate params & query params
		// if (!(validateThreeDReadingsParams(req.params) && validateThreeDReadingsQueryParams(req.query))) {
		// }
		const meterID = req.params.meter_ids;
		const graphicUnitID = req.query.graphicUnitId;
		const timeInterval = TimeInterval.fromString(req.query.timeInterval);
		const sequenceNumber = req.query.sequenceNumber;
		const forJson = await meterThreeDReadings(meterID, graphicUnitID, timeInterval, sequenceNumber);
>>>>>>> 53ba671e
		res.json(forJson);
	});

	return router;
}

module.exports = {
	meterLineReadings,
	validateLineReadingsParams: validateMeterLineReadingsParams,
	validateLineReadingsQueryParams,
	meterBarReadings,
	validateMeterBarReadingsParams: validateMeterBarReadingsParams,
	validateBarReadingsQueryParams,
	createRouter
};<|MERGE_RESOLUTION|>--- conflicted
+++ resolved
@@ -263,7 +263,6 @@
 		}
 	});
 
-<<<<<<< HEAD
 	// function validateMeterId(meter_id) {
 	// 	const isValidMeterId = typeof meter_id === 'string' && /^\d+$/.test(meter_id);
 	// 	console.log('Is valid id', isValidMeterId);
@@ -308,7 +307,9 @@
 	// once params are added Max Properties: 3
 
 
-	router.get('/threed/meters/:meter_ids', async (req, res) => {
+	router.get('/threeD/meters/:meter_ids', async (req, res) => {
+		// TODO Determine valid params and query params
+		// TODO Validate params & query params
 		// if (!(validateThreeDReadingsParams(req.params) && validateThreeDReadingsQueryParams(req.query))) {
 		// }
 		//const meterID = req.params.meter_ids; ARBITRARILY CHANGE VAL TO RAND #
@@ -319,20 +320,9 @@
 		  }
 		const meterID = req.params.meterID;  
 		const graphicUnitID = req.query.graphicUnitId;
-		const timeInterval = TimeInterval.fromString(req.query.timeInterval); //validate these as well
-		const forJson = await meterThreeDReadings(meterID, graphicUnitID, timeInterval); //^^
-=======
-	router.get('/threeD/meters/:meter_ids', async (req, res) => {
-		// TODO Determine valid params and query params
-		// TODO Validate params & query params
-		// if (!(validateThreeDReadingsParams(req.params) && validateThreeDReadingsQueryParams(req.query))) {
-		// }
-		const meterID = req.params.meter_ids;
-		const graphicUnitID = req.query.graphicUnitId;
 		const timeInterval = TimeInterval.fromString(req.query.timeInterval);
 		const sequenceNumber = req.query.sequenceNumber;
 		const forJson = await meterThreeDReadings(meterID, graphicUnitID, timeInterval, sequenceNumber);
->>>>>>> 53ba671e
 		res.json(forJson);
 	});
 
