/*
 * This Source Code Form is subject to the terms of the Mozilla Public
 * License, v. 2.0. If a copy of the MPL was not distributed with this
 * file, You can obtain one at http://mozilla.org/MPL/2.0/.
 */

const express = require('express');
const validate = require('jsonschema').validate;
const _ = require('lodash');

const { getConnection } = require('../db');
const Reading = require('../models/Reading');
const { TimeInterval } = require('../../common/TimeInterval');
const { request } = require('chai');

function validateMeterLineReadingsParams(params) {
	const validParams = {
		type: 'object',
		maxProperties: 1,
		required: ['meter_ids'],
		properties: {
			meter_ids: {
				type: 'string',
				pattern: '^\\d+(?:,\\d+)*$' // Matches 1 or 1,2 or 1,2,34 (for example)
			}
		}
	};
	const paramsValidationResult = validate(params, validParams);
	return paramsValidationResult.valid;
}

function validateLineReadingsQueryParams(queryParams) {
	const validQuery = {
		type: 'object',
		maxProperties: 2,
		required: ['timeInterval', 'graphicUnitId'],
		properties: {
			timeInterval: {
				type: 'string'
			},
			graphicUnitId: {
				type: 'string',
				pattern: '^\\d+$' //this is the pattern to use!!
			}
		}
	};
	const queryValidationResult = validate(queryParams, validQuery);
	return queryValidationResult.valid;
}

function formatReadingRow(readingRow) {
	return {
		reading: readingRow.reading_rate,
		// This returns a Unix timestamp in milliseconds. This should be smaller in size when sent to the client
		// compared to sending the formatted moment object. All values are sent as a string.
		// The consequence of doing this is that when the client recreates this as a moment it will do it in
		// the local timezone of the client. That is why the client code generally uses moment.utc().
		startTimestamp: readingRow.start_timestamp.valueOf(),
		endTimestamp: readingRow.end_timestamp.valueOf()
	};
}

/**
 * Gets line readings for meters for the given time range
 * @param meterIDs The meter IDs to get readings for
 * @param graphicUnitId The unit id that the reading should be returned in, i.e., the graphic unit
 * @param timeInterval The range of time to get readings for
 * @returns {Promise<object<int, array<{reading_rate: number, start_timestamp: }>>>}
 */
async function meterLineReadings(meterIDs, graphicUnitId, timeInterval) {
	const conn = getConnection();
	const rawReadings = await Reading.getMeterLineReadings(meterIDs, graphicUnitId, timeInterval.startTimestamp, timeInterval.endTimestamp, conn);
	return _.mapValues(rawReadings, readingsForMeter => readingsForMeter.map(formatReadingRow));
}

function validateGroupLineReadingsParams(params) {
	const validParams = {
		type: 'object',
		maxProperties: 1,
		required: ['group_ids'],
		properties: {
			meter_ids: {
				type: 'string',
				pattern: '^\\d+(?:,\\d+)*$' // Matches 1 or 1,2 or 1,2,34 (for example)
			}
		}
	};
	const paramsValidationResult = validate(params, validParams);
	return paramsValidationResult.valid;
}

/**
 * Gets line readings for groups for the given time range
 * @param groupIDs The group IDs to get readings for
 * @param graphicUnitId The unit id that the reading should be returned in, i.e., the graphic unit
 * @param timeInterval The range of time to get readings for
 * @returns {Promise<object<int, array<{reading_rate: number, start_timestamp: }>>>}
 */
async function groupLineReadings(groupIDs, graphicUnitId, timeInterval) {
	const conn = getConnection();
	const rawReadings = await Reading.getGroupLineReadings(groupIDs, graphicUnitId, timeInterval.startTimestamp, timeInterval.endTimestamp, conn);
	return _.mapValues(rawReadings, readingsForGroup => readingsForGroup.map(formatReadingRow));
}

function validateMeterBarReadingsParams(params) {
	const validParams = {
		type: 'object',
		maxProperties: 1,
		required: ['meter_ids'],
		properties: {
			meter_ids: {
				type: 'string',
				pattern: '^\\d+(?:,\\d+)*$' // Matches 1 or 1,2 or 1,2,34 (for example)
			}
		}
	};
	const paramsValidationResult = validate(params, validParams);
	return paramsValidationResult.valid;
}

function validateBarReadingsQueryParams(queryParams) {
	const validQuery = {
		type: 'object',
		maxProperties: 3,
		required: ['timeInterval', 'barWidthDays', 'graphicUnitId'],
		properties: {
			timeInterval: {
				type: 'string'
			},
			barWidthDays: {
				type: 'string',
				pattern: '^\\d+$'
			},
			graphicUnitId: {
				type: 'string',
				pattern: '^\\d+$'
			}
		}
	};
	const queryValidationResult = validate(queryParams, validQuery);
	return queryValidationResult.valid;
}

function formatBarReadingRow(readingRow) {
	return {
		reading: readingRow.reading,
		startTimestamp: readingRow.start_timestamp.valueOf(),
		endTimestamp: readingRow.end_timestamp.valueOf()
	};
}

/**
 * Gets bar readings for meters for the given time range
 * @param meterIDs The meter IDs to get readings for
 * @param graphicUnitId The unit id that the reading should be returned in, i.e., the graphic unit
 * @param barWidthDays The width of the bar in days
 * @param timeInterval The range of time to get readings for
 * @returns {Promise<object<int, array<{reading_rate: number: number. end_timestamp: number} in sorted order
 */
async function meterBarReadings(meterIDs, graphicUnitId, barWidthDays, timeInterval) {
	const conn = getConnection();
	const rawReadings = await Reading.getMeterBarReadings(
		meterIDs, graphicUnitId, timeInterval.startTimestamp, timeInterval.endTimestamp, barWidthDays, conn);
	return _.mapValues(rawReadings, readingsForMeter => readingsForMeter.map(formatBarReadingRow));
}

function validateGroupBarReadingsParams(params) {
	const validParams = {
		type: 'object',
		maxProperties: 1,
		required: ['group_ids'],
		properties: {
			meter_ids: {
				type: 'string',
				pattern: '^\\d+(?:,\\d+)*$' // Matches 1 or 1,2 or 1,2,34 (for example)
			}
		}
	};
	const paramsValidationResult = validate(params, validParams);
	return paramsValidationResult.valid;
}

/**
 * Gets bar readings for groups for the given time range
 * @param groupIDs The group IDs to get readings for
 * @param graphicUnitId The unit id that the reading should be returned in, i.e., the graphic unit
 * @param barWidthDays The width of the bar in days
 * @param timeInterval The range of time to get readings for
 * @returns {Promise<object<int, array<{reading_rate: number: number. end_timestamp: number} in sorted order
 */
async function groupBarReadings(groupIDs, graphicUnitId, barWidthDays, timeInterval) {
	const conn = getConnection();
	const rawReadings = await Reading.getGroupBarReadings(
		groupIDs, graphicUnitId, timeInterval.startTimestamp, timeInterval.endTimestamp, barWidthDays, conn);
	return _.mapValues(rawReadings, readingsForMeter => readingsForMeter.map(formatBarReadingRow));
}

/**
 * Gets hourly line readings for meters for the given time range
 * @param meterIDs The meter IDs to get readings for
 * @param graphicUnitId The unit id that the reading should be returned in, i.e., the graphic unit
 * @param timeInterval The range of time to get readings for
 * @param sequenceNumber rate of hours per reading
 * @return {Promise<object<int, array<{reading_rate: number, start_timestamp: }>>>}
 */
async function meterThreeDReadings(meterIDs, graphicUnitId, timeInterval, sequenceNumber) {
	// TODO Determine the proper format that should be returned
	// TODO Determine proper logic and logic placement.
	// TODO Proper JSDOC return Values
	const conn = getConnection();
	const hourlyReadings = await Reading.getThreeDReadings(meterIDs, graphicUnitId, timeInterval.startTimestamp, timeInterval.endTimestamp, sequenceNumber, conn);
	return hourlyReadings;
}

/**
 * Gets line readings for groups for the given time range
 * @param groupIDs The group IDs to get readings for
 * @param graphicUnitId The unit id that the reading should be returned in, i.e., the graphic unit
 * @param timeInterval The range of time to get readings for
 * @param sequenceNumber rate of hours per reading
 * @returns {Promise<object<int, array<{reading_rate: number, start_timestamp: }>>>}
 */
async function groupThreeDReadings(groupID, graphicUnitId, timeInterval, sequenceNumber) {
	const conn = getConnection();
	const groupThreeDReadings = await Reading.getGroupThreeDReadings(groupID, graphicUnitId, timeInterval.startTimestamp, timeInterval.endTimestamp, sequenceNumber, conn);
	return groupThreeDReadings;
}

function createRouter() {
	const router = express.Router();
	router.get('/line/meters/:meter_ids', async (req, res) => {
		if (!(validateMeterLineReadingsParams(req.params) && validateLineReadingsQueryParams(req.query))) {
			res.sendStatus(400);
		} else {
			const meterIDs = req.params.meter_ids.split(',').map(idStr => Number(idStr));
			const graphicUnitID = req.query.graphicUnitId;
			const timeInterval = TimeInterval.fromString(req.query.timeInterval);
			const forJson = await meterLineReadings(meterIDs, graphicUnitID, timeInterval);
			res.json(forJson);
		}
	});

	router.get('/line/groups/:group_ids', async (req, res) => {
		if (!(validateGroupLineReadingsParams(req.params) && validateLineReadingsQueryParams(req.query))) {
			res.sendStatus(400);
		} else {
			const groupIDs = req.params.group_ids.split(',').map(idStr => Number(idStr));
			const graphicUnitID = req.query.graphicUnitId;
			const timeInterval = TimeInterval.fromString(req.query.timeInterval);
			const forJson = await groupLineReadings(groupIDs, graphicUnitID, timeInterval);
			res.json(forJson);
		}
	});

	router.get('/bar/meters/:meter_ids', async (req, res) => {
		if (!(validateMeterBarReadingsParams(req.params) && validateBarReadingsQueryParams(req.query))) {
			res.sendStatus(400);
		} else {
			const meterIDs = req.params.meter_ids.split(',').map(idStr => Number(idStr));
			const timeInterval = TimeInterval.fromString(req.query.timeInterval);
			const barWidthDays = Number(req.query.barWidthDays);
			const graphicUnitID = req.query.graphicUnitId;
			const forJson = await meterBarReadings(meterIDs, graphicUnitID, barWidthDays, timeInterval);
			res.json(forJson);
		}
	});

	router.get('/bar/groups/:group_ids', async (req, res) => {
		if (!(validateGroupBarReadingsParams(req.params) && validateBarReadingsQueryParams(req.query))) {
			res.sendStatus(400);
		} else {
			const groupIDs = req.params.group_ids.split(',').map(idStr => Number(idStr));
			const timeInterval = TimeInterval.fromString(req.query.timeInterval);
			const barWidthDays = Number(req.query.barWidthDays);
			const graphicUnitID = req.query.graphicUnitId;
			const forJson = await groupBarReadings(groupIDs, graphicUnitID, barWidthDays, timeInterval);
			res.json(forJson);
		}
	});

	function validateMeterLineReadingsParams(params) {
		const validParams = {
			type: 'object',
			maxProperties: 1,
			required: ['meter_ids'],
			properties: {
				meter_ids: {
					type: 'string',
					pattern: '^\\d+$' // Matches 1 or 1,2 or 1,2,34 (for example)
				}
			}
		};
		const paramsValidationResult = validate(params, validParams);
		return paramsValidationResult.valid;
	}

	function validateThreeDMeterLineReadingsParams(params) {
		const validParams = {
			type: 'object',
			maxProperties: 1,
			required: ['meter_ids'],
			properties: {
				meter_ids: {
					type: 'string',
					pattern: '^\\d+(,\\d+)*$'		// Matches 1 or 1,2 or 1,2,34 (for example)
				}
			}
		};
		const paramsValidationResult = validate(params, validParams);
		return paramsValidationResult.valid;
	}

	// The commented code above was intended for passing in multiple meters for the 3D graph component of OED


	function validateMeterThreeDQueryParams(queryParams) { //factors of 24 [timeInterval, graphicUnitID, sequence]
		const validParams = {
			type: 'object',
			maxProperties: 3,
			required: ['timeInterval', 'graphicUnitId', 'sequenceNumber'],
			properties: {
				timeInterval: {
					type: 'string',
				},
				graphicUnitID: {
					type: 'string',
					pattern: '^\\d+$'
				},
				sequenceNumber: {
					type: 'string',
					pattern: '^([12468]|[1][2])$' // for reference regarding this pattern: https://json-schema.org/understanding-json-schema/reference/regular_expressions.html
				}
			}
		};
		const paramsValidationResult = validate(queryParams, validParams);
		return paramsValidationResult.valid;
	}

	router.get('/threeD/meters/:meter_ids', async (req, res) => {
<<<<<<< HEAD
		// TODO Determine valid params and query params
		// TODO Validate params & query params
		// if (!(validateThreeDReadingsParams(req.params) && validateThreeDReadingsQueryParams(req.query))) {
		// }
		const meterIDs = req.params.meter_ids.split(',').map(idStr => Number(idStr));
		const graphicUnitID = req.query.graphicUnitId;
		const timeInterval = TimeInterval.fromString(req.query.timeInterval);
		const sequenceNumber = req.query.sequenceNumber;
		const forJson = await meterThreeDReadings(meterIDs, graphicUnitID, timeInterval, sequenceNumber);
		res.json(forJson);
=======
		console.log(req.query);

		if (!(validateThreeDMeterLineReadingsParams(req.params) && validateMeterThreeDQueryParams(req.query))) {
			console.log('Error');
			res.sendStatus(400);
		} else {
			console.log('Success');
			const meterID = req.params.meter_ids;
			const graphicUnitID = req.query.graphicUnitId;
			const timeInterval = TimeInterval.fromString(req.query.timeInterval);
			const sequenceNumber = req.query.sequenceNumber;
			const forJson = await meterThreeDReadings(meterID, graphicUnitID, timeInterval, sequenceNumber);
			res.json(forJson);
		}
>>>>>>> 3bc19334
	});

	router.get('/threeD/groups/:group_id', async (req, res) => {
		// TODO Determine valid params and query params
		// TODO Validate params & query params
		const groupID = req.params.group_id;
		const graphicUnitID = req.query.graphicUnitId;
		const timeInterval = TimeInterval.fromString(req.query.timeInterval);
		const sequenceNumber = req.query.sequenceNumber;
		const forJson = await groupThreeDReadings(groupID, graphicUnitID, timeInterval, sequenceNumber);
		res.json(forJson);

	});

	return router;
}

module.exports = {
	meterLineReadings,
	validateLineReadingsParams: validateMeterLineReadingsParams,
	validateLineReadingsQueryParams,
	meterBarReadings,
	validateMeterBarReadingsParams: validateMeterBarReadingsParams,
	validateBarReadingsQueryParams,
	createRouter
};<|MERGE_RESOLUTION|>--- conflicted
+++ resolved
@@ -7,7 +7,6 @@
 const express = require('express');
 const validate = require('jsonschema').validate;
 const _ = require('lodash');
-
 const { getConnection } = require('../db');
 const Reading = require('../models/Reading');
 const { TimeInterval } = require('../../common/TimeInterval');
@@ -40,7 +39,7 @@
 			},
 			graphicUnitId: {
 				type: 'string',
-				pattern: '^\\d+$' //this is the pattern to use!!
+				pattern: '^\\d+$'
 			}
 		}
 	};
@@ -337,22 +336,7 @@
 	}
 
 	router.get('/threeD/meters/:meter_ids', async (req, res) => {
-<<<<<<< HEAD
-		// TODO Determine valid params and query params
-		// TODO Validate params & query params
-		// if (!(validateThreeDReadingsParams(req.params) && validateThreeDReadingsQueryParams(req.query))) {
-		// }
-		const meterIDs = req.params.meter_ids.split(',').map(idStr => Number(idStr));
-		const graphicUnitID = req.query.graphicUnitId;
-		const timeInterval = TimeInterval.fromString(req.query.timeInterval);
-		const sequenceNumber = req.query.sequenceNumber;
-		const forJson = await meterThreeDReadings(meterIDs, graphicUnitID, timeInterval, sequenceNumber);
-		res.json(forJson);
-=======
-		console.log(req.query);
-
 		if (!(validateThreeDMeterLineReadingsParams(req.params) && validateMeterThreeDQueryParams(req.query))) {
-			console.log('Error');
 			res.sendStatus(400);
 		} else {
 			console.log('Success');
@@ -363,19 +347,19 @@
 			const forJson = await meterThreeDReadings(meterID, graphicUnitID, timeInterval, sequenceNumber);
 			res.json(forJson);
 		}
->>>>>>> 3bc19334
 	});
 
 	router.get('/threeD/groups/:group_id', async (req, res) => {
-		// TODO Determine valid params and query params
-		// TODO Validate params & query params
-		const groupID = req.params.group_id;
-		const graphicUnitID = req.query.graphicUnitId;
-		const timeInterval = TimeInterval.fromString(req.query.timeInterval);
-		const sequenceNumber = req.query.sequenceNumber;
-		const forJson = await groupThreeDReadings(groupID, graphicUnitID, timeInterval, sequenceNumber);
-		res.json(forJson);
-
+		if (!(validateThreeDMeterLineReadingsParams(req.params) && validateMeterThreeDQueryParams(req.query))) {
+			res.sendStatus(400);
+		} else {
+			const groupID = req.params.group_id;
+			const graphicUnitID = req.query.graphicUnitId;
+			const timeInterval = TimeInterval.fromString(req.query.timeInterval);
+			const sequenceNumber = req.query.sequenceNumber;
+			const forJson = await groupThreeDReadings(groupID, graphicUnitID, timeInterval, sequenceNumber);
+			res.json(forJson);
+		}
 	});
 
 	return router;
