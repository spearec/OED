--- conflicted
+++ resolved
@@ -335,74 +335,8 @@
 		}
 	});
 
-<<<<<<< HEAD
-
-	function validateThreeDMeterReadingsParams(params) {
-		const validParams = {
-			type: 'object',
-			maxProperties: 1,
-			required: ['meter_ids'],
-			properties: {
-				meter_ids: {
-					type: 'string',
-					pattern: '^\\d+$'		// Matches a single integer value
-					// pattern: '^\\d+(,\\d+)*$'		// 3d Does not support this Matches 1 or 1,2 or 1,2,34 
-				}
-			}
-		};
-		const paramsValidationResult = validate(params, validParams);
-		return paramsValidationResult.valid;
-	}
-
-	function validateThreeDGroupReadingsParams(params) {
-		const validParams = {
-			type: 'object',
-			maxProperties: 1,
-			required: ['group_id'],
-			properties: {
-				meter_ids: {
-					type: 'string',
-					// 3d Does not support this. Matches 1 or 1,2 or 1,2,34 
-					// pattern: '^\\d+(,\\d+)*$'		
-					pattern: '^\\d+$'		// Matches a single integer value
-				}
-			}
-		};
-		const paramsValidationResult = validate(params, validParams);
-		return paramsValidationResult.valid;
-	}
-
-	function validateThreeDQueryParams(queryParams) {
-		const validParams = {
-			type: 'object',
-			maxProperties: 3,
-			required: ['timeInterval', 'graphicUnitId', 'sequenceNumber'],
-			properties: {
-				timeInterval: {
-					type: 'string',
-				},
-				graphicUnitID: {
-					type: 'string',
-					pattern: '^\\d+$'
-				},
-				sequenceNumber: {
-					type: 'string',
-					//factors of 24 [timeInterval, graphicUnitID, sequence]
-					// for reference regarding this pattern: https://json-schema.org/understanding-json-schema/reference/regular_expressions.html
-					pattern: '^([123468]|[1][2])$'
-				}
-			}
-		};
-		const paramsValidationResult = validate(queryParams, validParams);
-		return paramsValidationResult.valid;
-	}
-
-	router.get('/threeD/meters/:meter_ids', async (req, res) => {
-		if (!(validateThreeDMeterReadingsParams(req.params) && validateThreeDQueryParams(req.query))) {
-=======
 	router.get('/threeD/meters/:meter_ids', async (req, res) => {
 		if (!(validateMeterThreeDReadingsParams(req.params) && validateThreeDQueryParams(req.query))) {
->>>>>>> 84f09eb0
 			res.sendStatus(400);
 		} else {
 			const meterIDs = req.params.meter_ids.split(',').map(idStr => Number(idStr));
@@ -415,11 +349,7 @@
 	});
 
 	router.get('/threeD/groups/:group_id', async (req, res) => {
-<<<<<<< HEAD
-		if (!(validateThreeDGroupReadingsParams(req.params) && validateThreeDQueryParams(req.query))) {
-=======
 		if (!(validateGroupThreeDReadingsParams(req.params) && validateThreeDQueryParams(req.query))) {
->>>>>>> 84f09eb0
 			res.sendStatus(400);
 		} else {
 			const groupID = req.params.group_id;
