/*
 * This Source Code Form is subject to the terms of the Mozilla Public
 * License, v. 2.0. If a copy of the MPL was not distributed with this
 * file, You can obtain one at http://mozilla.org/MPL/2.0/.
 */

const express = require('express');
const validate = require('jsonschema').validate;
const _ = require('lodash');
const { getConnection } = require('../db');
const Reading = require('../models/Reading');
const { TimeInterval } = require('../../common/TimeInterval');
const moment = require('moment');

function validateMeterLineReadingsParams(params) {
	const validParams = {
		type: 'object',
		maxProperties: 1,
		required: ['meter_ids'],
		properties: {
			meter_ids: {
				type: 'string',
				// Matches 1 or more integers separated by commas
				pattern: '^\\d+(?:,\\d+)*$'
			}
		}
	};
	const paramsValidationResult = validate(params, validParams);
	return paramsValidationResult.valid;
}

function validateLineReadingsQueryParams(queryParams) {
	const validQuery = {
		type: 'object',
		maxProperties: 2,
		required: ['timeInterval', 'graphicUnitId'],
		properties: {
			timeInterval: {
				type: 'string'
			},
			graphicUnitId: {
				type: 'string',
				// Matches a single integer value
				pattern: '^\\d+$'
			}
		}
	};
	const queryValidationResult = validate(queryParams, validQuery);
	return queryValidationResult.valid;
}

function formatReadingRow(readingRow) {
	return {
		reading: readingRow.reading_rate,
		min: readingRow.min_rate,
		max: readingRow.max_rate,
		// This returns a Unix timestamp in milliseconds. This should be smaller in size when sent to the client
		// compared to sending the formatted moment object. All values are sent as a string.
		// The consequence of doing this is that when the client recreates this as a moment it will do it in
		// the local timezone of the client. That is why the client code generally uses moment.utc().
		startTimestamp: readingRow.start_timestamp.valueOf(),
		endTimestamp: readingRow.end_timestamp.valueOf()
	};
}

/**
 * Gets line readings for meters for the given time range
 * @param meterIDs The meter IDs to get readings for
 * @param graphicUnitId The unit id that the reading should be returned in, i.e., the graphic unit
 * @param timeInterval The range of time to get readings for
 * @returns {Promise<object<int, array<{reading_rate: number, start_timestamp: }>>>}
 */
async function meterLineReadings(meterIDs, graphicUnitId, timeInterval) {
	const conn = getConnection();
	const rawReadings = await Reading.getMeterLineReadings(meterIDs, graphicUnitId, timeInterval.startTimestamp, timeInterval.endTimestamp, conn);
	return _.mapValues(rawReadings, readingsForMeter => readingsForMeter.map(formatReadingRow));
}

function validateGroupLineReadingsParams(params) {
	const validParams = {
		type: 'object',
		maxProperties: 1,
		required: ['group_ids'],
		properties: {
			meter_ids: {
				type: 'string',
				// Matches 1 or more integers separated by commas
				pattern: '^\\d+(?:,\\d+)*$'
			}
		}
	};
	const paramsValidationResult = validate(params, validParams);
	return paramsValidationResult.valid;
}

/**
 * Gets line readings for groups for the given time range
 * @param groupIDs The group IDs to get readings for
 * @param graphicUnitId The unit id that the reading should be returned in, i.e., the graphic unit
 * @param timeInterval The range of time to get readings for
 * @returns {Promise<object<int, array<{reading_rate: number, start_timestamp: }>>>}
 */
async function groupLineReadings(groupIDs, graphicUnitId, timeInterval) {
	const conn = getConnection();
	const rawReadings = await Reading.getGroupLineReadings(groupIDs, graphicUnitId, timeInterval.startTimestamp, timeInterval.endTimestamp, conn);
	return _.mapValues(rawReadings, readingsForGroup => readingsForGroup.map(formatReadingRow));
}

function validateMeterBarReadingsParams(params) {
	const validParams = {
		type: 'object',
		maxProperties: 1,
		required: ['meter_ids'],
		properties: {
			meter_ids: {
				type: 'string',
				// Matches 1 or more integers separated by commas
				pattern: '^\\d+(?:,\\d+)*$'
			}
		}
	};
	const paramsValidationResult = validate(params, validParams);
	return paramsValidationResult.valid;
}

function validateBarReadingsQueryParams(queryParams) {
	const validQuery = {
		type: 'object',
		maxProperties: 3,
		required: ['timeInterval', 'barWidthDays', 'graphicUnitId'],
		properties: {
			timeInterval: {
				type: 'string'
			},
			barWidthDays: {
				type: 'string',
				pattern: '^\\d+$'
			},
			graphicUnitId: {
				type: 'string',
				// Matches a single integer value
				pattern: '^\\d+$'
			}
		}
	};
	const queryValidationResult = validate(queryParams, validQuery);
	return queryValidationResult.valid;
}

function formatBarReadingRow(readingRow) {
	return {
		reading: readingRow.reading,
		startTimestamp: readingRow.start_timestamp.valueOf(),
		endTimestamp: readingRow.end_timestamp.valueOf()
	};
}

/**
 * Gets bar readings for meters for the given time range
 * @param meterIDs The meter IDs to get readings for
 * @param graphicUnitId The unit id that the reading should be returned in, i.e., the graphic unit
 * @param barWidthDays The width of the bar in days
 * @param timeInterval The range of time to get readings for
 * @returns {Promise<object<int, array<{reading_rate: number: number. end_timestamp: number} in sorted order
 */
async function meterBarReadings(meterIDs, graphicUnitId, barWidthDays, timeInterval) {
	const conn = getConnection();
	const rawReadings = await Reading.getMeterBarReadings(
		meterIDs, graphicUnitId, timeInterval.startTimestamp, timeInterval.endTimestamp, barWidthDays, conn);
	return _.mapValues(rawReadings, readingsForMeter => readingsForMeter.map(formatBarReadingRow));
}

function validateGroupBarReadingsParams(params) {
	const validParams = {
		type: 'object',
		maxProperties: 1,
		required: ['group_ids'],
		properties: {
			meter_ids: {
				type: 'string',
				// Matches 1 or more integers separated by commas
				pattern: '^\\d+(?:,\\d+)*$'
			}
		}
	};
	const paramsValidationResult = validate(params, validParams);
	return paramsValidationResult.valid;
}

/**
 * Gets bar readings for groups for the given time range
 * @param groupIDs The group IDs to get readings for
 * @param graphicUnitId The unit id that the reading should be returned in, i.e., the graphic unit
 * @param barWidthDays The width of the bar in days
 * @param timeInterval The range of time to get readings for
 * @returns {Promise<object<int, array<{reading_rate: number: number. end_timestamp: number} in sorted order
 */
async function groupBarReadings(groupIDs, graphicUnitId, barWidthDays, timeInterval) {
	const conn = getConnection();
	const rawReadings = await Reading.getGroupBarReadings(
		groupIDs, graphicUnitId, timeInterval.startTimestamp, timeInterval.endTimestamp, barWidthDays, conn);
	return _.mapValues(rawReadings, readingsForMeter => readingsForMeter.map(formatBarReadingRow));
}

<<<<<<< HEAD
function validateMeterRadarReadingsParams(params) {
=======
/**
 * Gets hour or multiple hour readings for meters for the given time range
 * @param meterIDs The meter IDs to get readings for
 * @param graphicUnitId The unit id that the reading should be returned in, i.e., the graphic unit
 * @param timeInterval The range of time to get readings for
 * @param readingInterval rate of hours per reading
 * @return {Promise<object<int, array<{reading_rate: number, start_timestamp: }>>>}
 */
async function meterThreeDReadings(meterIDs, graphicUnitId, timeInterval, readingInterval) {
	const conn = getConnection();
	const hourlyReadings = await Reading.getThreeDReadings(meterIDs, graphicUnitId, timeInterval.startTimestamp, timeInterval.endTimestamp, readingInterval, conn);
	return hourlyReadings;
}

/**
 * Gets hour or multiple hour readings for group for the given time range
 * @param groupID The group ID to get readings for
 * @param graphicUnitId The unit id that the reading should be returned in, i.e., the graphic unit
 * @param timeInterval The range of time to get readings for
 * @param readingInterval rate of hours per reading
 * @returns {Promise<object<int, array<{reading_rate: number, start_timestamp: }>>>}
 */
async function groupThreeDReadings(groupID, graphicUnitId, timeInterval, readingInterval) {
	const conn = getConnection();
	const groupThreeDReadings = await Reading.getGroupThreeDReadings(groupID, graphicUnitId, timeInterval.startTimestamp, timeInterval.endTimestamp, readingInterval, conn);
	return groupThreeDReadings;
}

function validateMeterThreeDReadingsParams(params) {
>>>>>>> 25c5cc12
	const validParams = {
		type: 'object',
		maxProperties: 1,
		required: ['meter_ids'],
		properties: {
			meter_ids: {
				type: 'string',
<<<<<<< HEAD
				pattern: '^\\d+(?:,\\d+)*$' // Matches 1 or 1,2 or 1,2,34 (for example)
=======
				// Matches a single integer value
				pattern: '^\\d+$'
>>>>>>> 25c5cc12
			}
		}
	};
	const paramsValidationResult = validate(params, validParams);
	return paramsValidationResult.valid;
}

<<<<<<< HEAD
function validateRadarReadingsQueryParams(queryParams) {
	const validQuery = {
		type: 'object',
		maxProperties: 2,
		required: ['timeInterval', 'graphicUnitId'],
		properties: {
			timeInterval: {
				type: 'string'
			},
			graphicUnitId: {
				type: 'string',
=======
function validateGroupThreeDReadingsParams(params) {
	const validParams = {
		type: 'object',
		maxProperties: 1,
		required: ['group_id'],
		properties: {
			meter_ids: {
				type: 'string',
				// Matches a single integer value
>>>>>>> 25c5cc12
				pattern: '^\\d+$'
			}
		}
	};
<<<<<<< HEAD
	const queryValidationResult = validate(queryParams, validQuery);
	return queryValidationResult.valid;
}

function formatRadarReadingRow(readingRow) {
	return {
		reading: readingRow.reading_rate,
		startTimestamp: readingRow.start_timestamp.valueOf(),
		endTimestamp: readingRow.end_timestamp.valueOf()
	};
}

/**
 * Gets radar readings for meters for the given time range
 * @param meterIDs The meter IDs to get readings for
 * @param graphicUnitId The unit id that the reading should be returned in, i.e., the graphic unit
 * @param timeInterval The range of time to get readings for
 * @returns {Promise<object<int, array<{reading_rate: number, start_timestamp: }>>>}
 */
async function meterRadarReadings(meterIDs, graphicUnitId, timeInterval) {
	const conn = getConnection();
	const rawReadings = await Reading.getMeterRadarReadings(meterIDs, graphicUnitId, timeInterval.startTimestamp, timeInterval.endTimestamp, conn);
	return _.mapValues(rawReadings, readingsForMeter => readingsForMeter.map(formatRadarReadingRow));
}

function validateGroupRadarReadingsParams(params) {
	const validParams = {
		type: 'object',
		maxProperties: 1,
		required: ['group_ids'],
		properties: {
			group_ids: {
				type: 'string',
				pattern: '^\\d+(?:,\\d+)*$' // Matches 1 or 1,2 or 1,2,34 (for example)
			}
		}
	};
	const paramsValidationResult = validate(params, validParams);
	return paramsValidationResult.valid;
}

/**
 * Gets radar readings for groups for the given time range
 * @param groupIDs The group IDs to get readings for
 * @param graphicUnitId The unit id that the reading should be returned in, i.e., the graphic unit
 * @param timeInterval The range of time to get readings for
 * @returns {Promise<object<int, array<{reading_rate: number, start_timestamp: }>>>}
 */
async function groupRadarReadings(groupIDs, graphicUnitId, timeInterval) {
	const conn = getConnection();
	const rawReadings = await Reading.getGroupRadarReadings(groupIDs, graphicUnitId, timeInterval.startTimestamp, timeInterval.endTimestamp, conn);
	return _.mapValues(rawReadings, readingsForGroup => readingsForGroup.map(formatRadarReadingRow));
}

=======
	const paramsValidationResult = validate(params, validParams);
	return paramsValidationResult.valid;
}

function validateThreeDQueryParams(queryParams) {
	const validParams = {
		type: 'object',
		maxProperties: 3,
		required: ['timeInterval', 'graphicUnitId', 'readingInterval'],
		properties: {
			timeInterval: {
				type: 'string',
			},
			graphicUnitID: {
				type: 'string',
				// Matches a single integer value
				pattern: '^\\d+$'
			},
			readingInterval: {
				type: 'string',
				// for reference regarding this pattern: https://json-schema.org/understanding-json-schema/reference/regular_expressions.html
				// Matches divisors of 24: 1, 2, 3, 4, 6, 8 or 12 but not 24
				pattern: '^([123468]|[1][2])$'
			}
		}
	};
	const paramsValidationResult = validate(queryParams, validParams);
	return paramsValidationResult.valid;
}

>>>>>>> 25c5cc12
function createRouter() {
	const router = express.Router();
	router.get('/line/meters/:meter_ids', async (req, res) => {
		if (!(validateMeterLineReadingsParams(req.params) && validateLineReadingsQueryParams(req.query))) {
			res.sendStatus(400);
		} else {
			const meterIDs = req.params.meter_ids.split(',').map(idStr => Number(idStr));
			const graphicUnitID = req.query.graphicUnitId;
			const timeInterval = TimeInterval.fromString(req.query.timeInterval);
			const forJson = await meterLineReadings(meterIDs, graphicUnitID, timeInterval);
			res.json(forJson);
		}
	});

	router.get('/line/groups/:group_ids', async (req, res) => {
		if (!(validateGroupLineReadingsParams(req.params) && validateLineReadingsQueryParams(req.query))) {
			res.sendStatus(400);
		} else {
			const groupIDs = req.params.group_ids.split(',').map(idStr => Number(idStr));
			const graphicUnitID = req.query.graphicUnitId;
			const timeInterval = TimeInterval.fromString(req.query.timeInterval);
			const forJson = await groupLineReadings(groupIDs, graphicUnitID, timeInterval);
			res.json(forJson);
		}
	});

	router.get('/bar/meters/:meter_ids', async (req, res) => {
		if (!(validateMeterBarReadingsParams(req.params) && validateBarReadingsQueryParams(req.query))) {
			res.sendStatus(400);
		} else {
			const meterIDs = req.params.meter_ids.split(',').map(idStr => Number(idStr));
			const timeInterval = TimeInterval.fromString(req.query.timeInterval);
			const barWidthDays = Number(req.query.barWidthDays);
			const graphicUnitID = req.query.graphicUnitId;
			const forJson = await meterBarReadings(meterIDs, graphicUnitID, barWidthDays, timeInterval);
			res.json(forJson);
		}
	});

	router.get('/bar/groups/:group_ids', async (req, res) => {
		if (!(validateGroupBarReadingsParams(req.params) && validateBarReadingsQueryParams(req.query))) {
			res.sendStatus(400);
		} else {
			const groupIDs = req.params.group_ids.split(',').map(idStr => Number(idStr));
			const timeInterval = TimeInterval.fromString(req.query.timeInterval);
			const barWidthDays = Number(req.query.barWidthDays);
			const graphicUnitID = req.query.graphicUnitId;
			const forJson = await groupBarReadings(groupIDs, graphicUnitID, barWidthDays, timeInterval);
			res.json(forJson);
		}
	});

<<<<<<< HEAD
	router.get('/radar/meters/:meter_ids', async (req, res) => {
		if (!(validateMeterRadarReadingsParams(req.params) && validateRadarReadingsQueryParams(req.query))) {
			res.sendStatus(400);
		} else {
			const meterIDs = req.params.meter_ids.split(',').map(idStr => Number(idStr));
			const graphicUnitID = req.query.graphicUnitId;
			const timeInterval = TimeInterval.fromString(req.query.timeInterval);
			const forJson = await meterRadarReadings(meterIDs, graphicUnitID, timeInterval);
			res.json(forJson);
		}
	});

	router.get('/radar/groups/:group_ids', async (req, res) => {
		if (!(validateGroupRadarReadingsParams(req.params) && validateRadarReadingsQueryParams(req.query))) {
			res.sendStatus(400);
		} else {
			const groupIDs = req.params.group_ids.split(',').map(idStr => Number(idStr));
			const graphicUnitID = req.query.graphicUnitId;
			const timeInterval = TimeInterval.fromString(req.query.timeInterval);
			const forJson = await groupRadarReadings(groupIDs, graphicUnitID, timeInterval);
			res.json(forJson);
=======
	router.get('/threeD/meters/:meter_ids', async (req, res) => {
		if (!(validateMeterThreeDReadingsParams(req.params) && validateThreeDQueryParams(req.query))) {
			res.sendStatus(400);
		} else {
			// Get time range to validate 1 year or less.
			const timeInterval = TimeInterval.fromString(req.query.timeInterval);
			if (!timeInterval.getIsBounded()) {
				// Cannot do if not bounded.
				res.sendStatus(400);
			} else {
				const duration = moment.duration(timeInterval.endTimestamp.diff(timeInterval.startTimestamp));
				// Gets 0 unless one day beyond a year but that okay since don't do partial days.
				const durationInYears = duration.years();
				if (durationInYears >= 1) {
					// Limit 3D to one year of data.
					res.sendStatus(400);
				} else {
					const meterIDs = req.params.meter_ids.split(',').map(idStr => Number(idStr));
					const graphicUnitID = req.query.graphicUnitId;
					const readingInterval = req.query.readingInterval;
					const forJson = await meterThreeDReadings(meterIDs, graphicUnitID, timeInterval, readingInterval);
					res.json(forJson);
				}
			}
		}
	});

	router.get('/threeD/groups/:group_id', async (req, res) => {
		if (!(validateGroupThreeDReadingsParams(req.params) && validateThreeDQueryParams(req.query))) {
			res.sendStatus(400);
		} else {
			// Get time range to validate 1 year or less.
			const timeInterval = TimeInterval.fromString(req.query.timeInterval);
			if (!timeInterval.getIsBounded()) {
				// Cannot do if not bounded.
				res.sendStatus(400);
			} else {
				const duration = moment.duration(timeInterval.endTimestamp.diff(timeInterval.startTimestamp));
				// Gets 0 unless one day beyond a year but that okay since don't do partial days.
				const durationInYears = duration.years();
				if (durationInYears >= 1) {
					// Limit 3D to one year of data.
					res.sendStatus(400);
				} else {
					const groupID = req.params.group_id;
					const graphicUnitID = req.query.graphicUnitId;
					const readingInterval = req.query.readingInterval;
					const forJson = await groupThreeDReadings(groupID, graphicUnitID, timeInterval, readingInterval);
					res.json(forJson);
				}
			}
>>>>>>> 25c5cc12
		}
	});

	return router;
}

module.exports = {
	meterLineReadings,
	meterRadarReadings,
	validateLineReadingsParams: validateMeterLineReadingsParams,
	validateLineReadingsQueryParams,
	meterBarReadings,
	validateMeterBarReadingsParams: validateMeterBarReadingsParams,
	validateBarReadingsQueryParams,
	meterThreeDReadings,
	groupThreeDReadings,
	validateMeterThreeDReadingsParams,
	validateGroupThreeDReadingsParams,
	validateThreeDQueryParams,
	createRouter
};<|MERGE_RESOLUTION|>--- conflicted
+++ resolved
@@ -202,39 +202,7 @@
 	return _.mapValues(rawReadings, readingsForMeter => readingsForMeter.map(formatBarReadingRow));
 }
 
-<<<<<<< HEAD
 function validateMeterRadarReadingsParams(params) {
-=======
-/**
- * Gets hour or multiple hour readings for meters for the given time range
- * @param meterIDs The meter IDs to get readings for
- * @param graphicUnitId The unit id that the reading should be returned in, i.e., the graphic unit
- * @param timeInterval The range of time to get readings for
- * @param readingInterval rate of hours per reading
- * @return {Promise<object<int, array<{reading_rate: number, start_timestamp: }>>>}
- */
-async function meterThreeDReadings(meterIDs, graphicUnitId, timeInterval, readingInterval) {
-	const conn = getConnection();
-	const hourlyReadings = await Reading.getThreeDReadings(meterIDs, graphicUnitId, timeInterval.startTimestamp, timeInterval.endTimestamp, readingInterval, conn);
-	return hourlyReadings;
-}
-
-/**
- * Gets hour or multiple hour readings for group for the given time range
- * @param groupID The group ID to get readings for
- * @param graphicUnitId The unit id that the reading should be returned in, i.e., the graphic unit
- * @param timeInterval The range of time to get readings for
- * @param readingInterval rate of hours per reading
- * @returns {Promise<object<int, array<{reading_rate: number, start_timestamp: }>>>}
- */
-async function groupThreeDReadings(groupID, graphicUnitId, timeInterval, readingInterval) {
-	const conn = getConnection();
-	const groupThreeDReadings = await Reading.getGroupThreeDReadings(groupID, graphicUnitId, timeInterval.startTimestamp, timeInterval.endTimestamp, readingInterval, conn);
-	return groupThreeDReadings;
-}
-
-function validateMeterThreeDReadingsParams(params) {
->>>>>>> 25c5cc12
 	const validParams = {
 		type: 'object',
 		maxProperties: 1,
@@ -242,20 +210,14 @@
 		properties: {
 			meter_ids: {
 				type: 'string',
-<<<<<<< HEAD
 				pattern: '^\\d+(?:,\\d+)*$' // Matches 1 or 1,2 or 1,2,34 (for example)
-=======
-				// Matches a single integer value
-				pattern: '^\\d+$'
->>>>>>> 25c5cc12
-			}
-		}
-	};
-	const paramsValidationResult = validate(params, validParams);
-	return paramsValidationResult.valid;
-}
-
-<<<<<<< HEAD
+			}
+		}
+	};
+	const paramsValidationResult = validate(params, validParams);
+	return paramsValidationResult.valid;
+}
+
 function validateRadarReadingsQueryParams(queryParams) {
 	const validQuery = {
 		type: 'object',
@@ -267,22 +229,10 @@
 			},
 			graphicUnitId: {
 				type: 'string',
-=======
-function validateGroupThreeDReadingsParams(params) {
-	const validParams = {
-		type: 'object',
-		maxProperties: 1,
-		required: ['group_id'],
-		properties: {
-			meter_ids: {
-				type: 'string',
-				// Matches a single integer value
->>>>>>> 25c5cc12
-				pattern: '^\\d+$'
-			}
-		}
-	};
-<<<<<<< HEAD
+				pattern: '^\\d+$'
+			}
+		}
+	};
 	const queryValidationResult = validate(queryParams, validQuery);
 	return queryValidationResult.valid;
 }
@@ -337,7 +287,64 @@
 	return _.mapValues(rawReadings, readingsForGroup => readingsForGroup.map(formatRadarReadingRow));
 }
 
-=======
+/**
+ * Gets hour or multiple hour readings for meters for the given time range
+ * @param meterIDs The meter IDs to get readings for
+ * @param graphicUnitId The unit id that the reading should be returned in, i.e., the graphic unit
+ * @param timeInterval The range of time to get readings for
+ * @param readingInterval rate of hours per reading
+ * @return {Promise<object<int, array<{reading_rate: number, start_timestamp: }>>>}
+ */
+async function meterThreeDReadings(meterIDs, graphicUnitId, timeInterval, readingInterval) {
+	const conn = getConnection();
+	const hourlyReadings = await Reading.getThreeDReadings(meterIDs, graphicUnitId, timeInterval.startTimestamp, timeInterval.endTimestamp, readingInterval, conn);
+	return hourlyReadings;
+}
+
+/**
+ * Gets hour or multiple hour readings for group for the given time range
+ * @param groupID The group ID to get readings for
+ * @param graphicUnitId The unit id that the reading should be returned in, i.e., the graphic unit
+ * @param timeInterval The range of time to get readings for
+ * @param readingInterval rate of hours per reading
+ * @returns {Promise<object<int, array<{reading_rate: number, start_timestamp: }>>>}
+ */
+async function groupThreeDReadings(groupID, graphicUnitId, timeInterval, readingInterval) {
+	const conn = getConnection();
+	const groupThreeDReadings = await Reading.getGroupThreeDReadings(groupID, graphicUnitId, timeInterval.startTimestamp, timeInterval.endTimestamp, readingInterval, conn);
+	return groupThreeDReadings;
+}
+
+function validateMeterThreeDReadingsParams(params) {
+	const validParams = {
+		type: 'object',
+		maxProperties: 1,
+		required: ['meter_ids'],
+		properties: {
+			meter_ids: {
+				type: 'string',
+				// Matches a single integer value
+				pattern: '^\\d+$'
+			}
+		}
+	};
+	const paramsValidationResult = validate(params, validParams);
+	return paramsValidationResult.valid;
+}
+
+function validateGroupThreeDReadingsParams(params) {
+	const validParams = {
+		type: 'object',
+		maxProperties: 1,
+		required: ['group_id'],
+		properties: {
+			meter_ids: {
+				type: 'string',
+				// Matches a single integer value
+				pattern: '^\\d+$'
+			}
+		}
+	};
 	const paramsValidationResult = validate(params, validParams);
 	return paramsValidationResult.valid;
 }
@@ -368,7 +375,6 @@
 	return paramsValidationResult.valid;
 }
 
->>>>>>> 25c5cc12
 function createRouter() {
 	const router = express.Router();
 	router.get('/line/meters/:meter_ids', async (req, res) => {
@@ -421,7 +427,6 @@
 		}
 	});
 
-<<<<<<< HEAD
 	router.get('/radar/meters/:meter_ids', async (req, res) => {
 		if (!(validateMeterRadarReadingsParams(req.params) && validateRadarReadingsQueryParams(req.query))) {
 			res.sendStatus(400);
@@ -443,7 +448,9 @@
 			const timeInterval = TimeInterval.fromString(req.query.timeInterval);
 			const forJson = await groupRadarReadings(groupIDs, graphicUnitID, timeInterval);
 			res.json(forJson);
-=======
+		}
+	});
+
 	router.get('/threeD/meters/:meter_ids', async (req, res) => {
 		if (!(validateMeterThreeDReadingsParams(req.params) && validateThreeDQueryParams(req.query))) {
 			res.sendStatus(400);
@@ -495,7 +502,6 @@
 					res.json(forJson);
 				}
 			}
->>>>>>> 25c5cc12
 		}
 	});
 
