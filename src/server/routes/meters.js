--- conflicted
+++ resolved
@@ -27,11 +27,8 @@
 		displayable: meter.displayable,
 		ipAddress: null,
 		meterType: null,
-<<<<<<< HEAD
-		gps: meter.gps,
-=======
-		timeZone: null
->>>>>>> 8782a393
+		timeZone: null,
+		gps: meter.gps
 	};
 
 	// Only logged in users can see IP addresses and types
@@ -107,16 +104,12 @@
 	const validParams = {
 		type: 'object',
 		maxProperties: 4,
-<<<<<<< HEAD
-		required: ['id', 'enabled', 'displayable'],
-=======
 		required: ['id', 'enabled', 'displayable', 'timeZone'],
->>>>>>> 8782a393
 		properties: {
 			id: { type: 'integer' },
 			enabled: { type: 'bool' },
 			displayable: { type: 'bool' },
-<<<<<<< HEAD
+			timeZone: { type: 'string' }
 			gps: {
 				oneOf: [
 					{
@@ -130,9 +123,6 @@
 					{type: 'null'},
 				]
 			}
-=======
-			timeZone: { type: 'string' }
->>>>>>> 8782a393
 		}
 	};
 
@@ -146,11 +136,8 @@
 			const meter = await Meter.getByID(req.body.id, conn);
 			meter.enabled = req.body.enabled;
 			meter.displayable = req.body.displayable;
-<<<<<<< HEAD
+			meter.meterTimezone = req.body.timeZone;
 			meter.gps = (req.body.gps)? new Point(req.body.gps.longitude, req.body.gps.latitude): null;
-=======
-			meter.meterTimezone = req.body.timeZone;
->>>>>>> 8782a393
 			await meter.update(conn);
 		} catch (err) {
 			log.error('Failed to edit meter', err);
