/* This Source Code Form is subject to the terms of the Mozilla Public
 * License, v. 2.0. If a copy of the MPL was not distributed with this
 * file, You can obtain one at http://mozilla.org/MPL/2.0/. */

const express = require('express');
const Meter = require('../models/Meter');
const log = require('../log');

const router = express.Router();

/**
 * Defines the format in which we want to send meters and controls what information we send to the client.
 * @param meter
 * @returns {{id, name}}
 */
function formatMeterForResponse(meter) {
	return { id: meter.id, name: meter.name };
}

/**
 * GET information on all meters
 */
router.get('/', async (req, res) => {
	try {
		const rows = await Meter.getAll();
		res.json(rows.map(formatMeterForResponse));
	} catch (err) {
<<<<<<< HEAD
		console.error(`Error while performing GET all meters query: ${err}`); // eslint-disable-line no-console
=======
		log(`Error while performing GET all meters query: ${err}`, 'error');
>>>>>>> e26e8ab5
	}
});

/**
 * GET information for a specific meter by id
 * @param {int} meter_id
 */
router.get('/:meter_id', async (req, res) => {
	try {
		const meter = await Meter.getByID(req.params.meter_id);
		res.json(formatMeterForResponse(meter));
	} catch (err) {
<<<<<<< HEAD
		console.error(`Error while performing GET specific meter by id query: ${err}`); // eslint-disable-line no-console
=======
		log(`Error while performing GET specific meter by id query: ${err}`, 'error');
>>>>>>> e26e8ab5
	}
});

module.exports = router;<|MERGE_RESOLUTION|>--- conflicted
+++ resolved
@@ -25,11 +25,7 @@
 		const rows = await Meter.getAll();
 		res.json(rows.map(formatMeterForResponse));
 	} catch (err) {
-<<<<<<< HEAD
-		console.error(`Error while performing GET all meters query: ${err}`); // eslint-disable-line no-console
-=======
 		log(`Error while performing GET all meters query: ${err}`, 'error');
->>>>>>> e26e8ab5
 	}
 });
 
@@ -42,11 +38,7 @@
 		const meter = await Meter.getByID(req.params.meter_id);
 		res.json(formatMeterForResponse(meter));
 	} catch (err) {
-<<<<<<< HEAD
-		console.error(`Error while performing GET specific meter by id query: ${err}`); // eslint-disable-line no-console
-=======
 		log(`Error while performing GET specific meter by id query: ${err}`, 'error');
->>>>>>> e26e8ab5
 	}
 });
 
