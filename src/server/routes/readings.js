/* This Source Code Form is subject to the terms of the Mozilla Public
 * License, v. 2.0. If a copy of the MPL was not distributed with this
 * file, You can obtain one at http://mozilla.org/MPL/2.0/. */

const express = require('express');
const _ = require('lodash');
const moment = require('moment');
const Reading = require('../models/Reading');
<<<<<<< HEAD
const TimeInterval = require('../../common/TimeInterval').TimeInterval;
const log = require('../log');
=======
const TimeInterval = require('../../common/TimeInterval');
const { log } = require('../log');
>>>>>>> f34bd2bf

const router = express.Router();

/**
 * Takes in an array of row objects and reformats the timestamp from ISO 8601 format to the number
 * of milliseconds since January 1st, 1970 and groups each reading with each timestamp.
 * @param {Array<Reading>} rows
 */
function formatLineReadings(rows) {
	return rows.map(row => [row.start_timestamp.valueOf(), row.reading_rate]);
}

function formatBarReadings(rows) {
	return rows.map(row => [row.start_timestamp.valueOf(), row.reading_sum]);
}

/**
 * GET meter readings by meter id for line chart
 * @param {array.<int>} meter_ids
 * @param {Date} [startDate]
 * @param {Date} [endDate]
 */
router.get('/line/meters/:meter_ids', async (req, res) => {
	// We can't do .map(parseInt) here because map would give parseInt a radix value of the current array position.
	const meterIDs = req.params.meter_ids.split(',').map(s => parseInt(s));
	const timeInterval = TimeInterval.fromString(req.query.timeInterval);
	try {
		const rawCompressedReadings = await Reading.getCompressedReadings(meterIDs, timeInterval.startTimestamp, timeInterval.endTimestamp, 100);
		const formattedCompressedReadings = _.mapValues(rawCompressedReadings, formatLineReadings);
		res.json(formattedCompressedReadings);
	} catch (err) {
		log.error(`Error while performing GET readings for line with meters ${meterIDs} with time interval ${timeInterval}: ${err}`, err);
	}
});


/**
 * GET group readings by meter id for line chart
 * @param {array.<int>} meter_ids
 * @param {TimeInterval} [timeInterval]
 */
router.get('/line/groups/:group_ids', async (req, res) => {
	// We can't do .map(parseInt) here because map would give parseInt a radix value of the current array position.
	const groupIDs = req.params.group_ids.split(',').map(s => parseInt(s));
	const timeInterval = TimeInterval.fromString(req.query.timeInterval);
	try {
		const rawCompressedReadings = await Reading.getCompressedGroupReadings(groupIDs, timeInterval.startTimestamp, timeInterval.endTimestamp, 100);
		const formattedCompressedReadings = _.mapValues(rawCompressedReadings, formatLineReadings);
		res.json(formattedCompressedReadings);
	} catch (err) {
		log.error(`Error while performing GET readings for line with groups ${groupIDs} with time interval ${timeInterval}: ${err}`, err);
	}
});


/**
 * GET meter readings by meter id for bar chart
 * @param {array.<int>} meter_ids
 * @param {Date} [startDate]
 * @param {Date} [endDate]
 */
router.get('/bar/meters/:meter_ids', async (req, res) => {
	// We can't do .map(parseInt) here because map would give parseInt a radix value of the current array position.
	const meterIDs = req.params.meter_ids.split(',').map(s => parseInt(s));
	const timeInterval = TimeInterval.fromString(req.query.timeInterval);
	const barDuration = moment.duration(req.query.barDuration);
	try {
		const barchartReadings = await Reading.getBarchartReadings(meterIDs, barDuration, timeInterval.startTimestamp, timeInterval.endTimestamp);
		const formattedBarchartReadings = _.mapValues(barchartReadings, formatBarReadings);
		res.json(formattedBarchartReadings);
	} catch (err) {
		log.error(`Error while performing GET readings for bar with meters ${meterIDs} with time interval ${timeInterval}: ${err}`);
	}
});


/**
 * GET meter readings by meter id for bar chart
 * @param {array.<int>} meter_ids
 * @param {Date} [startDate]
 * @param {Date} [endDate]
 */
router.get('/bar/groups/:group_ids', async (req, res) => {
	// We can't do .map(parseInt) here because map would give parseInt a radix value of the current array position.
	const groupIDs = req.params.group_ids.split(',').map(s => parseInt(s));
	const timeInterval = TimeInterval.fromString(req.query.timeInterval);
	const barDuration = moment.duration(req.query.barDuration);
	try {
		const barchartReadings = await Reading.getGroupBarchartReadings(
			groupIDs, barDuration, timeInterval.startTimestamp, timeInterval.endTimestamp);
		const formattedBarchartReadings = _.mapValues(barchartReadings, formatBarReadings);
		res.json(formattedBarchartReadings);
	} catch (err) {
		log.error(`Error while performing GET readings for bar with groups ${groupIDs} with time interval ${timeInterval}: ${err}`, err);
	}
});


module.exports = router;<|MERGE_RESOLUTION|>--- conflicted
+++ resolved
@@ -6,13 +6,8 @@
 const _ = require('lodash');
 const moment = require('moment');
 const Reading = require('../models/Reading');
-<<<<<<< HEAD
 const TimeInterval = require('../../common/TimeInterval').TimeInterval;
 const log = require('../log');
-=======
-const TimeInterval = require('../../common/TimeInterval');
-const { log } = require('../log');
->>>>>>> f34bd2bf
 
 const router = express.Router();
 
