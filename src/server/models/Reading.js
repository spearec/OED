/* This Source Code Form is subject to the terms of the Mozilla Public
 * License, v. 2.0. If a copy of the MPL was not distributed with this
 * file, You can obtain one at http://mozilla.org/MPL/2.0/. */

const database = require('./database');
const { mapToObject } = require('../util');
const determineMaxPoints = require('../util/determineMaxPoints');
const moment = require('moment');
const _ = require('lodash');

const sqlFile = database.sqlFile;

class Reading {
	/**
	 * Creates a new reading
	 * @param meterID
	 * @param reading
	 * @param {Moment} startTimestamp
	 * @param {Moment} endTimestamp
	 */
	constructor(meterID, reading, startTimestamp, endTimestamp) {
		this.meterID = meterID;
		this.reading = reading;
		this.startTimestamp = startTimestamp;
		this.endTimestamp = endTimestamp;
	}

	/**
	 * Returns a promise to create the readings table.
	 * @param conn the database connection to use
	 * @returns {Promise.<>}
	 */
	static createTable(conn) {
		return conn.none(sqlFile('reading/create_readings_table.sql'));
	}

	/**
	 * Returns a promise to create the function and materialized views that aggregate
	 * readings by various time intervals.
	 * @param conn the database connection to use
	 * @returns {Promise<void>}
	 */
	static createReadingsMaterializedViews(conn) {
		return conn.none(sqlFile('reading/create_reading_views.sql'));
	}

	/**
	 * Returns a promise to create the compare function
	 * @param conn the database connection to use
	 */
	static createCompareReadingsFunction(conn) {
		return conn.none(sqlFile('reading/create_function_get_compare_readings.sql'));
	}

	/**
	 * Returns a promise to create the reading_line_accuracy type.
	 * This needs to be run before Reading.createTable().
	 * @param conn the connection to use
	 * @return {Promise<void>}
	 */
	static createReadingLineAccuracyEnum(conn) {
		return conn.none(sqlFile('reading/create_reading_line_accuracy_enum.sql'));
	}

	/**
	 * Returns a promise to create the 3D readings function
	 * @param conn the database connection to use
	 */
	static create3dReadingsFunction(conn) {
		return conn.none(sqlFile('reading/create_function_get_3d_readings.sql'));
	}

	/**
	 * Refreshes the daily readings view.
	 * Should be called at least once a day, preferably in the middle of the night.
	 * @param conn The connection to use
	 * @returns {Promise<void>}
	 */
	static refreshDailyReadings(conn) {
		// This can't be a function because you can't call REFRESH inside a function
		return conn.none('REFRESH MATERIALIZED VIEW daily_readings_unit');
	}

	/**
	 * Refreshes the hourly readings view.
	 * Should be called at least once a day but need to do hourly if the site wants zooming in
	 * to see hourly data as it is available. This function can take more time than refreshing
	 * the daily readings so be sure calling it more frequently does not impact the
	 * server response time. If only called once a day, then probably best to do so in the middle
	 * of the night as suggested for daily refresh.
	 * @param conn The connection to use
	 * @returns {Promise<void>}
	 */
	static refreshHourlyReadings(conn) {
		// This can't be a function because you can't call REFRESH inside a function
		// TODO This will be removed once we completely transition to the unit version.
		return conn.none('REFRESH MATERIALIZED VIEW hourly_readings_unit');
	}

	/**
	 * Because moment allows modification of its values, this creates a new Reading where all the timestamps
	 * are cloned so they cannot change unless you modify this new one.
	 * 
	 * @returns a duplicate of the reading where the moment timestamps are cloned so cannot change.
	 */
	clone() {
		return new Reading(this.meterID, this.reading, this.startTimestamp.clone(), this.endTimestamp.clone());
	}

	/**
	 * Change a row from the readings table into a Reading object.
	 * @param row The row from the table to be changed.
	 * @returns Reading object from row
	 */
	static mapRow(row) {
		return new Reading(row.meter_id, row.reading, row.start_timestamp, row.end_timestamp);
	}

	/**
	 * Returns the number of readings which exist in the database, total.
	 * @param conn the connection to use
	 * @returns {number} the number of readings in the entire readings table
	 */
	static async count(conn) {
		const { count } = await conn.one('SELECT COUNT(*) as count FROM readings');
		return parseInt(count);
	}

	/**
	 * Returns a promise to insert all of the given readings into the database (as a transaction)
	 * @param {array<Reading>} readings the readings to insert
	 * @param conn is the connection to use.
	 * @returns {Promise.<>}
	 */
	static insertAll(readings, conn) {
		return conn.tx(t => t.sequence(function seq(i) {
			const seqT = this;
			return readings[i] && readings[i].insert(seqT);
		}));
	}

	/**
	 * Returns a promise to insert or update all of the given readings into the database (as a transaction)
	 * @param {array<Reading>} readings the readings to insert or update
	 * @param conn is the connection to use.
	 * @returns {Promise.<>}
	 */
	static insertOrUpdateAll(readings, conn) {
		return conn.tx(t => t.sequence(function seq(i) {
			const seqT = this;
			return readings[i] && readings[i].insertOrUpdate(seqT);
		}));
	}

	/**
	 * Returns a promise to insert or ignore all of the given readings into the database (as a transaction)
	 * @param {array<Reading>} readings the readings to insert or update
	 * @param conn is the connection to use.
	 * @returns {Promise<any>}
	 */
	static insertOrIgnoreAll(readings, conn) {
		return conn.tx(t => t.sequence(function seq(i) {
			const seqT = this;
			return readings[i] && readings[i].insertOrIgnore(seqT);
		}));
	}

	/**
	 * Returns the count(number of rows) for a meter
	 * @param meterID 
	 * @param conn 
	 */
	static async getCountByMeterIDAndDateRange(meterID, startDate, endDate, conn) {
		const row = await conn.any(sqlFile('reading/get_count_by_meter_id_and_date_range.sql'), {
			meterID: meterID,
			startDate: startDate,
			endDate: endDate
		});
		return parseInt(row[0].count);
	}

	/**
	 * Returns a promise to get all of the readings for this meter from the database.
	 * @param meterID The id of the meter to find readings for
	 * @param conn is the connection to use.
	 * @returns {Promise.<array.<Reading>>}
	 */
	static async getAllByMeterID(meterID, conn) {
		const rows = await conn.any(sqlFile('reading/get_all_readings_by_meter_id.sql'), { meterID: meterID });
		return rows.map(Reading.mapRow);
	}

	/**
	 * Returns a promise to get all of the readings (so raw) for this meter within (inclusive) a specified date range from the
	 * database. If no startDate is specified, all readings from the beginning of time to the endDate are returned.
	 * If no endDate is specified, all readings after and including the startDate are returned.
	 * @param meterID
	 * @param {Date} startDate
	 * @param {Date} endDate
	 * @param conn is the connection to use.
	 * @returns {Promise.<array.<Reading>>}
	 */
	static async getReadingsByMeterIDAndDateRange(meterID, startDate, endDate, conn) {
		const rows = await conn.any(sqlFile('reading/get_readings_by_meter_id_and_date_range.sql'), {
			meterID: meterID,
			startDate: startDate,
			endDate: endDate
		});
		// This does not do the usual row mapping because the identifiers are not the usual ones and there
		// is no meter id. All this is to make the data smaller.
		return rows;
	}

	/**
	 * Returns a promise to insert this reading into the database.
	 * @param conn is the connection to use.
	 * @returns {Promise.<>}
	 */
	insert(conn) {
		return conn.none(sqlFile('reading/insert_new_reading.sql'), this);
	}

	/**
	 * Returns a promise to insert this reading into the database, or update it if it already exists.
	 * @param conn is the connection to use.
	 * @returns {Promise.<>}
	 */
	insertOrUpdate(conn) {
		return conn.none(sqlFile('reading/insert_or_update_reading.sql'), this);
	}

	/**
	 * Returns a promise to insert this reading into the database, or ignore it if it already exists.
	 * @param conn is the connection to use.
	 * @returns {Promise.<>}
	 */
	insertOrIgnore(conn) {
		return conn.none(sqlFile('reading/insert_or_ignore_reading.sql'), this);
	}

	/**
	 * Gets line readings for meters for the given time range
	 * @param meterIDs The meter IDs to get readings for
	 * @param graphicUnitId The unit id that the reading should be returned in, i.e., the graphic unit
	 * @param fromTimestamp An optional start point for the time range of readings returned
	 * @param toTimestamp An optional end point for the time range of readings returned
	 * @param conn the connection to use.
	 * @returns {Promise<object<int, array<{reading_rate: number, start_timestamp: }>>>}
	 */
	static async getMeterLineReadings(meterIDs, graphicUnitId, fromTimestamp = null, toTimestamp = null, conn) {
		const [maxRawPoints, maxHourlyPoints] = determineMaxPoints();
		/**
		 * @type {array<{meter_id: int, reading_rate: Number, start_timestamp: Moment, end_timestamp: Moment}>}
		 */
		const allMeterLineReadings = await conn.func('meter_line_readings_unit',
			[meterIDs, graphicUnitId, fromTimestamp || '-infinity', toTimestamp || 'infinity', 'auto', maxRawPoints, maxHourlyPoints]
		);

		const readingsByMeterID = mapToObject(meterIDs, () => []);
		for (const row of allMeterLineReadings) {
			readingsByMeterID[row.meter_id].push(
				{ reading_rate: row.reading_rate, start_timestamp: row.start_timestamp, end_timestamp: row.end_timestamp }
			);
		}
		return readingsByMeterID;
	}

	/**
	 * Gets line readings for groups for the given time range
	 * @param groupIDs The group IDs to get readings for
	 * @param graphicUnitId The unit id that the reading should be returned in, i.e., the graphic unit
	 * @param fromTimestamp An optional start point for the time range of readings returned
	 * @param toTimestamp An optional end point for the time range of readings returned
	 * @param conn the connection to use.
	 * @returns {Promise<object<int, array<{reading_rate: number, start_timestamp: }>>>}
	 */
	static async getGroupLineReadings(groupIDs, graphicUnitId, fromTimestamp, toTimestamp, conn) {
		// maxRawPoints is not used for groups.
		const [maxRawPoints, maxHourlyPoints] = determineMaxPoints();
		/**
		 * @type {array<{group_id: int, reading_rate: Number, start_timestamp: Moment, end_timestamp: Moment}>}
		 */
		const allGroupLineReadings = await conn.func('group_line_readings_unit',
			[groupIDs, graphicUnitId, fromTimestamp, toTimestamp, 'auto', maxHourlyPoints]
		);

		const readingsByGroupID = mapToObject(groupIDs, () => []);
		for (const row of allGroupLineReadings) {
			readingsByGroupID[row.group_id].push(
				{ reading_rate: row.reading_rate, start_timestamp: row.start_timestamp, end_timestamp: row.end_timestamp }
			);
		}
		return readingsByGroupID;
	}

	/**
	 * Gets barchart readings for the given time range for the given meters
	 * @param meterIDs The meters to get barchart readings for
	 * @param graphicUnitId The unit id that the reading should be returned in, i.e., the graphic unit
	 * @param fromTimestamp The start of the barchart interval
	 * @param toTimestamp the end of the barchart interval
	 * @param barWidthDays the width of each bar in days
	 * @param conn the connection to use.
	 * @returns {Promise<object<int, array<{reading: number, start_timestamp: Moment, end_timestamp: Moment}>>>}
	 */
	static async getMeterBarReadings(meterIDs, graphicUnitId, fromTimestamp, toTimestamp, barWidthDays, conn) {
		const allBarReadings = await conn.func('meter_bar_readings_unit', [meterIDs, graphicUnitId, barWidthDays, fromTimestamp, toTimestamp]);
		const barReadingsByMeterID = mapToObject(meterIDs, () => []);
		for (const row of allBarReadings) {
			barReadingsByMeterID[row.meter_id].push(
				{ reading: row.reading, start_timestamp: row.start_timestamp, end_timestamp: row.end_timestamp }
			);
		}
		return barReadingsByMeterID;
	}

	/**
	 * Gets barchart readings for the given time range for the given groups
	 * @param groupIDs The groups to get barchart readings for
	 * @param graphicUnitId The unit id that the reading should be returned in, i.e., the graphic unit
	 * @param fromTimestamp The start of the barchart interval
	 * @param toTimestamp the end of the barchart interval
	 * @param barWidthDays the width of each bar in days
	 * @param conn the connection to use.
	 * @returns {Promise<object<int, array<{reading: number, start_timestamp: Moment, end_timestamp: Moment}>>>}
	 */
	static async getGroupBarReadings(groupIDs, graphicUnitId, fromTimestamp, toTimestamp, barWidthDays, conn) {
		const allBarReadings = await conn.func('group_bar_readings_unit', [groupIDs, graphicUnitId, barWidthDays, fromTimestamp, toTimestamp]);
		const barReadingsByGroupID = mapToObject(groupIDs, () => []);
		for (const row of allBarReadings) {
			barReadingsByGroupID[row.group_id].push(
				{ reading: row.reading, start_timestamp: row.start_timestamp, end_timestamp: row.end_timestamp }
			);
		}
		return barReadingsByGroupID;
	}

	/**
	 * Gets compare chart readings for the given time range and shift for the given meters
	 * @param meterIDs The meters to get compare chart readings for
	 * @param graphicUnitId The unit id that the reading should be returned in, i.e., the graphic unit
	 * @param {Moment} currStartTimestamp start of current/this compare period
	 * @param {Moment} currEndTimestamp end of current/this compare period
	 * @param {Duration} compareShift how far to shift back in time from current period to previous period
	 * @param conn the connection to use.
	 * @returns {Promise<void>}
	 */
	static async getMeterCompareReadings(meterIDs, graphicUnitId, currStartTimestamp, currEndTimestamp, compareShift, conn) {
		const allCompareReadings = await conn.func(
			'meter_compare_readings_unit',
			[meterIDs, graphicUnitId, currStartTimestamp, currEndTimestamp, compareShift.toISOString()]);
		const compareReadingsByMeterID = {};
		for (const row of allCompareReadings) {
			compareReadingsByMeterID[row.meter_id] = {
				curr_use: row.curr_use,
				prev_use: row.prev_use
			};
		}
		return compareReadingsByMeterID;
	}

	/**
	 * Gets compare chart readings for the given time range and shift for the given groups
	 * @param groupIDs The groups to get compare chart readings for
	 * @param graphicUnitId The unit id that the reading should be returned in, i.e., the graphic unit
	 * @param {Moment} currStartTimestamp start of current/this compare period
	 * @param {Moment} currEndTimestamp end of current/this compare period
	 * @param {Duration} compareShift how far to shift back in time from current period to previous period
	 * @param conn the connection to use.
	 * @returns {Promise<void>}
	 */
	static async getGroupCompareReadings(groupIDs, graphicUnitId, currStartTimestamp, currEndTimestamp, compareShift, conn) {
		const allCompareReadings = await conn.func(
			'group_compare_readings_unit',
			[groupIDs, graphicUnitId, currStartTimestamp, currEndTimestamp, compareShift.toISOString()]);
		const compareReadingsByGroupID = {};
		for (const row of allCompareReadings) {
			compareReadingsByGroupID[row.group_id] = {
				curr_use: row.curr_use,
				prev_use: row.prev_use
			};
		}
		return compareReadingsByGroupID;
	}

	/**
	 * Gets hourly line readings for a meter for the given time range
	 * @param meterIDs The meter IDs to get readings for
	 * @param graphicUnitId The unit id that the reading should be returned in, i.e., the graphic unit
	 * @param fromTimestamp An optional start point for the time range of readings returned
	 * @param toTimestamp An optional end point for the time range of readings returned
	 * @param conn the connection to use.
	 * @return {Promise<object<int, array<{reading_rate: number, start_timestamp: }>>>}
	 */
	static async getThreeDReadings(meterIDs, graphicUnitId, fromTimestamp = null, toTimestamp = null, sequenceNumber, conn) {
		/**
		 * @type {array<{meter_id: int, reading_rate: Number, start_timestamp: Moment, end_timestamp: Moment}>}
		*/

		const allMeterThreeDReadings = await conn.func('meter_3d_readings_unit',
			[meterIDs, graphicUnitId, fromTimestamp || '-infinity', toTimestamp || 'infinity', sequenceNumber]
		);
<<<<<<< HEAD
		const xData = [];
		const yData = [];
		const zData = [];
		let sortedReadings;
		const numOfReadings = allMeterThreeDReadings.length;
		if (numOfReadings > 0) {

			const expectedNumOfReadings = allMeterThreeDReadings[allMeterThreeDReadings.length - 1].end_timestamp.diff(allMeterThreeDReadings[0].start_timestamp, 'hours');

			//Check to see if there is any missing data in the hourly readings table. 
			if (numOfReadings.length != expectedNumOfReadings) {
				//Hold the objects of missing readings.
				const tempArray = [];
				//Check that table has all hourly readings for each day within the range of dates requested.  
				for (let i = 0; i < allMeterThreeDReadings.length - 1; i++) {
					//Checks to see if the end_timestamp of current reading matches the start_timestamp for the next reading.
					if (!allMeterThreeDReadings[i].end_timestamp.isSame(allMeterThreeDReadings[i + 1].start_timestamp)) {
						//Create a new object, temp, based on the existing object in allMeterThreeDReadings[i] position. 
						//The new object will have an increment of start and end timestamp. 
						let temp =
						{
							...allMeterThreeDReadings[i],
							reading_rate: undefined,
							start_timestamp: allMeterThreeDReadings[i].start_timestamp.clone().add(1, 'hour'),
							end_timestamp: allMeterThreeDReadings[i].end_timestamp.clone().add(1, 'hour')
=======

		//console.log(allMeterThreeDReadings);
		
		let sortedReadings;
		const numOfReadings = allMeterThreeDReadings.length;
		const expectedNumOfReadings = allMeterThreeDReadings[allMeterThreeDReadings.length - 1].end_timestamp.diff(allMeterThreeDReadings[0].start_timestamp, 'hours')
		console.log(numOfReadings);
		console.log(expectedNumOfReadings/sequenceNumber);
		//Check to see if there is any missing data in the hourly readings table. 
		if (numOfReadings != expectedNumOfReadings/sequenceNumber && numOfReadings !=0) {
			//Hold the objects of missing readings.
			const tempArray = [];
			//Check that table has all hourly readings for each day within the range of dates requested.  
			for (let i = 0; i < allMeterThreeDReadings.length - 1; i++) {
				//Checks to see if the end_timestamp of current reading matches the start_timestamp for the next reading.
				if (!allMeterThreeDReadings[i].end_timestamp.isSame(allMeterThreeDReadings[i + 1].start_timestamp)) {
					//Create a new object, temp, based on the existing object in allMeterThreeDReadings[i] position. 
					//The new object will have an increment of start and end timestamp. 
					let temp =
					{
						...allMeterThreeDReadings[i],
						reading_rate: undefined,
						start_timestamp: allMeterThreeDReadings[i].start_timestamp.clone().add(1, 'hour'),
						end_timestamp: allMeterThreeDReadings[i].end_timestamp.clone().add(1, 'hour')
					};
					//Push temp object to tempArray
					tempArray.push(temp);
					//Checks if the temp variable's end_timestamp matches the next readings start_timestamp. 
					while (!temp.end_timestamp.isSame(allMeterThreeDReadings[i + 1].start_timestamp)) {
						temp = {
							...temp,
							start_timestamp: temp.start_timestamp.clone().add(1, 'hour'),
							end_timestamp: temp.end_timestamp.clone().add(1, 'hour')
>>>>>>> b9a6f7ce
						};
						//Push temp object to tempArray
						tempArray.push(temp);
						//Checks if the temp variable's end_timestamp matches the next readings start_timestamp. 
						while (!temp.end_timestamp.isSame(allMeterThreeDReadings[i + 1].start_timestamp)) {
							temp = {
								...temp,
								start_timestamp: temp.start_timestamp.clone().add(1, 'hour'),
								end_timestamp: temp.end_timestamp.clone().add(1, 'hour')
							};
							tempArray.push(temp);
						}
					}
				}
				//sortedReadings will hold the sorted readings with the missing data. 
				sortedReadings = _.sortBy(allMeterThreeDReadings.concat(tempArray), meter_reading => meter_reading.start_timestamp, 'asc');
			}
			else {
				sortedReadings = _.sortBy(allMeterThreeDReadings, meter_reading => meter_reading.start_timestamp, 'asc');
			}
			// Using Lodash.chunk Not ideal, proof of concept only;
			// makes 2d array by chunking 24 readings into individual arrays (each array is a day). Works only if 24 hourly readings perfectly
			// TODO ENUM for chunksize
			const chunkedReadings = _.chunk(sortedReadings, 24);
			// Data may change need based on steve's feedback 

			if (chunkedReadings.length > 0) {
				chunkedReadings[0].forEach(hour => xData.push(hour.start_timestamp.add(hour.end_timestamp.diff(hour.start_timestamp) / 2).valueOf()));

				chunkedReadings.forEach(day => {
					let dayReadings = [];
					// Data data may need to be converted into 'moment' to save on network load
					yData.push(day[0].start_timestamp.valueOf());

					day.forEach(hour => dayReadings.push(hour.reading_rate));
					zData.push(dayReadings);
				});
			}
<<<<<<< HEAD
		}
=======
			//sortedReadings will hold the sorted readings with the missing data. 
			sortedReadings = _.sortBy(allMeterThreeDReadings.concat(tempArray), meter_reading => meter_reading.start_timestamp, 'asc');
		}
		else {
			sortedReadings = _.sortBy(allMeterThreeDReadings, meter_reading => meter_reading.start_timestamp, 'asc');
		}
		// Using Lodash.chunk Not ideal, proof of concept only;
		// makes 2d array by chunking 24 readings into individual arrays (each array is a day). Works only if 24 hourly readings perfectly
		// TODO ENUM for chunksize
		const chunkedReadings = _.chunk(sortedReadings, 24/sequenceNumber);
		console.log(chunkedReadings);
		//console.log(chunkedReadings);
		// Data may change need based on steve's feedback 
		
		const xData = [];
		const yData = [];
		const zData = [];
		
		if (chunkedReadings.length > 0) {
			chunkedReadings[0].forEach(hour => xData.push(hour.start_timestamp.valueOf()));

			chunkedReadings.forEach(day => {
				let dayReadings = [];
				// Data data may need to be converted into 'moment' to save on network load
				yData.push(day[0].start_timestamp.valueOf());

				day.forEach(hour => dayReadings.push(hour.reading_rate));
				zData.push(dayReadings);
			});
		}
		
>>>>>>> b9a6f7ce
		const threeDData = {
			xData: xData,
			yData: yData,
			zData: zData
		}
		return threeDData;
	}

	toString() {
		return `Reading [id: ${this.meterID}, reading: ${this.reading}, startTimestamp: ${this.startTimestamp}, endTimestamp: ${this.endTimestamp}]`;
	}
}

module.exports = Reading;<|MERGE_RESOLUTION|>--- conflicted
+++ resolved
@@ -400,33 +400,6 @@
 		const allMeterThreeDReadings = await conn.func('meter_3d_readings_unit',
 			[meterIDs, graphicUnitId, fromTimestamp || '-infinity', toTimestamp || 'infinity', sequenceNumber]
 		);
-<<<<<<< HEAD
-		const xData = [];
-		const yData = [];
-		const zData = [];
-		let sortedReadings;
-		const numOfReadings = allMeterThreeDReadings.length;
-		if (numOfReadings > 0) {
-
-			const expectedNumOfReadings = allMeterThreeDReadings[allMeterThreeDReadings.length - 1].end_timestamp.diff(allMeterThreeDReadings[0].start_timestamp, 'hours');
-
-			//Check to see if there is any missing data in the hourly readings table. 
-			if (numOfReadings.length != expectedNumOfReadings) {
-				//Hold the objects of missing readings.
-				const tempArray = [];
-				//Check that table has all hourly readings for each day within the range of dates requested.  
-				for (let i = 0; i < allMeterThreeDReadings.length - 1; i++) {
-					//Checks to see if the end_timestamp of current reading matches the start_timestamp for the next reading.
-					if (!allMeterThreeDReadings[i].end_timestamp.isSame(allMeterThreeDReadings[i + 1].start_timestamp)) {
-						//Create a new object, temp, based on the existing object in allMeterThreeDReadings[i] position. 
-						//The new object will have an increment of start and end timestamp. 
-						let temp =
-						{
-							...allMeterThreeDReadings[i],
-							reading_rate: undefined,
-							start_timestamp: allMeterThreeDReadings[i].start_timestamp.clone().add(1, 'hour'),
-							end_timestamp: allMeterThreeDReadings[i].end_timestamp.clone().add(1, 'hour')
-=======
 
 		//console.log(allMeterThreeDReadings);
 		
@@ -460,48 +433,11 @@
 							...temp,
 							start_timestamp: temp.start_timestamp.clone().add(1, 'hour'),
 							end_timestamp: temp.end_timestamp.clone().add(1, 'hour')
->>>>>>> b9a6f7ce
 						};
-						//Push temp object to tempArray
 						tempArray.push(temp);
-						//Checks if the temp variable's end_timestamp matches the next readings start_timestamp. 
-						while (!temp.end_timestamp.isSame(allMeterThreeDReadings[i + 1].start_timestamp)) {
-							temp = {
-								...temp,
-								start_timestamp: temp.start_timestamp.clone().add(1, 'hour'),
-								end_timestamp: temp.end_timestamp.clone().add(1, 'hour')
-							};
-							tempArray.push(temp);
-						}
 					}
 				}
-				//sortedReadings will hold the sorted readings with the missing data. 
-				sortedReadings = _.sortBy(allMeterThreeDReadings.concat(tempArray), meter_reading => meter_reading.start_timestamp, 'asc');
 			}
-			else {
-				sortedReadings = _.sortBy(allMeterThreeDReadings, meter_reading => meter_reading.start_timestamp, 'asc');
-			}
-			// Using Lodash.chunk Not ideal, proof of concept only;
-			// makes 2d array by chunking 24 readings into individual arrays (each array is a day). Works only if 24 hourly readings perfectly
-			// TODO ENUM for chunksize
-			const chunkedReadings = _.chunk(sortedReadings, 24);
-			// Data may change need based on steve's feedback 
-
-			if (chunkedReadings.length > 0) {
-				chunkedReadings[0].forEach(hour => xData.push(hour.start_timestamp.add(hour.end_timestamp.diff(hour.start_timestamp) / 2).valueOf()));
-
-				chunkedReadings.forEach(day => {
-					let dayReadings = [];
-					// Data data may need to be converted into 'moment' to save on network load
-					yData.push(day[0].start_timestamp.valueOf());
-
-					day.forEach(hour => dayReadings.push(hour.reading_rate));
-					zData.push(dayReadings);
-				});
-			}
-<<<<<<< HEAD
-		}
-=======
 			//sortedReadings will hold the sorted readings with the missing data. 
 			sortedReadings = _.sortBy(allMeterThreeDReadings.concat(tempArray), meter_reading => meter_reading.start_timestamp, 'asc');
 		}
@@ -523,17 +459,16 @@
 		if (chunkedReadings.length > 0) {
 			chunkedReadings[0].forEach(hour => xData.push(hour.start_timestamp.valueOf()));
 
-			chunkedReadings.forEach(day => {
-				let dayReadings = [];
-				// Data data may need to be converted into 'moment' to save on network load
-				yData.push(day[0].start_timestamp.valueOf());
+				chunkedReadings.forEach(day => {
+					let dayReadings = [];
+					// Data data may need to be converted into 'moment' to save on network load
+					yData.push(day[0].start_timestamp.valueOf());
 
 				day.forEach(hour => dayReadings.push(hour.reading_rate));
 				zData.push(dayReadings);
 			});
 		}
 		
->>>>>>> b9a6f7ce
 		const threeDData = {
 			xData: xData,
 			yData: yData,
