--- conflicted
+++ resolved
@@ -383,7 +383,6 @@
 	}
 
 	/**
-<<<<<<< HEAD
 	 * Gets radar line readings for meters for the given time range
 	 * @param meterIDs The meter IDs to get readings for
 	 * @param graphicUnitId The unit id that the reading should be returned in, i.e., the graphic unit
@@ -404,7 +403,7 @@
 		const radarReadingsByMeterID = mapToObject(meterIDs, () => []);
 		for (const row of allMeterRadarReadings) {
 			radarReadingsByMeterID[row.meter_id].push(
-				{reading_rate: row.reading_rate, start_timestamp: row.start_timestamp, end_timestamp: row.end_timestamp }
+				{ reading_rate: row.reading_rate, start_timestamp: row.start_timestamp, end_timestamp: row.end_timestamp }
 			);
 		}
 		return radarReadingsByMeterID;
@@ -437,7 +436,9 @@
 			);
 		}
 		return radarReadingsByGroupID;
-=======
+	}
+
+	/**
 	 * Gets hour or multiple hour readings for meters for the given time range
 	 * @param meterIDs The meter IDs to get readings for
 	 * @param graphicUnitId The unit id that the reading should be returned in, i.e., the graphic unit
@@ -473,7 +474,6 @@
 		const allGroupThreeDReadings = await conn.func('group_3d_readings_unit', [groupID, graphicUnitId, fromTimestamp, toTimestamp, readingInterval]);
 		const groupThreeDData = threeDHoleAlgorithm(allGroupThreeDReadings, fromTimestamp, toTimestamp);
 		return groupThreeDData;
->>>>>>> 25c5cc12
 	}
 
 	toString() {
