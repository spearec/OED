/* This Source Code Form is subject to the terms of the Mozilla Public
 * License, v. 2.0. If a copy of the MPL was not distributed with this
 * file, You can obtain one at http://mozilla.org/MPL/2.0/. */

const moment = require('moment');
const database = require('./database');
const Reading = require('./Reading');

const sqlFile = database.sqlFile;

class Meter {
	/**
	 * @param id This meter's ID. Should be undefined if the meter is being newly created
	 * @param name This meter's name
	 * @param ipAddress This meter's IP Address
	 * @param enabled This meter is being actively read from
	 * @param displayable This meters is available to users for charting
	 * @param type What kind of meter this is
	 * @param gps location in format of GIS coordinates
	 * @param meterTimezone Default timezone for meter
	 * @param identifier Another way to identify a meter
	 * @param note Note about the meter
	 * @param area Area of the meter default null
	 * @param cumulative Identifies if meter readings that are stored are the sum of usage or the particular reading, default false
	 * @param cumulativeReset True if cumulative values can reset back to zero., default false
	 * @param cumulativeResetStart The earliest time of day that a reset can occur, default '00:00:00'
	 * @param cumulativeResetEnd The latest time of day that a reset can occur, default '23:59:59.999999'
	 * @param readingLength Specifies the time range on every reading in the CSV file, default '00:00:00'
	 * @param readingVariation +/- time allowed on length to consider within allowed length, default '23:59:59.999999'
	 * @param reading The value of reading, default 0.0
	 * @param startTimestamp Start timestamp of last reading input for this meter, default '01-01-01 00:00:00'
	 * @param endTimestamp  End timestamp of last reading input for this meter, '01-01-01 00:00:00' 
	 */
	constructor(id, name, ipAddress, enabled, displayable, type, meterTimezone, gps = undefined, identifier = name, note, area,
<<<<<<< HEAD
		cumulative, cumulativeReset, cumulativeResetStart, cumulativeResetEnd, readingLength, readingVariation, reading=0.0, 
		startTimestamp=moment(0), endTimestamp=moment(0)) {
=======
		cumulative, cumulativeReset, cumulativeResetStart, cumulativeResetEnd, readingLength, readingVariation, reading,
		startTimestamp, endTimestamp) {
>>>>>>> 2a9af48c
		// In order for the CSV pipeline to work, the order of the parameters needs to match the order that the fields are declared.
		// In addition, each new parameter has to be added at the very end.
		this.id = id;
		this.name = name;
		this.ipAddress = ipAddress;
		this.enabled = enabled;
		this.displayable = displayable;
		this.type = type;
		this.meterTimezone = meterTimezone;
		this.gps = gps;
		this.identifier = identifier;
		this.note = note;
		this.area = area;
		this.cumulative = cumulative;
		this.cumulativeReset = cumulativeReset;
		this.cumulativeResetStart = cumulativeResetStart;
		this.cumulativeResetEnd = cumulativeResetEnd;
		this.readingLength = readingLength;
		this.readingVariation = readingVariation;
		this.reading = reading;
		this.startTimestamp = startTimestamp;
		this.endTimestamp = endTimestamp;
	}

	/**
	 * Returns a promise to create the meters table.
	 * @param conn the connection to use
	 * @return {Promise.<>}
	 */
	static createTable(conn) {
		return conn.none(sqlFile('meter/create_meters_table.sql'));
	}

	/**
	 * Returns a promise to create the meter_type type.
	 * This needs to be run before Meter.createTable().
	 * @param conn the connection to use
	 * @return {Promise<void>}
	 */
	static createMeterTypesEnum(conn) {
		return conn.none(sqlFile('meter/create_meter_types_enum.sql'));
	}

	/**
	 * Returns a promise to retrieve the meter with the given name from the database.
	 * @param name the meter's name
	 * @param conn the connection to be used.
	 * @returns {Promise.<Meter>}
	 */
	static async getByName(name, conn) {
		const row = await conn.one(sqlFile('meter/get_meter_by_name.sql'), { name: name });
		return Meter.mapRow(row);
	}

	/**
	 * Check if a meter with the same name is already in the database.
	 * @param conn the connection to be used.
	 * @returns {boolean}
	 */
	async existsByName(conn) {
		const row = await conn.oneOrNone(sqlFile('meter/get_meter_by_name.sql'), { name: this.name });
		return row !== null;
	}

	/**
	 * Creates a new meter from the data in a row.
	 * @param row the row from which the meter is to be created
	 * @returns Meter from row
	 */
	static mapRow(row) {
		return new Meter(row.id, row.name, row.ipaddress, row.enabled, row.displayable, row.meter_type,
			row.default_timezone_meter, row.gps, row.identifier, row.note, row.area, row.cumulative, row.cumulative_reset,
			row.cumulative_reset_start, row.cumulative_reset_end, row.reading_length, row.reading_variation,
			row.reading, row.start_timestamp, row.end_timestamp);
	}

	/**
	 * Returns a promise to retrieve the meter with the given id from the database.
	 * @param id the id of the meter to retrieve
	 * @param conn the connection to be used.
	 * @returns {Promise.<Meter>}
	 */
	static async getByID(id, conn) {
		const row = await conn.one(sqlFile('meter/get_meter_by_id.sql'), { id: id });
		return Meter.mapRow(row);
	}

	/**
	 * Returns a promise to get all of the meters from the database
	 * @param conn the connection to be used.
	 * @returns {Promise.<array.<Meter>>}
	 */
	static async getAll(conn) {
		const rows = await conn.any(sqlFile('meter/get_all_meters.sql'));
		return rows.map(Meter.mapRow);
	}

	/**
	 * Returns a promise to get all of the displayable meters from the database
	 * @param conn the connection to use. Defaults to the default database connection.
	 * @returns {Promise.<array.<Meter>>}
	 */
	static async getDisplayable(conn) {
		const rows = await conn.any(sqlFile('meter/get_displayable_meters.sql'));
		return rows.map(Meter.mapRow);
	}

	/**
	 * Returns a promise to get all of the updatable meters from the database
	 * @param conn the connection to use. Defaults to the default database connection.
	 * @returns {Promise.<array.<Meter>>}
	 */
	static async getEnabled(conn) {
		const rows = await conn.any(sqlFile('meter/get_enabled_meters.sql'));
		return rows.map(Meter.mapRow);
	}

	/**
	 * Returns a promise to insert this meter into the database
	 * @param conn the connection to be used.
	 * @returns {Promise.<>}
	 */
	async insert(conn) {
		const meter = this;
		if (meter.id !== undefined) {
			throw new Error('Attempt to insert a meter that already has an ID');
		}
		const resp = await conn.one(sqlFile('meter/insert_new_meter.sql'), meter);
		this.id = resp.id;
	}

	/**
	 * Returns a promise to update an existing meter in the database
	 * @param conn the connection to use.
	 * @returns {Promise.<>}
	 */
	async update(conn) {
		const meter = this;
		if (meter.id === undefined) {
			throw new Error('Attempt to update a meter with no ID');
		}
		await conn.none(sqlFile('meter/update_meter.sql'), meter);
	}

	/**
	 * Returns a promise to get all of the readings for this meter from the database.
	 * @param conn the connection to be used.
	 * @returns {Promise.<Array.<Reading>>}
	 */
	readings(conn) {
		return Reading.getAllByMeterID(this.id, conn);
	}
}

// Enum of meter types
Meter.type = {
	MAMAC: 'mamac',
	METASYS: 'metasys',
	OBVIUS: 'obvius'
};

module.exports = Meter;<|MERGE_RESOLUTION|>--- conflicted
+++ resolved
@@ -32,13 +32,8 @@
 	 * @param endTimestamp  End timestamp of last reading input for this meter, '01-01-01 00:00:00' 
 	 */
 	constructor(id, name, ipAddress, enabled, displayable, type, meterTimezone, gps = undefined, identifier = name, note, area,
-<<<<<<< HEAD
 		cumulative, cumulativeReset, cumulativeResetStart, cumulativeResetEnd, readingLength, readingVariation, reading=0.0, 
 		startTimestamp=moment(0), endTimestamp=moment(0)) {
-=======
-		cumulative, cumulativeReset, cumulativeResetStart, cumulativeResetEnd, readingLength, readingVariation, reading,
-		startTimestamp, endTimestamp) {
->>>>>>> 2a9af48c
 		// In order for the CSV pipeline to work, the order of the parameters needs to match the order that the fields are declared.
 		// In addition, each new parameter has to be added at the very end.
 		this.id = id;
