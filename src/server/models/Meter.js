/* This Source Code Form is subject to the terms of the Mozilla Public
 * License, v. 2.0. If a copy of the MPL was not distributed with this
 * file, You can obtain one at http://mozilla.org/MPL/2.0/. */

const database = require('./database');
const Reading = require('./Reading');

const sqlFile = database.sqlFile;

class Meter {
	/**
	 * @param id This meter's ID. Should be undefined if the meter is being newly created
	 * @param name This meter's name
	 * @param ipAddress This meter's IP Address
	 * @param enabled This meter is being actively read from
	 * @param displayable This meters is available to users for charting
	 * @param type What kind of meter this is
<<<<<<< HEAD
	 * @param gps location in format of GIS coordinates
	 * @param identifier Another way to identify a meter
	 */
	constructor(id, name, ipAddress, enabled, displayable, type, gps = undefined, identifier = name) {
=======
	 * @param meterTimezone Default timezone for meter
	 * @param identifier Another way to identify a meter
	 */
	constructor(id, name, ipAddress, enabled, displayable, type, meterTimezone, identifier = name) {
>>>>>>> 8782a393
		this.id = id;
		this.name = name;
		this.ipAddress = ipAddress;
		this.enabled = enabled;
		this.displayable = displayable;
		this.type = type;
<<<<<<< HEAD
		this.gps = gps;
=======
		this.meterTimezone = meterTimezone;
>>>>>>> 8782a393
		this.identifier = identifier;
	}

	/**
	 * Returns a promise to create the meters table.
	 * @param conn the connection to use
	 * @return {Promise.<>}
	 */
	static createTable(conn) {
		return conn.none(sqlFile('meter/create_meters_table.sql'));
	}

	/**
	 * Returns a promise to create the meter_type type.
	 * This needs to be run before Meter.createTable().
	 * @param conn the connection to use
	 * @return {Promise<void>}
	 */
	static createMeterTypesEnum(conn) {
		return conn.none(sqlFile('meter/create_meter_types_enum.sql'));
	}

	/**
	 * Returns a promise to retrieve the meter with the given name from the database.
	 * @param name the meter's name
	 * @param conn the connection to be used.
	 * @returns {Promise.<Meter>}
	 */
	static async getByName(name, conn ) {
		const row = await conn.one(sqlFile('meter/get_meter_by_name.sql'), { name: name });
		return Meter.mapRow(row);
	}

	/**
	 * Check if a meter with the same name is already in the database.
	 * @param conn the connection to be used.
	 * @returns {boolean}
	 */
	async existsByName(conn) {
		const row = await conn.oneOrNone(sqlFile('meter/get_meter_by_name.sql'), { name: this.name });
		return row !== null;
	}

	static mapRow(row) {
<<<<<<< HEAD
		return new Meter(row.id, row.name, row.ipaddress, row.enabled, row.displayable, row.meter_type, row.gps, row.identifier);
=======
		return new Meter(row.id, row.name, row.ipaddress, row.enabled, row.displayable, row.meter_type, row.default_timezone_meter, row.identifier);
>>>>>>> 8782a393
	}

	/**
	 * Returns a promise to retrieve the meter with the given id from the database.
	 * @param id the id of the meter to retrieve
	 * @param conn the connection to be used.
	 * @returns {Promise.<Meter>}
	 */
	static async getByID(id, conn) {
		const row = await conn.one(sqlFile('meter/get_meter_by_id.sql'), { id: id });
		return Meter.mapRow(row);
	}

	/**
	 * Returns a promise to get all of the meters from the database
	 * @param conn the connection to be used.
	 * @returns {Promise.<array.<Meter>>}
	 */
	static async getAll(conn) {
		const rows = await conn.any(sqlFile('meter/get_all_meters.sql'));
		return rows.map(Meter.mapRow);
	}

	/**
	 * Returns a promise to get all of the displayable meters from the database
	 * @param conn the connection to use. Defaults to the default database connection.
	 * @returns {Promise.<array.<Meter>>}
	 */
	static async getDisplayable(conn) {
		const rows = await conn.any(sqlFile('meter/get_displayable_meters.sql'));
		return rows.map(Meter.mapRow);
	}

	/**
	 * Returns a promise to get all of the updatable meters from the database
	 * @param conn the connection to use. Defaults to the default database connection.
	 * @returns {Promise.<array.<Meter>>}
	 */
	static async getEnabled(conn) {
		const rows = await conn.any(sqlFile('meter/get_enabled_meters.sql'));
		return rows.map(Meter.mapRow);
	}

	/**
	 * Returns a promise to insert this meter into the database
	 * @param conn the connection to be used.
	 * @returns {Promise.<>}
	 */
	async insert(conn) {
		const meter = this;
		if (meter.id !== undefined) {
			throw new Error('Attempt to insert a meter that already has an ID');
		}
		const resp = await conn.one(sqlFile('meter/insert_new_meter.sql'), meter);
		this.id = resp.id;
	}

	/**
	 * Returns a promise to update an existing meter in the database
	 * @param conn the connection to use.
	 * @returns {Promise.<>}
	 */
	async update(conn) {
		const meter = this;
		if (meter.id === undefined) {
			throw new Error('Attempt to update a meter with no ID');
		}
		await conn.none(sqlFile('meter/update_meter.sql'), meter);
	}

	/**
	 * Returns a promise to get all of the readings for this meter from the database.
	 * @param conn the connection to be used.
	 * @returns {Promise.<Array.<Reading>>}
	 */
	readings(conn) {
		return Reading.getAllByMeterID(this.id, conn);
	}
}

Meter.type = {
	MAMAC: 'mamac',
	METASYS: 'metasys',
	OBVIUS: 'obvius'
};

module.exports = Meter;<|MERGE_RESOLUTION|>--- conflicted
+++ resolved
@@ -15,28 +15,19 @@
 	 * @param enabled This meter is being actively read from
 	 * @param displayable This meters is available to users for charting
 	 * @param type What kind of meter this is
-<<<<<<< HEAD
 	 * @param gps location in format of GIS coordinates
-	 * @param identifier Another way to identify a meter
-	 */
-	constructor(id, name, ipAddress, enabled, displayable, type, gps = undefined, identifier = name) {
-=======
 	 * @param meterTimezone Default timezone for meter
 	 * @param identifier Another way to identify a meter
 	 */
-	constructor(id, name, ipAddress, enabled, displayable, type, meterTimezone, identifier = name) {
->>>>>>> 8782a393
+	constructor(id, name, ipAddress, enabled, displayable, type, meterTimezone, gps = undefined, identifier = name) {
 		this.id = id;
 		this.name = name;
 		this.ipAddress = ipAddress;
 		this.enabled = enabled;
 		this.displayable = displayable;
 		this.type = type;
-<<<<<<< HEAD
 		this.gps = gps;
-=======
 		this.meterTimezone = meterTimezone;
->>>>>>> 8782a393
 		this.identifier = identifier;
 	}
 
@@ -81,11 +72,7 @@
 	}
 
 	static mapRow(row) {
-<<<<<<< HEAD
-		return new Meter(row.id, row.name, row.ipaddress, row.enabled, row.displayable, row.meter_type, row.gps, row.identifier);
-=======
-		return new Meter(row.id, row.name, row.ipaddress, row.enabled, row.displayable, row.meter_type, row.default_timezone_meter, row.identifier);
->>>>>>> 8782a393
+		return new Meter(row.id, row.name, row.ipaddress, row.enabled, row.displayable, row.meter_type, row.default_timezone_meter, row.gps, row.identifier);
 	}
 
 	/**
