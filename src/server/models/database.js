--- conflicted
+++ resolved
@@ -74,11 +74,7 @@
 	const User = require('./User');
 	const Group = require('./Group');
 	const Preferences = require('./Preferences');
-<<<<<<< HEAD
-	const Configfile = require('./Configfile');
-=======
 	const Configfile = require('./obvius/Configfile');
->>>>>>> 1ee8ed4c
 	const Migration = require('./Migration');
 	const LogEmail = require('./LogEmail');
 	const Baseline = require('./Baseline');
