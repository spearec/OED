--- conflicted
+++ resolved
@@ -16,45 +16,25 @@
 const readMetasysData = require('../../services/readMetasysData');
 
 const mocha = require('mocha');
-<<<<<<< HEAD
-mocha.describe('Insert Metasys readings from a file', () => {
-	mocha.beforeEach(recreateDB);
-	let meter;
-	mocha.beforeEach(async () => {
-		await new Meter(undefined, 'metasys-duplicate', null, false, Meter.type.METASYS).insert();
-		meter = await Meter.getByName('metasys-duplicate');
-=======
 
 mocha.describe('Insert Metasys readings from a file', () => {
 	mocha.beforeEach(recreateDB);
 	mocha.beforeEach(async () => {
 		await new Meter(undefined, 'metasys-duplicate', null, false, Meter.type.METASYS).insert();
 	//	meter = await Meter.getByName('metasys-duplicate');
->>>>>>> 57987c81
 	});
 
 	mocha.it('handles duplicate readings', async () => {
 		const testFilePath = path.join(__dirname, 'data', 'metasys-duplicate.csv');
 		await readMetasysData(testFilePath, 60, 2, false);
-<<<<<<< HEAD
-		const {count} = await db.one('SELECT COUNT(*) as count FROM readings');
-=======
 		const { count } = await db.one('SELECT COUNT(*) as count FROM readings');
->>>>>>> 57987c81
 		expect(parseInt(count)).to.equal(37);
 	});
 
 	mocha.it('handles cumulative readings', async () => {
 		const testFilePath = path.join(__dirname, 'data', 'metasys-duplicate.csv');
 		await readMetasysData(testFilePath, 60, 2, true);
-<<<<<<< HEAD
-		const {reading} = await db.one('SELECT reading FROM readings LIMIT 1');
-		expect(parseInt(reading)).to.equal(280);
-	});
-});
-=======
 		const { reading } = await db.one('SELECT reading FROM readings LIMIT 1');
 		expect(parseInt(reading)).to.equal(280);
 	});
 });
->>>>>>> 57987c81
