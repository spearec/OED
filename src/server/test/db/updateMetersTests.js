--- conflicted
+++ resolved
@@ -16,17 +16,10 @@
 mocha.describe('Meter Update', () => {
 	mocha.it('can persist over a failed request', async () => {
 		const conn = testDB.getConnection();
-<<<<<<< HEAD
-		const goodMeter = new Meter(undefined, 'GOOD', 1, true, true, Meter.type.MAMAC, gps);
+		const goodMeter = new Meter(undefined, 'GOOD', 1, true, true, Meter.type.MAMAC, null, gps);
 		await goodMeter.insert(conn);
 
-		const badMeter = new Meter(undefined, 'BAD', 2, true, true, Meter.type.MAMAC, gps);
-=======
-		const goodMeter = new Meter(undefined, 'GOOD', 1, true, true, Meter.type.MAMAC, null);
-		await goodMeter.insert(conn);
-
-		const badMeter = new Meter(undefined, 'BAD', 2, true, true, Meter.type.MAMAC, null);
->>>>>>> 8782a393
+		const badMeter = new Meter(undefined, 'BAD', 2, true, true, Meter.type.MAMAC, null, gps);
 		await badMeter.insert(conn);
 
 		const metersToUpdate = [goodMeter, badMeter];
