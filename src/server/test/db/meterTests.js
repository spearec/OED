/* This Source Code Form is subject to the terms of the Mozilla Public
 * License, v. 2.0. If a copy of the MPL was not distributed with this
 * file, You can obtain one at http://mozilla.org/MPL/2.0/. */

const { mocha, expect, testDB } = require('../common');
const Meter = require('../../models/Meter');
const Point = require('../../models/Point');
const gps = new Point(90, 45);

function expectMetersToBeEquivalent(expected, actual) {
	expect(actual).to.have.property('id', expected.id);
	expect(actual).to.have.property('name', expected.name);
	expect(actual).to.have.property('enabled', expected.enabled);
	expect(actual).to.have.property('type', expected.type);
	expect(actual).to.have.property('gps');
	expect(actual.gps).to.have.property('latitude', expected.gps.latitude);
	expect(actual.gps).to.have.property('longitude', expected.gps.longitude);
}

mocha.describe('Meters', () => {
	mocha.it('can be saved and retrieved', async () => {
		const conn = testDB.getConnection();
<<<<<<< HEAD
		const meterPreInsert = new Meter(undefined, 'Meter', null, false, true, Meter.type.MAMAC, gps);
=======
		const meterPreInsert = new Meter(undefined, 'Meter', null, false, true, Meter.type.MAMAC, 'UTC');
>>>>>>> 8782a393
		await meterPreInsert.insert(conn);
		const meterPostInsertByName = await Meter.getByName(meterPreInsert.name, conn);
		expectMetersToBeEquivalent(meterPreInsert, meterPostInsertByName);
		const meterPostInsertByID = await Meter.getByID(meterPreInsert.id, conn);
		expectMetersToBeEquivalent(meterPreInsert, meterPostInsertByID);
	});

	mocha.it('can be saved, edited, and retrieved', async () => {
		const conn = testDB.getConnection();
<<<<<<< HEAD
		const meterPreInsert = new Meter(undefined, 'Meter', null, false, true, Meter.type.MAMAC, gps);
=======
		const meterPreInsert = new Meter(undefined, 'Meter', null, false, true, Meter.type.MAMAC, 'UTC');
>>>>>>> 8782a393
		await meterPreInsert.insert(conn);
		const meterPostInsertByID = await Meter.getByID(meterPreInsert.id, conn);
		expectMetersToBeEquivalent(meterPreInsert, meterPostInsertByID);

		meterPreInsert.name = 'Something Else';
		meterPreInsert.enabled = true;
		meterPreInsert.meterTimezone = 'GMT';
		await meterPreInsert.update(conn);
		const meterPostUpdate = await Meter.getByID(meterPreInsert.id, conn);
		expectMetersToBeEquivalent(meterPreInsert, meterPostUpdate);
	});

	mocha.it('can get only enabled meters', async () => {
		const conn = testDB.getConnection();
<<<<<<< HEAD
		const enabledMeter = new Meter(undefined, 'EnabledMeter', null, true, true, Meter.type.MAMAC, gps);
		const disabledMeter = new Meter(undefined, 'DisabledMeter', null, false, true, Meter.type.MAMAC, gps);
=======
		const enabledMeter = new Meter(undefined, 'EnabledMeter', null, true, true, Meter.type.MAMAC, null);
		const disabledMeter = new Meter(undefined, 'DisabledMeter', null, false, true, Meter.type.MAMAC, null);
>>>>>>> 8782a393

		await enabledMeter.insert(conn);
		await disabledMeter.insert(conn);

		const enabledMeters = await Meter.getEnabled(conn);
		expect(enabledMeters).to.have.lengthOf(1);
		expectMetersToBeEquivalent(enabledMeter, enabledMeters[0]);
	});

	mocha.it('can get only visible meters', async () => {
		const conn = testDB.getConnection();
<<<<<<< HEAD
		const visibleMeter = new Meter(undefined, 'VisibleMeter', null, true, true, Meter.type.MAMAC, gps);
		const invisibleMeter = new Meter(undefined, 'InvisibleMeter', null, true, false, Meter.type.MAMAC, gps);
=======
		const visibleMeter = new Meter(undefined, 'VisibleMeter', null, true, true, Meter.type.MAMAC, null);
		const invisibleMeter = new Meter(undefined, 'InvisibleMeter', null, true, false, Meter.type.MAMAC, null);
>>>>>>> 8782a393

		await visibleMeter.insert(conn);
		await invisibleMeter.insert(conn);

		const visibleMeters = await Meter.getDisplayable(conn);
		expect(visibleMeters).to.have.lengthOf(1);
		expectMetersToBeEquivalent(visibleMeter, visibleMeters[0]);
	});
});<|MERGE_RESOLUTION|>--- conflicted
+++ resolved
@@ -20,11 +20,7 @@
 mocha.describe('Meters', () => {
 	mocha.it('can be saved and retrieved', async () => {
 		const conn = testDB.getConnection();
-<<<<<<< HEAD
-		const meterPreInsert = new Meter(undefined, 'Meter', null, false, true, Meter.type.MAMAC, gps);
-=======
-		const meterPreInsert = new Meter(undefined, 'Meter', null, false, true, Meter.type.MAMAC, 'UTC');
->>>>>>> 8782a393
+		const meterPreInsert = new Meter(undefined, 'Meter', null, false, true, Meter.type.MAMAC, 'UTC', gps);
 		await meterPreInsert.insert(conn);
 		const meterPostInsertByName = await Meter.getByName(meterPreInsert.name, conn);
 		expectMetersToBeEquivalent(meterPreInsert, meterPostInsertByName);
@@ -34,11 +30,7 @@
 
 	mocha.it('can be saved, edited, and retrieved', async () => {
 		const conn = testDB.getConnection();
-<<<<<<< HEAD
-		const meterPreInsert = new Meter(undefined, 'Meter', null, false, true, Meter.type.MAMAC, gps);
-=======
-		const meterPreInsert = new Meter(undefined, 'Meter', null, false, true, Meter.type.MAMAC, 'UTC');
->>>>>>> 8782a393
+		const meterPreInsert = new Meter(undefined, 'Meter', null, false, true, Meter.type.MAMAC, 'UTC', gps);
 		await meterPreInsert.insert(conn);
 		const meterPostInsertByID = await Meter.getByID(meterPreInsert.id, conn);
 		expectMetersToBeEquivalent(meterPreInsert, meterPostInsertByID);
@@ -53,13 +45,8 @@
 
 	mocha.it('can get only enabled meters', async () => {
 		const conn = testDB.getConnection();
-<<<<<<< HEAD
-		const enabledMeter = new Meter(undefined, 'EnabledMeter', null, true, true, Meter.type.MAMAC, gps);
-		const disabledMeter = new Meter(undefined, 'DisabledMeter', null, false, true, Meter.type.MAMAC, gps);
-=======
-		const enabledMeter = new Meter(undefined, 'EnabledMeter', null, true, true, Meter.type.MAMAC, null);
-		const disabledMeter = new Meter(undefined, 'DisabledMeter', null, false, true, Meter.type.MAMAC, null);
->>>>>>> 8782a393
+		const enabledMeter = new Meter(undefined, 'EnabledMeter', null, true, true, Meter.type.MAMAC, null, gps);
+		const disabledMeter = new Meter(undefined, 'DisabledMeter', null, false, true, Meter.type.MAMAC, null, gps);
 
 		await enabledMeter.insert(conn);
 		await disabledMeter.insert(conn);
@@ -71,13 +58,8 @@
 
 	mocha.it('can get only visible meters', async () => {
 		const conn = testDB.getConnection();
-<<<<<<< HEAD
-		const visibleMeter = new Meter(undefined, 'VisibleMeter', null, true, true, Meter.type.MAMAC, gps);
-		const invisibleMeter = new Meter(undefined, 'InvisibleMeter', null, true, false, Meter.type.MAMAC, gps);
-=======
-		const visibleMeter = new Meter(undefined, 'VisibleMeter', null, true, true, Meter.type.MAMAC, null);
-		const invisibleMeter = new Meter(undefined, 'InvisibleMeter', null, true, false, Meter.type.MAMAC, null);
->>>>>>> 8782a393
+		const visibleMeter = new Meter(undefined, 'VisibleMeter', null, true, true, Meter.type.MAMAC, null, gps);
+		const invisibleMeter = new Meter(undefined, 'InvisibleMeter', null, true, false, Meter.type.MAMAC, null, gps);
 
 		await visibleMeter.insert(conn);
 		await invisibleMeter.insert(conn);
