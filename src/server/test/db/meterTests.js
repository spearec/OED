--- conflicted
+++ resolved
@@ -42,41 +42,31 @@
 	expect(actual).to.have.property('timeSort', expected.timeSort);
 	expect(actual).to.have.property('endOnlyTime', expected.endOnlyTime);
 	expect(actual).to.have.property('reading', expected.reading);
-<<<<<<< HEAD
-	expect(actual.startTimestamp.isSame(moment(expected.startTimestamp))).to.equal(true);
-	expect(actual.endTimestamp.isSame(moment(expected.endTimestamp))).to.equal(true);
-	expect(actual).to.have.property('unitId', expected.unitId);
-	expect(actual).to.have.property('defaultGraphicUnit', expected.defaultGraphicUnit);
-=======
 	// Need to work in UTC time since that is what the database returns and comparing
 	// to database values. Done in all moment objects in this test.
 	expect(actual.startTimestamp.isSame(moment.utc(expected.startTimestamp))).to.equal(true);
 	expect(actual.endTimestamp.isSame(moment.utc(expected.endTimestamp))).to.equal(true);
->>>>>>> 924eefa9
+	expect(actual).to.have.property('unitId', expected.unitId);
+	expect(actual).to.have.property('defaultGraphicUnit', expected.defaultGraphicUnit);
 }
 
 mocha.describe('Meters', () => {
 	let unitA, unitB;
 	mocha.beforeEach(async () => {
-		unitA = new Unit(undefined, 'Unit A', 'Unit A Id', Unit.unitRepresentType.UNUSED, 1000, 
-							Unit.unitType.UNIT, 1, 'Unit A Suffix', Unit.displayableType.ALL, true, 'Unit A Note');
-		unitB = new Unit(undefined, 'Unit B', 'Unit B Id', Unit.unitRepresentType.UNUSED, 2000, 
-							Unit.unitType.UNIT, 2, 'Unit B Suffix', Unit.displayableType.ALL, true, 'Unit B Note');
-		const unitC = new Unit(undefined, 'Unit C', 'Unit C Id', Unit.unitRepresentType.UNUSED, 3000, 
-							Unit.unitType.UNIT, 3, 'Unit C Suffix', Unit.displayableType.ALL, true, 'Unit C Note');
+		unitA = new Unit(undefined, 'Unit A', 'Unit A Id', Unit.unitRepresentType.UNUSED, 1000,
+			Unit.unitType.UNIT, 1, 'Unit A Suffix', Unit.displayableType.ALL, true, 'Unit A Note');
+		unitB = new Unit(undefined, 'Unit B', 'Unit B Id', Unit.unitRepresentType.UNUSED, 2000,
+			Unit.unitType.UNIT, 2, 'Unit B Suffix', Unit.displayableType.ALL, true, 'Unit B Note');
+		const unitC = new Unit(undefined, 'Unit C', 'Unit C Id', Unit.unitRepresentType.UNUSED, 3000,
+			Unit.unitType.UNIT, 3, 'Unit C Suffix', Unit.displayableType.ALL, true, 'Unit C Note');
 		await Promise.all([unitA, unitB, unitC].map(unit => unit.insert(conn)));
 	});
 
 	mocha.it('can be saved and retrieved', async () => {
 		const conn = testDB.getConnection();
 		const meterPreInsert = new Meter(undefined, 'Meter', null, false, true, Meter.type.MAMAC, 'UTC',
-<<<<<<< HEAD
-		gps,'Identified', 'notes', 33.5, true, true, '05:05:09', '09:00:01', 0, 0, 1, 'increasing', false,
-		25.5, '0001-01-01 23:59:59', '2020-07-02 01:00:10', unitA.id, unitA.id);
-=======
 			gps, 'Identified', 'notes', 33.5, true, true, '05:05:09', '09:00:01', 0, 0, 1, 'increasing', false,
-			25.5, '0001-01-01 23:59:59', '2020-07-02 01:00:10');
->>>>>>> 924eefa9
+			25.5, '0001-01-01 23:59:59', '2020-07-02 01:00:10', unitA.id, unitA.id);
 		await meterPreInsert.insert(conn);
 		const meterPostInsertByName = await Meter.getByName(meterPreInsert.name, conn);
 		expectMetersToBeEquivalent(meterPreInsert, meterPostInsertByName);
@@ -87,13 +77,8 @@
 	mocha.it('can be saved, edited, and retrieved', async () => {
 		const conn = testDB.getConnection();
 		const meterPreInsert = new Meter(undefined, 'Meter', null, false, true, Meter.type.MAMAC, 'UTC', gps,
-<<<<<<< HEAD
-			'Identified' ,'notes', 35.0, true, true, '01:01:25' , '00:00:00', 5, 0, 1, 'increasing', false,
+			'Identified', 'notes', 35.0, true, true, '01:01:25', '00:00:00', 5, 0, 1, 'increasing', false,
 			1.5, '0001-01-01 23:59:59', '2020-07-02 01:00:10', unitA.id, unitA.id);
-=======
-			'Identified', 'notes', 35.0, true, true, '01:01:25', '00:00:00', 5, 0, 1, 'increasing', false,
-			1.5, '0001-01-01 23:59:59', '2020-07-02 01:00:10');
->>>>>>> 924eefa9
 		await meterPreInsert.insert(conn);
 		const meterPostInsertByID = await Meter.getByID(meterPreInsert.id, conn);
 		expectMetersToBeEquivalent(meterPreInsert, meterPostInsertByID);
@@ -109,21 +94,12 @@
 
 	mocha.it('can get only enabled meters', async () => {
 		const conn = testDB.getConnection();
-<<<<<<< HEAD
-		const enabledMeter = new Meter(undefined, 'EnabledMeter', null, true, true, Meter.type.MAMAC, null, gps, 
-		'Identified', 'notes', 35.0, true, true, '01:01:25' , '00:00:00', 7, 11, 1, 'increasing', false,
-		1.5, '0001-01-01 23:59:59', '2020-07-02 01:00:10', unitA.id, unitA.id);
-		const disabledMeter = new Meter(undefined, 'DisabledMeter', null, false, true, Meter.type.MAMAC, null, gps,
-		'Identified 1' ,'Notes 1', 35.0, true, true, '01:01:25' , '00:00:00', 5, 0, 1, 'increasing', false,
-		1.5, '0002-01-01 23:59:59', '2020-07-02 01:00:10', unitA.id, unitA.id);
-=======
 		const enabledMeter = new Meter(undefined, 'EnabledMeter', null, true, true, Meter.type.MAMAC, null, gps,
 			'Identified', 'notes', 35.0, true, true, '01:01:25', '00:00:00', 7, 11, 1, 'increasing', false,
-			1.5, '0001-01-01 23:59:59', '2020-07-02 01:00:10');
+			1.5, '0001-01-01 23:59:59', '2020-07-02 01:00:10', unitA.id, unitA.id);
 		const disabledMeter = new Meter(undefined, 'DisabledMeter', null, false, true, Meter.type.MAMAC, null, gps,
 			'Identified 1', 'Notes 1', 35.0, true, true, '01:01:25', '00:00:00', 5, 0, 1, 'increasing', false,
-			1.5, '0002-01-01 23:59:59', '2020-07-02 01:00:10');
->>>>>>> 924eefa9
+			1.5, '0002-01-01 23:59:59', '2020-07-02 01:00:10', unitA.id, unitA.id);
 		await enabledMeter.insert(conn);
 		await disabledMeter.insert(conn);
 
@@ -134,21 +110,12 @@
 
 	mocha.it('can get only visible meters', async () => {
 		const conn = testDB.getConnection();
-<<<<<<< HEAD
-		const visibleMeter = new Meter(undefined, 'VisibleMeter', null, true, true, Meter.type.MAMAC, null, gps, 
-		'Identified 1' ,'notes 1', 35.0, true, true, '01:01:25' , '00:00:00', 5, 0, 1, 'increasing', false,
-		1.5, '0001-01-01 23:59:59', '2020-07-02 01:00:10', unitA.id, unitA.id);
-		const invisibleMeter = new Meter(undefined, 'InvisibleMeter', null, true, false, Meter.type.MAMAC, null, gps, 
-		'Identified 2' ,'Notes 2', 35.0, true, true, '01:01:25' , '00:00:00', 5, 0, 1, 'increasing', false,
-		1.5, '0002-01-01 23:59:59', '2020-07-02 01:00:10', unitA.id, unitA.id);
-=======
 		const visibleMeter = new Meter(undefined, 'VisibleMeter', null, true, true, Meter.type.MAMAC, null, gps,
 			'Identified 1', 'notes 1', 35.0, true, true, '01:01:25', '00:00:00', 5, 0, 1, 'increasing', false,
-			1.5, '0001-01-01 23:59:59', '2020-07-02 01:00:10');
+			1.5, '0001-01-01 23:59:59', '2020-07-02 01:00:10', unitA.id, unitA.id);
 		const invisibleMeter = new Meter(undefined, 'InvisibleMeter', null, true, false, Meter.type.MAMAC, null, gps,
 			'Identified 2', 'Notes 2', 35.0, true, true, '01:01:25', '00:00:00', 5, 0, 1, 'increasing', false,
-			1.5, '0002-01-01 23:59:59', '2020-07-02 01:00:10');
->>>>>>> 924eefa9
+			1.5, '0002-01-01 23:59:59', '2020-07-02 01:00:10', unitA.id, unitA.id);
 
 		await visibleMeter.insert(conn);
 		await invisibleMeter.insert(conn);
@@ -160,9 +127,9 @@
 
 	mocha.it('can get unit index', async () => {
 		const conn = testDB.getConnection();
-		const visibleMeter = new Meter(undefined, 'VisibleMeter', null, true, true, Meter.type.MAMAC, null, gps, 
-		'Identified 1' ,'notes 1', 35.0, true, true, '01:01:25' , '00:00:00', 5, 0, 1, 'increasing', false,
-		1.5, '0001-01-01 23:59:59', '2020-07-02 01:00:10', unitA.id, unitA.id);		
+		const visibleMeter = new Meter(undefined, 'VisibleMeter', null, true, true, Meter.type.MAMAC, null, gps,
+			'Identified 1', 'notes 1', 35.0, true, true, '01:01:25', '00:00:00', 5, 0, 1, 'increasing', false,
+			1.5, '0001-01-01 23:59:59', '2020-07-02 01:00:10', unitA.id, unitA.id);
 		await visibleMeter.insert(conn);
 
 		const actualUnitIndex = await Meter.getUnitIndex(1, conn);
@@ -172,9 +139,9 @@
 
 	mocha.it('can save and retrieve meters with null unitId', async () => {
 		const conn = testDB.getConnection();
-		const missingUnitIdMeter = new Meter(undefined, 'MissingUnitId', null, true, true, Meter.type.MAMAC, null, gps, 
-		'MissingUnitId' ,'notes 1', 35.0, true, true, '01:01:25' , '00:00:00', 5, 0, 1, 'increasing', false,
-		1.5, '0001-01-01 23:59:59', '2020-07-02 01:00:10', -99, unitA.id);
+		const missingUnitIdMeter = new Meter(undefined, 'MissingUnitId', null, true, true, Meter.type.MAMAC, null, gps,
+			'MissingUnitId', 'notes 1', 35.0, true, true, '01:01:25', '00:00:00', 5, 0, 1, 'increasing', false,
+			1.5, '0001-01-01 23:59:59', '2020-07-02 01:00:10', -99, unitA.id);
 		await missingUnitIdMeter.insert(conn);
 
 		const actualMissingUnitIdMeter = await Meter.getByName('MissingUnitId', conn);
@@ -187,9 +154,9 @@
 	});
 
 	mocha.it('can save and retrieve meters with null defaultGraphicUnit', async () => {
-		const missingGraphicUnitMeter = new Meter(undefined, 'MissingGraphicUnit', null, true, true, Meter.type.MAMAC, null, gps, 
-		'MissingGraphicUnit' ,'notes 2', 35.0, true, true, '01:01:25' , '00:00:00', 5, 0, 1, 'increasing', false,
-		1.5, '0001-01-01 23:59:59', '2020-07-02 01:00:10', unitA.id, -99);
+		const missingGraphicUnitMeter = new Meter(undefined, 'MissingGraphicUnit', null, true, true, Meter.type.MAMAC, null, gps,
+			'MissingGraphicUnit', 'notes 2', 35.0, true, true, '01:01:25', '00:00:00', 5, 0, 1, 'increasing', false,
+			1.5, '0001-01-01 23:59:59', '2020-07-02 01:00:10', unitA.id, -99);
 		await missingGraphicUnitMeter.insert(conn);
 
 		const actualMissingGraphicUnitMeter = await Meter.getByName('MissingGraphicUnit', conn);
@@ -198,12 +165,12 @@
 	});
 
 	mocha.it('can get all meter where unitId is not null', async () => {
-		const meterA = new Meter(undefined, 'MeterA', null, true, true, Meter.type.MAMAC, null, gps, 
-		'MeterA' ,'notes 1', 35.0, true, true, '01:01:25' , '00:00:00', 5, 0, 1, 'increasing', false,
-		1.5, '0001-01-01 23:59:59', '2020-07-02 01:00:10', unitA.id, unitA.id);
-		const meterB = new Meter(undefined, 'MeterB', null, true, true, Meter.type.MAMAC, null, gps, 
-		'MeterB' ,'notes 2', 35.0, true, true, '01:01:25' , '00:00:00', 5, 0, 1, 'increasing', false,
-		1.5, '0001-01-01 23:59:59', '2020-07-02 01:00:10', unitB.id, unitB.id);
+		const meterA = new Meter(undefined, 'MeterA', null, true, true, Meter.type.MAMAC, null, gps,
+			'MeterA', 'notes 1', 35.0, true, true, '01:01:25', '00:00:00', 5, 0, 1, 'increasing', false,
+			1.5, '0001-01-01 23:59:59', '2020-07-02 01:00:10', unitA.id, unitA.id);
+		const meterB = new Meter(undefined, 'MeterB', null, true, true, Meter.type.MAMAC, null, gps,
+			'MeterB', 'notes 2', 35.0, true, true, '01:01:25', '00:00:00', 5, 0, 1, 'increasing', false,
+			1.5, '0001-01-01 23:59:59', '2020-07-02 01:00:10', unitB.id, unitB.id);
 		const meterC = new Meter(undefined, 'Meter C', null, true, true, Meter.type.MAMAC, null);
 
 		await Promise.all([meterA, meterB, meterC].map(meter => meter.insert(conn)));
