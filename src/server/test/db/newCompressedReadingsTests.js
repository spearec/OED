--- conflicted
+++ resolved
@@ -23,11 +23,7 @@
 		const timestamp5 = timestamp4.clone().add(1, 'hour');
 		mocha.beforeEach(async () => {
 			const conn = testDB.getConnection();
-<<<<<<< HEAD
-			await new Meter(undefined, 'Meter', null, false, true, Meter.type.MAMAC, gps).insert(conn);
-=======
-			await new Meter(undefined, 'Meter', null, false, true, Meter.type.MAMAC, null).insert(conn);
->>>>>>> 8782a393
+			await new Meter(undefined, 'Meter', null, false, true, Meter.type.MAMAC, null, gps).insert(conn);
 			meter = await Meter.getByName('Meter', conn);
 		});
 
@@ -225,13 +221,8 @@
 		let group2;
 		mocha.beforeEach(async () => {
 			const conn = testDB.getConnection();
-<<<<<<< HEAD
-			await new Meter(undefined, 'Meter1', null, false, true, Meter.type.MAMAC, gps).insert(conn);
-			await new Meter(undefined, 'Meter2', null, false, true, Meter.type.MAMAC, gps).insert(conn);
-=======
-			await new Meter(undefined, 'Meter1', null, false, true, Meter.type.MAMAC, null).insert(conn);
-			await new Meter(undefined, 'Meter2', null, false, true, Meter.type.MAMAC, null).insert(conn);
->>>>>>> 8782a393
+			await new Meter(undefined, 'Meter1', null, false, true, Meter.type.MAMAC, null, gps).insert(conn);
+			await new Meter(undefined, 'Meter2', null, false, true, Meter.type.MAMAC, null, gps).insert(conn);
 			meter1 = await Meter.getByName('Meter1', conn);
 			meter2 = await Meter.getByName('Meter2', conn);
 
@@ -303,15 +294,9 @@
 		const timestamp5 = timestamp4.clone().add(1, 'day');
 		mocha.beforeEach(async () => {
 			const conn = testDB.getConnection();
-<<<<<<< HEAD
-			await new Meter(undefined, 'Meter', null, false, true, Meter.type.MAMAC, gps).insert(conn);
+			await new Meter(undefined, 'Meter', null, false, true, Meter.type.MAMAC, null, gps).insert(conn);
 			meter = await Meter.getByName('Meter', conn);
-			await new Meter(undefined, 'Meter2', null, false, true, Meter.type.MAMAC, gps).insert(conn);
-=======
-			await new Meter(undefined, 'Meter', null, false, true, Meter.type.MAMAC, null).insert(conn);
-			meter = await Meter.getByName('Meter', conn);
-			await new Meter(undefined, 'Meter2', null, false, true, Meter.type.MAMAC, null).insert(conn);
->>>>>>> 8782a393
+			await new Meter(undefined, 'Meter2', null, false, true, Meter.type.MAMAC, null, gps).insert(conn);
 			meter2 = await Meter.getByName('Meter2', conn);
 		});
 
