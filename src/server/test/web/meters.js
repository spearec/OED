/* This Source Code Form is subject to the terms of the Mozilla Public
 * License, v. 2.0. If a copy of the MPL was not distributed with this
 * file, You can obtain one at http://mozilla.org/MPL/2.0/. */

/* This file tests the API for retrieving meters, by artificially
 * inserting meters prior to executing the test code. */

const { chai, mocha, expect, app, testDB, testUser } = require('../common');
const Meter = require('../../models/Meter');
const Point = require('../../models/Point');
const gps = new Point(90, 45);

mocha.describe('meters API', () => {
	mocha.it('returns nothing with no meters present', async () => {
		const res = await chai.request(app).get('/api/meters');
		expect(res).to.have.status(200);
		expect(res).to.be.json;
		expect(res.body).to.have.lengthOf(0);
	});

	mocha.it('returns all visible meters', async () => {
		const conn = testDB.getConnection();
		await new Meter(undefined, 'Meter 1', '1.1.1.1', true, true, Meter.type.MAMAC, gps).insert(conn);
		await new Meter(undefined, 'Meter 2', '1.1.1.1', true, true, Meter.type.MAMAC, gps).insert(conn);
		await new Meter(undefined, 'Meter 3', '1.1.1.1', true, true, Meter.type.MAMAC, gps).insert(conn);
		await new Meter(undefined, 'Not Visible', '1.1.1.1', true, false, Meter.type.MAMAC, gps).insert(conn);

		const res = await chai.request(app).get('/api/meters');
		expect(res).to.have.status(200);
		expect(res).to.be.json;
		expect(res.body).to.have.lengthOf(3);

		for (let i = 0; i < 3; i++) {
			const meter = res.body[i];
			expect(meter).to.have.property('id');
			expect(meter).to.have.property('name', `Meter ${i + 1}`);
<<<<<<< HEAD
			expect(meter).not.to.have.property('ipAddress');
			expect(meter).not.to.have.property('enabled');
			expect(meter).not.to.have.property('type');
			expect(meter).to.have.property('gps');
			expect(meter.gps).to.have.property('latitude', gps.latitude);
			expect(meter.gps).to.have.property('longitude', gps.longitude);
=======
			expect(meter).to.have.property('ipAddress', null);
			expect(meter).to.have.property('enabled', true);
			expect(meter).to.have.property('displayable', true);
			expect(meter).to.have.property('meterType', null);
>>>>>>> adfb8064
		}
	});
	mocha.describe('with authentication', () => {
		let token;
		mocha.before(async () => {
			let res = await chai.request(app).post('/api/login')
				.send({ email: testUser.email, password: testUser.password });
			token = res.body.token;
		});
		mocha.it('returns all meters', async () => {
			const conn = testDB.getConnection();
			await new Meter(undefined, 'Meter 1', '1.1.1.1', true, true, Meter.type.MAMAC, gps).insert(conn);
			await new Meter(undefined, 'Meter 2', '1.1.1.1', true, true, Meter.type.MAMAC, gps).insert(conn);
			await new Meter(undefined, 'Meter 3', '1.1.1.1', true, true, Meter.type.MAMAC, gps).insert(conn);
			await new Meter(undefined, 'Not Visible', '1.1.1.1', true, false, Meter.type.MAMAC, gps).insert(conn);

			const res = await chai.request(app).get('/api/meters').set('token', token);
			expect(res).to.have.status(200);
			expect(res).to.be.json;
			expect(res.body).to.have.lengthOf(4);

			for (let i = 0; i < 4; i++) {
				const meter = res.body[i];
				expect(meter).to.have.property('id');
<<<<<<< HEAD
				expect(meter).to.have.property('name', `Meter ${i + 1}`);
				expect(meter).not.to.have.property('ipAddress');
				expect(meter).not.to.have.property('enabled');
				expect(meter).not.to.have.property('type');
				expect(meter).to.have.property('gps');
				expect(meter.gps).to.have.property('latitude', gps.latitude);
				expect(meter.gps).to.have.property('longitude', gps.longitude);
=======
				if (i < 3) {
					expect(meter).to.have.property('name', `Meter ${i + 1}`);
					expect(meter).to.have.property('displayable', true);
				} else {
					expect(meter).to.have.property('name', `Not Visible`);
					expect(meter).to.have.property('displayable', false);
				}
				expect(meter).to.have.property('ipAddress', '1.1.1.1');
				expect(meter).to.have.property('enabled', true);
				expect(meter).to.have.property('meterType', Meter.type.MAMAC);
>>>>>>> adfb8064
			}
		});
	});

	mocha.it('returns details on a single meter by ID', async () => {
		const conn = testDB.getConnection();
		await new Meter(undefined, 'Meter 1', '1.1.1.1', true, true, Meter.type.MAMAC, gps).insert(conn);
		const meter2 = new Meter(undefined, 'Meter 2', '1.1.1.1', true, true, Meter.type.MAMAC, gps);
		await meter2.insert(conn);

		const res = await chai.request(app).get(`/api/meters/${meter2.id}`);
		expect(res).to.have.status(200);
		expect(res).to.be.json;
		expect(res.body).to.have.property('id', meter2.id);
		expect(res.body).to.have.property('name', 'Meter 2');
		expect(res.body).to.have.property('gps');
		expect(res.body.gps).to.have.property('latitude', gps.latitude);
		expect(res.body.gps).to.have.property('longitude', gps.longitude);
	});

	mocha.it('responds appropriately when the meter in question does not exist', async () => {
		const conn = testDB.getConnection();
		const meter = new Meter(undefined, 'Meter', '1.1.1.1', true, true, Meter.type.MAMAC, gps);
		await meter.insert(conn);

		const res = await chai.request(app).get(`/api/meters/${meter.id + 1}`);
		expect(res).to.have.status(500);
	});
});<|MERGE_RESOLUTION|>--- conflicted
+++ resolved
@@ -34,19 +34,13 @@
 			const meter = res.body[i];
 			expect(meter).to.have.property('id');
 			expect(meter).to.have.property('name', `Meter ${i + 1}`);
-<<<<<<< HEAD
-			expect(meter).not.to.have.property('ipAddress');
-			expect(meter).not.to.have.property('enabled');
-			expect(meter).not.to.have.property('type');
 			expect(meter).to.have.property('gps');
 			expect(meter.gps).to.have.property('latitude', gps.latitude);
 			expect(meter.gps).to.have.property('longitude', gps.longitude);
-=======
 			expect(meter).to.have.property('ipAddress', null);
 			expect(meter).to.have.property('enabled', true);
 			expect(meter).to.have.property('displayable', true);
 			expect(meter).to.have.property('meterType', null);
->>>>>>> adfb8064
 		}
 	});
 	mocha.describe('with authentication', () => {
@@ -71,15 +65,9 @@
 			for (let i = 0; i < 4; i++) {
 				const meter = res.body[i];
 				expect(meter).to.have.property('id');
-<<<<<<< HEAD
-				expect(meter).to.have.property('name', `Meter ${i + 1}`);
-				expect(meter).not.to.have.property('ipAddress');
-				expect(meter).not.to.have.property('enabled');
-				expect(meter).not.to.have.property('type');
 				expect(meter).to.have.property('gps');
 				expect(meter.gps).to.have.property('latitude', gps.latitude);
 				expect(meter.gps).to.have.property('longitude', gps.longitude);
-=======
 				if (i < 3) {
 					expect(meter).to.have.property('name', `Meter ${i + 1}`);
 					expect(meter).to.have.property('displayable', true);
@@ -90,7 +78,6 @@
 				expect(meter).to.have.property('ipAddress', '1.1.1.1');
 				expect(meter).to.have.property('enabled', true);
 				expect(meter).to.have.property('meterType', Meter.type.MAMAC);
->>>>>>> adfb8064
 			}
 		});
 	});
