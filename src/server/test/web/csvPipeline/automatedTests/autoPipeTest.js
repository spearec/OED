/* This Source Code Form is subject to the terms of the Mozilla Public
 * License, v. 2.0. If a copy of the MPL was not distributed with this
 * file, You can obtain one at http://mozilla.org/MPL/2.0/. */

const { chai, mocha, expect, app, testDB, testUser } = require('../../../common');
const Meter = require('../../../../models/Meter');
const Reading = require('../../../../models/Reading');
<<<<<<< HEAD
=======
const Point = require('../../../../models/Point');
>>>>>>> ee1c1642
const fs = require('fs');
const csv = require('csv');
const promisify = require('es6-promisify');
const moment = require('moment');

const parseCsv = promisify(csv.parse);

const UPLOAD_METERS_ROUTE = '/api/csv/meters';
const UPLOAD_READINGS_ROUTE = '/api/csv/readings';

const CHAI_READINGS_REQUEST = `chai.request(app).post('${UPLOAD_READINGS_ROUTE}').field('email', '${testUser.email}').field('password', '${testUser.password}')`;
const CHAI_METERS_REQUEST = `chai.request(app).post('${UPLOAD_METERS_ROUTE}').field('email', '${testUser.email}').field('password', '${testUser.password}')`;
<<<<<<< HEAD

// Note there is only one description for all uploads in a test (not an array)
// but all other keys are arrays of length number of uploads in test.
// Note the use of double quotes for strings because some have single quotes within.
const testCases = {
	// pipe1: {
	// 	description: "Ascending time readings",
	// 	chaiRequest: [CHAI_READINGS_REQUEST + ".field('createMeter', 'true').field('meterName', 'pipe1').field('gzip', 'false')"],
	// 	fileName: ['pipe1Input.csv'],
	// 	responseCode: [200],
	// 	responseString: ["<h1>SUCCESS</h1><h2>It looks like the insert of the readings was a success.</h2>"]
	// },
	// pipe2: {
	// 	description: "Descending time readings",
	// 	chaiRequest: [CHAI_READINGS_REQUEST + ".field('createMeter', 'true').field('meterName', 'pipe2').field('gzip', 'false').field('timeSort', 'decreasing')"],
	// 	fileName: ['pipe2Input.csv'],
	// 	responseCode: [200],
	// 	responseString: ["<h1>SUCCESS</h1><h2>It looks like the insert of the readings was a success.</h2>"]
	// },
	// pipe3: {
	// 	description: "Cumulative time readings",
	// 	chaiRequest: [CHAI_READINGS_REQUEST + ".field('createMeter', 'true').field('meterName', 'pipe3').field('gzip', 'false').field('cumulative', 'true')"],
	// 	fileName: ['pipe3Input.csv'],
	// 	responseCode: [400],
	// 	// TODO for Will: I had to change the times from Z to Z in the messages. I'm not sure why they are wrong
	// 	// and this could change again with daylight savings PR?
	// 	responseString: ["<h1>FAILURE</h1><h2>It looks like the insert of the readings had issues with some or all of the readings where the processing of the readings returned these warning(s)/error(s):</h2><br>For meter pipe3: Error parsing Reading #1. Reading value gives 24 with error message:<br>The first ever reading must be dropped when dealing with cumulative data.<br>For reading #1 on meter pipe3 in pipeline: previous reading has value 0 start time 1970-01-01T00:00:00Z end time 1970-01-01T00:00:00Z and current reading has value 24 start time 2021-06-01T00:00:00Z end time 2021-06-02T00:00:00Z with timeSort increasing; duplications 1; cumulative true; cumulativeReset false; cumulativeResetStart 00:00:00; cumulativeResetEnd 23:59:59.999999; lengthGap 0; lengthVariation 0; onlyEndTime false<br><h2>Readings Dropped and should have previous messages</h2><ol><li>Dropped Reading #1 for meter pipe3</li></ol>"]
	// },
	// TODO not updated yet
	// pipe4: {
	// 	// WORKS
	// 	description:"",
	//     chaiRequest: [CHAI_READINGS_REQUEST + ".field('timeSort','decreasing').field('cumulative','true').field('meterName','pipe4').field('createMeter','true').field('gzip', 'false')"],
	//     fileName: ['pipe4Input.csv'],
	//     responseCode: [400],
	// 	responseString: ["<h1>FAILURE</h1><h2>It looks like the insert of the readings had issues with some or all of the readings where the processing of the readings returned these warning(s)/error(s):</h2><br>For meter pipe4: Error parsing Reading #1. Reading value gives 24 with error message:<br>The first ever reading must be dropped when dealing with cumulative data.<br>For reading #1 on meter pipe4 in pipeline: previous reading has value 0 start time 1970-01-01T00:00:00Z end time 1970-01-01T00:00:00Z and current reading has value 24 start time 2021-06-01T00:00:00Z end time 2021-06-02T00:00:00Z with timeSort decreasing; duplications 1; cumulative true; cumulativeReset false; cumulativeResetStart 00:00:00; cumulativeResetEnd 23:59:59.999999; lengthGap 0; lengthVariation 0; onlyEndTime false<br><h2>Readings Dropped and should have previous messages</h2><ol><li>Dropped Reading #1 for meter pipe4</li></ol>"]
	// },
	// pipe5: {
	// 	// WORKS
	// 	description:"",
	//     chaiRequest: [CHAI_READINGS_REQUEST + ".field('createMeter', 'true').field('meterName', 'pipe5').field('gzip', 'false').field('cumulative', 'true').field('cumulativeReset','true').field('cumulativeResetStart','23:45').field('cumulativeResetEnd','00:15')"],
	//     fileName: ['pipe5Input.csv'],
	//     responseCode: [400],
	// 	responseString: ["<h1>FAILURE</h1><h2>It looks like the insert of the readings had issues with some or all of the readings where the processing of the readings returned these warning(s)/error(s):</h2><br>For meter pipe5: Error parsing Reading #1. Reading value gives 24 with error message:<br>The first ever reading must be dropped when dealing with cumulative data.<br>For reading #1 on meter pipe5 in pipeline: previous reading has value 0 start time 1970-01-01T00:00:00Z end time 1970-01-01T00:00:00Z and current reading has value 24 start time 2021-06-01T00:00:00Z end time 2021-06-02T00:00:00Z with timeSort increasing; duplications 1; cumulative true; cumulativeReset true; cumulativeResetStart 23:45; cumulativeResetEnd 00:15; lengthGap 0; lengthVariation 0; onlyEndTime false<br><h2>Readings Dropped and should have previous messages</h2><ol><li>Dropped Reading #1 for meter pipe5</li></ol>"]
	// },
	// pipe6: {
	// 	//drops first reading and doesnt compare properly
	// 	description:"",
	//     chaiRequest: [CHAI_READINGS_REQUEST + ".field('createMeter', 'true').field('meterName', 'pipe6').field('gzip', 'false').field('cumulative', 'true').field('cumulativeReset','true').field('cumulativeResetStart','11:45').field('cumulativeResetEnd','12:15')"],
	//     fileName: ['pipe6Input.csv'],
	//     responseCode: [400],
	// 	responseString: ["<h1>FAILURE</h1><h2>It looks like the insert of the readings had issues with some or all of the readings where the processing of the readings returned these warning(s)/error(s):</h2><br>For meter pipe6: Error parsing Reading #1. Reading value gives 24 with error message:<br>The first ever reading must be dropped when dealing with cumulative data.<br>For reading #1 on meter pipe6 in pipeline: previous reading has value 0 start time 1970-01-01T00:00:00Z end time 1970-01-01T00:00:00Z and current reading has value 24 start time 2021-06-01T00:00:00Z end time 2021-06-02T00:00:00Z with timeSort increasing; duplications 1; cumulative true; cumulativeReset true; cumulativeResetStart 11:45; cumulativeResetEnd 12:15; lengthGap 0; lengthVariation 0; onlyEndTime false<br><br>For meter pipe6: Error parsing Reading #4. Reading value of 96 gives -48 with error message:<br>A negative meterReading has been detected but either cumulativeReset is not enabled, or the start time and end time of this reading is out of the reset range. Reject all readings.<br>For reading #4 on meter pipe6 in pipeline: previous reading has value 72 start time 2021-06-03T00:00:00Z end time 2021-06-04T00:00:00Z and current reading has value -48 start time 2021-06-04T00:00:00Z end time 2021-06-05T00:00:00Z with timeSort increasing; duplications 1; cumulative true; cumulativeReset true; cumulativeResetStart 11:45; cumulativeResetEnd 12:15; lengthGap 0; lengthVariation 0; onlyEndTime false<br>"]
	// },
	pipe7: {
		//bad compare
		description:"",
	    chaiRequest: [CHAI_READINGS_REQUEST + ".field('createMeter', 'true').field('meterName', 'pipe7').field('gzip', 'false').field('cumulative', 'true').field('cumulativeReset','true').field('cumulativeResetStart','11:45').field('cumulativeResetEnd','12:15')"],
	    fileName: ['pipe7Input.csv'],
	    responseCode: [400],
		responseString: ["<h1>FAILURE</h1><h2>It looks like the insert of the readings had issues with some or all of the readings where the processing of the readings returned these warning(s)/error(s):</h2><br>For meter pipe7: Error parsing Reading #1. Reading value gives 24 with error message:<br>The first ever reading must be dropped when dealing with cumulative data.<br>For reading #1 on meter pipe7 in pipeline: previous reading has value 0 start time 1970-01-01T00:00:00Z end time 1970-01-01T00:00:00Z and current reading has value 24 start time 2021-06-01T00:00:00Z end time 2021-06-02T00:00:00Z with timeSort increasing; duplications 1; cumulative true; cumulativeReset true; cumulativeResetStart 00:00; cumulativeResetEnd 00:00.001; lengthGap 0; lengthVariation 0; onlyEndTime false<br><h2>Readings Dropped and should have previous messages</h2><ol><li>Dropped Reading #1 for meter pipe7</li></ol>"],
	},
	// pipe8: {
	// 	//bad compare
	// 	description:"",
	//     chaiRequest: [CHAI_READINGS_REQUEST + ".field('createMeter', 'true').field('meterName', 'pipe8').field('gzip', 'false').field('cumulative', 'true')"],
	//     fileName: ['pipe8Input.csv'],
	//     responseCode: [400],
	// 	responseString: ["<h1>FAILURE</h1><h2>It looks like the insert of the readings had issues with some or all of the readings where the processing of the readings returned these warning(s)/error(s):</h2><br>For meter pipe8: Error parsing Reading #1. Reading value gives 24 with error message:<br>The first ever reading must be dropped when dealing with cumulative data.<br>For reading #1 on meter pipe8 in pipeline: previous reading has value 0 start time 1970-01-01T00:00:00Z end time 1970-01-01T00:00:00Z and current reading has value 24 start time 2021-06-01T00:00:00Z end time 2021-06-02T00:00:00Z with timeSort increasing; duplications 1; cumulative true; cumulativeReset false; cumulativeResetStart 00:00:00; cumulativeResetEnd 23:59:59.999999; lengthGap 0; lengthVariation 0; onlyEndTime false<br><br>For meter pipe8: Error parsing Reading #4. Reading value of 96 gives -48 with error message:<br>A negative meterReading has been detected but either cumulativeReset is not enabled, or the start time and end time of this reading is out of the reset range. Reject all readings.<br>For reading #4 on meter pipe8 in pipeline: previous reading has value 72 start time 2021-06-03T00:00:00Z end time 2021-06-04T00:00:00Z and current reading has value -48 start time 2021-06-04T00:00:00Z end time 2021-06-05T00:00:00Z with timeSort increasing; duplications 1; cumulative true; cumulativeReset false; cumulativeResetStart 00:00:00; cumulativeResetEnd 23:59:59.999999; lengthGap 0; lengthVariation 0; onlyEndTime false<br>"]
	// },
	// pipe9: {
	// 	// has error with start times
	// 	description:"",
	//     chaiRequest: [CHAI_READINGS_REQUEST + ".field('createMeter', 'true').field('meterName', 'pipe9').field('gzip', 'false').field('cumulative', 'true').field('cumulativeReset','true')"],
	//     fileName: ['pipe9Input.csv'],
	//     responseCode: [400],
	// 	responseString: ["<h1>FAILURE</h1><h2>It looks like the insert of the readings had issues with some or all of the readings where the processing of the readings returned these warning(s)/error(s):</h2><br>For meter pipe9: Error parsing Reading #1. Reading value gives 24 with error message:<br>The first ever reading must be dropped when dealing with cumulative data.<br>For reading #1 on meter pipe9 in pipeline: previous reading has value 0 start time 1970-01-01T00:00:00Z end time 1970-01-01T00:00:00Z and current reading has value 24 start time 2021-06-01T12:00:00Z end time 2021-06-02T12:00:00Z with timeSort increasing; duplications 1; cumulative true; cumulativeReset true; cumulativeResetStart 00:00:00; cumulativeResetEnd 23:59:59.999999; lengthGap 0; lengthVariation 0; onlyEndTime false<br><h2>Readings Dropped and should have previous messages</h2><ol><li>Dropped Reading #1 for meter pipe9</li></ol>"]
	// },
	// pipe10: {
	// 	description:"",
	//     chaiRequest: [CHAI_READINGS_REQUEST + ".field('createMeter', 'true').field('meterName', 'pipe10').field('gzip', 'false').field('cumulative', 'true').field('cumulativeReset','true')"],
	//     fileName: ['pipe10Input.csv'],
	//     responseCode: [400],
	// 	responseString: [""]
	// },
	// pipe11: {
	//     chaiRequest: [CHAI_READINGS_REQUEST + ".field('cumulative','true').field('cumulativeReset','true').field('cumulativeResetStart','11:45').field('cumulativeResetEnd','12:15').field('meterName','pipe11').field('createMeter','true').field('gzip', 'false')"],
	//     fileName: ['pipe11Input.csv'],
	//     responseCode: [400]
	// },
	// pipe12: {
	//     chaiRequest: [CHAI_READINGS_REQUEST + ".field('cumulative','true').field('cumulativeReset','true').field('cumulativeResetStart','23:45').field('cumulativeResetEnd','00:15').field('createMeter','true').field('gzip', 'false')"],
	//     fileName: ['pipe12Input.csv'],
	//     responseCode: [400]
	// },
	// pipe13: {
	//     chaiRequest: [CHAI_READINGS_REQUEST + ".field('meterName','pipe13').field('createMeter','true').field('gzip', 'false')"],
	//     fileName: ['pipe13Input.csv'],
	//     responseCode: [200]
	// },
	// pipe14: {
	//     chaiRequest: [CHAI_READINGS_REQUEST + ".field('meterName','pipe14').field('lengthVariation','60').field('createMeter','true').field('gzip', 'false')"],
	//     fileName: ['pipe14Input.csv'],
	//     responseCode: [200]
	// },
	// pipe15: {
	//     chaiRequest: [CHAI_READINGS_REQUEST + ".field('meterName','pipe15').field('lengthVariation','120').field('createMeter','true').field('gzip', 'false')"],
	//     fileName: ['pipe15Input.csv'],
	//     responseCode: [200]
	// },
	// pipe16: {
	//     chaiRequest: [CHAI_READINGS_REQUEST + ".field('meterName','pipe16').field('lengthVariation','121').field('createMeter','true').field('gzip', 'false')"],
	//     fileName: ['pipe16Input.csv'],
	//     responseCode: [200]
	// },
	// pipe17: {
	//     chaiRequest: [CHAI_READINGS_REQUEST + ".field('meterName','pipe17').field('lengthGap','60').field('lengthVariation','121').field('createMeter','true').field('gzip', 'false')"],
	//     fileName: ['pipe17Input.csv'],
	//     responseCode: [200]
	// },
	// pipe18: {
	//     chaiRequest: [CHAI_READINGS_REQUEST + ".field('meterName','pipe18').field('lengthGap','120').field('lengthVariation','121').field('createMeter','true').field('gzip', 'false')"],
	//     fileName: ['pipe18Input.csv'],
	//     responseCode: [200]
	// },
	// pipe19: {
	//     chaiRequest: [CHAI_READINGS_REQUEST + ".field('headerRow','true').field('cumulative','true').field('meterName','pipe19').field('createMeter','true').field('gzip', 'false')"],
	//     fileName: ['pipe19Input.csv'],
	//     responseCode: [400]
	// },
	// pipe20: {
	//     chaiRequest: [CHAI_READINGS_REQUEST + ".field('headerRow','true').field('cumulative','true').field('meterName','pipe20').field('createMeter','true')"],
	//     fileName: ['pipe20Input.csv'],
	//     responseCode: [400]
	// },
	// pipe21: {
	//     chaiRequest: CHAI_READINGS_REQUEST + ".field('duplications','3').field('cumulative')"
	// },
	// pipe22: {
	// },
	// pipe23: {
	// },
	// pipe24: {
	// },
	// pipe25: {
	// },

	// updated past here.
	// pipe40: {
	// 	description: "Cumulative time zipped readings with header",
	// 	chaiRequest: [CHAI_READINGS_REQUEST + ".field('headerRow','true').field('cumulative','true').field('createMeter','true').field('meterName', 'pipe40')"],
	// 	fileName: ['pipe40Input.csv.gz'],
	// 	responseCode: [400],
	// 	// TODO for Will: I had to change the sample output from pipe20 to pipe40 to use the new number.
	// 	responseString: ["<h1>FAILURE</h1><h2>It looks like the insert of the readings had issues with some or all of the readings where the processing of the readings returned these warning(s)/error(s):</h2><br>For meter pipe40: Error parsing Reading #1. Reading value gives 24 with error message:<br>The first ever reading must be dropped when dealing with cumulative data.<br>For reading #1 on meter pipe40 in pipeline: previous reading has value 0 start time 1970-01-01T00:00:00Z end time 1970-01-01T00:00:00Z and current reading has value 24 start time 2021-06-01T00:00:00Z end time 2021-06-02T00:00:00Z with timeSort increasing; duplications 1; cumulative true; cumulativeReset false; cumulativeResetStart 00:00:00; cumulativeResetEnd 23:59:59.999999; lengthGap 0; lengthVariation 0; onlyEndTime false<br><h2>Readings Dropped and should have previous messages</h2><ol><li>Dropped Reading #1 for meter pipe40</li></ol>"]
	// },
	// pipe50: {
	// 	description: "Two readings uploads where update readings",
	// 	chaiRequest: [CHAI_READINGS_REQUEST + ".field('gzip', 'false').field('createMeter','true').field('meterName', 'pipe50')", CHAI_READINGS_REQUEST + ".field('gzip', 'false').field('update','true').field('meterName', 'pipe50')"],
	// 	fileName: ['pipe50AInput.csv', 'pipe50BInput.csv'],
	// 	responseCode: [200, 200],
	// 	responseString: ["<h1>SUCCESS</h1><h2>It looks like the insert of the readings was a success.</h2>", "<h1>SUCCESS</h1><h2>It looks like the insert of the readings was a success.</h2><h3>However, note that the processing of the readings returned these warning(s):</h3><br>For meter pipe50: Warning parsing Reading #1. Reading value gives 0 with warning message:<br>The current reading startTime is not after the previous reading's end time. Note this is treated only as a warning since readings may be sent out of order.<br>There is a gap in time between this reading and the previous reading that exceeds the allowed amount of 0 seconds.<br>For reading #1 on meter pipe50 in pipeline: previous reading has value 120 start time 2021-06-05T00:00:00Z end time 2021-06-06T00:00:00Z and current reading has value 0 start time 2021-05-31T00:00:00Z end time 2021-06-01T00:00:00Z with timeSort increasing; duplications 1; cumulative false; cumulativeReset false; cumulativeResetStart 00:00:00; cumulativeResetEnd 23:59:59.999999; lengthGap 0; lengthVariation 0; onlyEndTime false<br>"]
	// },
	// pipe60: {
	// 	description: "Three readings uploads with cumulative data",
	// 	chaiRequest: [CHAI_READINGS_REQUEST + ".field('gzip', 'false').field('createMeter','true').field('meterName', 'pipe60').field('cumulative', 'true')", CHAI_READINGS_REQUEST + ".field('gzip', 'false').field('meterName', 'pipe60').field('cumulative', 'true')", CHAI_READINGS_REQUEST + ".field('gzip', 'false').field('meterName', 'pipe60').field('cumulative', 'true')"],
	// 	fileName: ['pipe60AInput.csv', 'pipe60BInput.csv', 'pipe60CInput.csv'],
	// 	responseCode: [400, 200, 200],
	// 	responseString: ["<h1>FAILURE</h1><h2>It looks like the insert of the readings had issues with some or all of the readings where the processing of the readings returned these warning(s)/error(s):</h2><br>For meter pipe60: Error parsing Reading #1. Reading value gives 24 with error message:<br>The first ever reading must be dropped when dealing with cumulative data.<br>For reading #1 on meter pipe60 in pipeline: previous reading has value 0 start time 1970-01-01T00:00:00Z end time 1970-01-01T00:00:00Z and current reading has value 24 start time 2021-06-01T00:00:00Z end time 2021-06-02T00:00:00Z with timeSort increasing; duplications 1; cumulative true; cumulativeReset false; cumulativeResetStart 00:00:00; cumulativeResetEnd 23:59:59.999999; lengthGap 0; lengthVariation 0; onlyEndTime false<br><h2>Readings Dropped and should have previous messages</h2><ol><li>Dropped Reading #1 for meter pipe60</li></ol>", "<h1>SUCCESS</h1><h2>It looks like the insert of the readings was a success.</h2>", "<h1>SUCCESS</h1><h2>It looks like the insert of the readings was a success.</h2>"]
	// },
	// // TODO for WIll: I had to edit the input meter file because it expects the meter name to match the key here so not 32 but 75.
	// pipe75: {
	// 	description: "Set to decreasing for meter then without timeSort parameter for readings",
	// 	chaiRequest: [CHAI_METERS_REQUEST + ".field('headerRow','true').field('gzip', 'false')", CHAI_READINGS_REQUEST + ".field('meterName','pipe75').field('gzip', 'false')"],
	// 	fileName: ['pipe75AInputMeter.csv', 'pipe75BInput.csv'],
	// 	responseCode: [200, 200],
	// 	responseString: ["<h1>SUCCESS</h1>Successfully inserted the meters.", "<h1>SUCCESS</h1><h2>It looks like the insert of the readings was a success.</h2>"]
	// },
	// pipe80: {
	// 	description: "Two meter uploads then reading upload with cumulative",
	// 	chaiRequest: [CHAI_METERS_REQUEST + ".field('gzip', 'false')", CHAI_METERS_REQUEST + ".field('gzip', 'false').field('update','true').field('meterName', 'pipe80')", CHAI_READINGS_REQUEST + ".field('gzip', 'false').field('meterName', 'pipe80')"],
	// 	fileName: ['pipe80AInputMeter.csv', 'pipe80BInputMeter.csv', 'pipe80CInput.csv'],
	// 	responseCode: [200, 200, 400],
	// 	responseString: ["<h1>SUCCESS</h1>Successfully inserted the meters.", "<h1>SUCCESS</h1>Successfully inserted the meters.", "<h1>FAILURE</h1><h2>It looks like the insert of the readings had issues with some or all of the readings where the processing of the readings returned these warning(s)/error(s):</h2><br>For meter pipe80: Error parsing Reading #1. Reading value gives 24 with error message:<br>The first ever reading must be dropped when dealing with cumulative data.<br>For reading #1 on meter pipe80 in pipeline: previous reading has value 0 start time 1970-01-01T00:00:00Z end time 1970-01-01T00:00:00Z and current reading has value 24 start time 2021-06-01T00:00:00Z end time 2021-06-02T00:00:00Z with timeSort increasing; duplications 1; cumulative true; cumulativeReset false; cumulativeResetStart 00:00:00; cumulativeResetEnd 23:59:59.999999; lengthGap 0; lengthVariation 0; onlyEndTime false<br><h2>Readings Dropped and should have previous messages</h2><ol><li>Dropped Reading #1 for meter pipe80</li></ol>"]
	// },
	// pipe90: {
	// 	description: "Two meter uploads with header and zipped where second sets cumulative & reset, renames meter then reading upload without cumulative or reset",
	// 	chaiRequest: [CHAI_METERS_REQUEST + ".field('headerRow','true')", CHAI_METERS_REQUEST + ".field('headerRow','true').field('update','true').field('meterName', 'pipe90x')", CHAI_READINGS_REQUEST + ".field('gzip', 'false').field('meterName', 'pipe90')"],
	// 	fileName: ['pipe90AInputMeter.csv.gz', 'pipe90BInputMeter.csv.gz', 'pipe90CInput.csv'],
	// 	responseCode: [200, 200, 400],
	// 	responseString: ["<h1>SUCCESS</h1>Successfully inserted the meters.", "<h1>SUCCESS</h1>Successfully inserted the meters.", "<h1>FAILURE</h1><h2>It looks like the insert of the readings had issues with some or all of the readings where the processing of the readings returned these warning(s)/error(s):</h2><br>For meter pipe90: Error parsing Reading #1. Reading value gives 24 with error message:<br>The first ever reading must be dropped when dealing with cumulative data.<br>For reading #1 on meter pipe90 in pipeline: previous reading has value 0 start time 1970-01-01T00:00:00Z end time 1970-01-01T00:00:00Z and current reading has value 24 start time 2021-06-01T00:00:00Z end time 2021-06-02T00:00:00Z with timeSort increasing; duplications 1; cumulative true; cumulativeReset true; cumulativeResetStart 00:00:00; cumulativeResetEnd 23:59:59.999999; lengthGap 0; lengthVariation 0; onlyEndTime false<br><h2>Readings Dropped and should have previous messages</h2><ol><li>Dropped Reading #1 for meter pipe90</li></ol>"]
	// },
}

for (let fileKey in testCases) {
	const numUploads = testCases[fileKey].chaiRequest.length;
	mocha.it(`Testing files starting '${fileKey}' doing '${testCases[fileKey]["description"]}' with ${numUploads} requests`, async () => {
		for (let index = 0; index < numUploads; index++) {
			// It would be nice to put a mocha.describe inside the loop to tell the upload starting
			// but that breaks the tests.
			// Each set of uploads must be in one mocha because the DB is reset with each test.
			let inputFile = testCases[fileKey]['fileName'][index];
			let expectedFile = `${fileKey}Expected.csv`;
			let inputPath = `${__dirname}/${inputFile}`;
			let expectedPath = `${__dirname}/${expectedFile}`;
			let inputBuffer = fs.readFileSync(inputPath);
			let expectedBuffer = fs.readFileSync(expectedPath);
			let evalString = `${testCases[fileKey]["chaiRequest"][index]}.attach('csvfile', inputBuffer, '${inputPath}')`;
			// TODO It would be nice if this was not an eval. Tried a function with closure but could not get it to work as did not find chai.
			const res = await eval(evalString);
			expect(res).to.have.status(testCases[fileKey]['responseCode'][index]);
			expect(res).to.be.html;
			// OED returns a string with messages that we check it is what was expected.
			expect(res.text).to.equal(testCases[fileKey]['responseString'][index]);
			// You do not want to check the database until all the uploads are done.
			if (index === numUploads - 1) {
				const conn = testDB.getConnection();
				// Get every meter to be sure only one with correct name.
				const meters = await Meter.getAll(conn);
				expect(meters.length).to.equal(1);
				expect(meters[0].name).to.equal(fileKey);
				const readings = await Reading.getAllByMeterID(meters[0].id, conn);
				const extractedReadings = readings.map(reading => {
					return [`${reading.reading}`, reading.startTimestamp.format('YYYY-MM-DD HH:mm:ss'), reading.endTimestamp.format('YYYY-MM-DD HH:mm:ss')];
				});
				const fileReadings = await parseCsv(expectedBuffer);
				expect(extractedReadings).to.deep.equals(fileReadings);
			}
		}
	});
=======

// Note there is only one description for all uploads in a test (not an array)
// but all other keys are arrays of length number of uploads in test.
// Note the use of double quotes for strings because some have single quotes within.
const testCases = {
	// pipe1: {
	// 	description: "Ascending time readings",
	// 	chaiRequest: [CHAI_READINGS_REQUEST + ".field('createMeter', 'true').field('meterName', 'pipe1').field('gzip', 'false')"],
	// 	fileName: ['pipe1Input.csv'],
	// 	responseCode: [200],
	// 	responseString: ["<h1>SUCCESS</h1><h2>It looks like the insert of the readings was a success.</h2>"]
	// },
	// pipe2: {
	//     description: "Descending time readings",
	//     chaiRequest: [CHAI_READINGS_REQUEST + ".field('createMeter', 'true').field('meterName', 'pipe2').field('gzip', 'false').field('timeSort', 'decreasing')"],
	//     fileName: ['pipe2Input.csv'],
	//     responseCode: [200],
	//     responseString: ["<h1>SUCCESS</h1><h2>It looks like the insert of the readings was a success.</h2>"]
	// },
	// pipe3: {
	//     description: "Cumulative time readings",
	//     chaiRequest: [CHAI_READINGS_REQUEST + ".field('createMeter', 'true').field('meterName', 'pipe3').field('gzip', 'false').field('cumulative', 'true')"],
	//     fileName: ['pipe3Input.csv'],
	//     responseCode: [400],
	//     // TODO for Will: I had to change the times from +00:00 to Z in the messages. I'm not sure why they are wrong
	//     // and this could change again with daylight savings PR?
	//     responseString: ["<h1>FAILURE</h1><h2>It looks like the insert of the readings had issues with some or all of the readings where the processing of the readings returned these warning(s)/error(s):</h2><br>For meter pipe3: Error parsing Reading #1. Reading value gives 24 with error message:<br>The first ever reading must be dropped when dealing with cumulative data.<br>For reading #1 on meter pipe3 in pipeline: previous reading has value 0 start time 1970-01-01T00:00:00Z end time 1970-01-01T00:00:00Z and current reading has value 24 start time 2021-06-01T00:00:00Z end time 2021-06-02T00:00:00Z with timeSort increasing; duplications 1; cumulative true; cumulativeReset false; cumulativeResetStart 00:00:00; cumulativeResetEnd 23:59:59.999999; lengthGap 0; lengthVariation 0; onlyEndTime false<br><h2>Readings Dropped and should have previous messages</h2><ol><li>Dropped Reading #1 for meter pipe3</li></ol>"]
	// },
	// TODO not updated yet
	// pipe4: {
	//     chaiRequest: [CHAI_READINGS_REQUEST + ".field('createMeter', 'true').field('meterName', 'pipe4').field('gzip', 'false').field('cumulative', 'true').field('cumulativeReset','true')"],
	//     fileName: ['pipe4Input.csv'],
	//     responseCode: [400]
	// },
	// pipe5: {
	//     chaiRequest: [CHAI_READINGS_REQUEST + ".field('createMeter', 'true').field('meterName', 'pipe5').field('gzip', 'false').field('cumulative', 'true').field('cumulativeReset','true').field('cumulativeResetStart','23:45').field('cumulativeResetEnd','00:15')"],
	//     fileName: ['pipe5Input.csv'],
	//     responseCode: [400]
	// },
	// pipe6: {
	//     chaiRequest: [CHAI_READINGS_REQUEST + ".field('createMeter', 'true').field('meterName', 'pipe6').field('gzip', 'false').field('cumulative', 'true').field('cumulativeReset','true').field('cumulativeResetStart','11:45').field('cumulativeResetEnd','12:15')"],
	//     fileName: ['pipe6Input.csv'],
	//     responseCode: [400]
	// },
	// pipe7: {
	//     chaiRequest: [CHAI_READINGS_REQUEST + ".field('createMeter', 'true').field('meterName', 'pipe7').field('gzip', 'false').field('cumulative', 'true').field('cumulativeReset','true').field('cumulativeResetStart','00:00').field('cumulativeResetEnd','00:00.001')"],
	//     fileName: ['pipe7Input.csv'],
	//     responseCode: [400]
	// },
	// pipe8: {
	//     chaiRequest: [CHAI_READINGS_REQUEST + ".field('createMeter', 'true').field('meterName', 'pipe8').field('gzip', 'false').field('cumulative', 'true')"],
	//     fileName: ['pipe8Input.csv'],
	//     responseCode: [400]
	// },
	// pipe9: {
	//     chaiRequest: [CHAI_READINGS_REQUEST + ".field('createMeter', 'true').field('meterName', 'pipe9').field('gzip', 'false').field('cumulative', 'true').field('cumulativeReset','true')"],
	//     fileName: ['pipe9Input.csv'],
	//     responseCode: [400]
	// },
	// pipe10: {
	//     chaiRequest: [CHAI_READINGS_REQUEST + ".field('createMeter', 'true').field('meterName', 'pipe10').field('gzip', 'false').field('cumulative', 'true').field('cumulativeReset','true')"],
	//     fileName: ['pipe10Input.csv'],
	//     responseCode: [400]
	// },
	// pipe11: {
	//     chaiRequest: [CHAI_READINGS_REQUEST + ".field('cumulative','true').field('cumulativeReset','true').field('cumulativeResetStart','11:45').field('cumulativeResetEnd','12:15').field('meterName','pipe11').field('createMeter','true').field('gzip', 'false')"],
	//     fileName: ['pipe11Input.csv'],
	//     responseCode: [400]
	// },
	// pipe12: {
	//     chaiRequest: [CHAI_READINGS_REQUEST + ".field('cumulative','true').field('cumulativeReset','true').field('cumulativeResetStart','23:45').field('cumulativeResetEnd','00:15').field('createMeter','true').field('gzip', 'false')"],
	//     fileName: ['pipe12Input.csv'],
	//     responseCode: [400]
	// },
	// pipe13: {
	//     chaiRequest: [CHAI_READINGS_REQUEST + ".field('meterName','pipe13').field('createMeter','true').field('gzip', 'false')"],
	//     fileName: ['pipe13Input.csv'],
	//     responseCode: [200]
	// },
	// pipe14: {
	//     chaiRequest: [CHAI_READINGS_REQUEST + ".field('meterName','pipe14').field('lengthVariation','60').field('createMeter','true').field('gzip', 'false')"],
	//     fileName: ['pipe14Input.csv'],
	//     responseCode: [200]
	// },
	// pipe15: {
	//     chaiRequest: [CHAI_READINGS_REQUEST + ".field('meterName','pipe15').field('lengthVariation','120').field('createMeter','true').field('gzip', 'false')"],
	//     fileName: ['pipe15Input.csv'],
	//     responseCode: [200]
	// },
	// pipe16: {
	//     chaiRequest: [CHAI_READINGS_REQUEST + ".field('meterName','pipe16').field('lengthVariation','121').field('createMeter','true').field('gzip', 'false')"],
	//     fileName: ['pipe16Input.csv'],
	//     responseCode: [200]
	// },
	// pipe17: {
	//     chaiRequest: [CHAI_READINGS_REQUEST + ".field('meterName','pipe17').field('lengthGap','60').field('lengthVariation','121').field('createMeter','true').field('gzip', 'false')"],
	//     fileName: ['pipe17Input.csv'],
	//     responseCode: [200]
	// },
	// pipe18: {
	//     chaiRequest: [CHAI_READINGS_REQUEST + ".field('meterName','pipe18').field('lengthGap','120').field('lengthVariation','121').field('createMeter','true').field('gzip', 'false')"],
	//     fileName: ['pipe18Input.csv'],
	//     responseCode: [200]
	// },
	// pipe19: {
	//     chaiRequest: [CHAI_READINGS_REQUEST + ".field('headerRow','true').field('cumulative','true').field('meterName','pipe19').field('createMeter','true').field('gzip', 'false')"],
	//     fileName: ['pipe19Input.csv'],
	//     responseCode: [400]
	// },
	// pipe20: {
	//     chaiRequest: [CHAI_READINGS_REQUEST + ".field('headerRow','true').field('cumulative','true').field('meterName','pipe20').field('createMeter','true')"],
	//     fileName: ['pipe20Input.csv'],
	//     responseCode: [400]
	// },
	// pipe21: {
	//     chaiRequest: CHAI_READINGS_REQUEST + ".field('duplications','3').field('cumulative')"
	// },
	// pipe22: {
	// },
	// pipe23: {
	// },
	// pipe24: {
	// },
	// pipe25: {
	// },

	// updated past here.
	// pipe40: {
	//     description: "Cumulative time zipped readings with header",
	//     chaiRequest: [CHAI_READINGS_REQUEST + ".field('headerRow','true').field('cumulative','true').field('createMeter','true').field('meterName', 'pipe40')"],
	//     fileName: ['pipe40Input.csv.gz'],
	//     responseCode: [400],
	// 	// TODO for Will: I had to change the sample output from pipe20 to pipe40 to use the new number.
	//     responseString: ["<h1>FAILURE</h1><h2>It looks like the insert of the readings had issues with some or all of the readings where the processing of the readings returned these warning(s)/error(s):</h2><br>For meter pipe40: Error parsing Reading #1. Reading value gives 24 with error message:<br>The first ever reading must be dropped when dealing with cumulative data.<br>For reading #1 on meter pipe40 in pipeline: previous reading has value 0 start time 1970-01-01T00:00:00Z end time 1970-01-01T00:00:00Z and current reading has value 24 start time 2021-06-01T00:00:00Z end time 2021-06-02T00:00:00Z with timeSort increasing; duplications 1; cumulative true; cumulativeReset false; cumulativeResetStart 00:00:00; cumulativeResetEnd 23:59:59.999999; lengthGap 0; lengthVariation 0; onlyEndTime false<br><h2>Readings Dropped and should have previous messages</h2><ol><li>Dropped Reading #1 for meter pipe40</li></ol>"]
	// },
	// pipe50: {
	//     description: "Two readings uploads where update readings",
	//     chaiRequest: [CHAI_READINGS_REQUEST + ".field('gzip', 'false').field('createMeter','true').field('meterName', 'pipe50')", CHAI_READINGS_REQUEST + ".field('gzip', 'false').field('update','true').field('meterName', 'pipe50')"],
	//     fileName: ['pipe50AInput.csv', 'pipe50BInput.csv'],
	//     responseCode: [200, 200],
	//     responseString: ["<h1>SUCCESS</h1><h2>It looks like the insert of the readings was a success.</h2>", "<h1>SUCCESS</h1><h2>It looks like the insert of the readings was a success.</h2><h3>However, note that the processing of the readings returned these warning(s):</h3><br>For meter pipe50: Warning parsing Reading #1. Reading value gives 0 with warning message:<br>The current reading startTime is not after the previous reading's end time. Note this is treated only as a warning since readings may be sent out of order.<br>There is a gap in time between this reading and the previous reading that exceeds the allowed amount of 0 seconds.<br>For reading #1 on meter pipe50 in pipeline: previous reading has value 120 start time 2021-06-05T00:00:00Z end time 2021-06-06T00:00:00Z and current reading has value 0 start time 2021-05-31T00:00:00Z end time 2021-06-01T00:00:00Z with timeSort increasing; duplications 1; cumulative false; cumulativeReset false; cumulativeResetStart 00:00:00; cumulativeResetEnd 23:59:59.999999; lengthGap 0; lengthVariation 0; onlyEndTime false<br>"]
	// },
	// pipe60: {
	// 	description: "Three readings uploads with cumulative data",
	// 	chaiRequest: [CHAI_READINGS_REQUEST + ".field('gzip', 'false').field('createMeter','true').field('meterName', 'pipe60').field('cumulative', 'true')", CHAI_READINGS_REQUEST + ".field('gzip', 'false').field('meterName', 'pipe60').field('cumulative', 'true')", CHAI_READINGS_REQUEST + ".field('gzip', 'false').field('meterName', 'pipe60').field('cumulative', 'true')"],
	// 	fileName: ['pipe60AInput.csv', 'pipe60BInput.csv', 'pipe60CInput.csv'],
	// 	responseCode: [400, 200, 200],
	// 	responseString: ["<h1>FAILURE</h1><h2>It looks like the insert of the readings had issues with some or all of the readings where the processing of the readings returned these warning(s)/error(s):</h2><br>For meter pipe60: Error parsing Reading #1. Reading value gives 24 with error message:<br>The first ever reading must be dropped when dealing with cumulative data.<br>For reading #1 on meter pipe60 in pipeline: previous reading has value 0 start time 1970-01-01T00:00:00Z end time 1970-01-01T00:00:00Z and current reading has value 24 start time 2021-06-01T00:00:00Z end time 2021-06-02T00:00:00Z with timeSort increasing; duplications 1; cumulative true; cumulativeReset false; cumulativeResetStart 00:00:00; cumulativeResetEnd 23:59:59.999999; lengthGap 0; lengthVariation 0; onlyEndTime false<br><h2>Readings Dropped and should have previous messages</h2><ol><li>Dropped Reading #1 for meter pipe60</li></ol>", "<h1>SUCCESS</h1><h2>It looks like the insert of the readings was a success.</h2>", "<h1>SUCCESS</h1><h2>It looks like the insert of the readings was a success.</h2>"]
	// },
	// TODO for WIll: I had to edit the input meter file because it expects the meter name to match the key here so not 32 but 75.
	// pipe75: {
	// 	description: "Set to decreasing for meter then without timeSort parameter for readings",
	// 	chaiRequest: [CHAI_METERS_REQUEST + ".field('headerRow','true').field('gzip', 'false')", CHAI_READINGS_REQUEST + ".field('meterName','pipe75').field('gzip', 'false')"],
	// 	fileName: ['pipe75AInputMeter.csv', 'pipe75BInput.csv'],
	// 	responseCode: [200, 200],
	// 	responseString: ["<h1>SUCCESS</h1>Successfully inserted the meters.', '<h1>SUCCESS</h1><h2>It looks like the insert of the readings was a success.</h2>"]
	// },
	// pipe80: {
	// 	description: "Two meter uploads then reading upload with cumulative",
	// 	chaiRequest: [CHAI_METERS_REQUEST + ".field('gzip', 'false')", CHAI_METERS_REQUEST + ".field('gzip', 'false').field('update','true').field('meterName', 'pipe80')", CHAI_READINGS_REQUEST + ".field('gzip', 'false').field('meterName', 'pipe80')"],
	// 	fileName: ['pipe80AInputMeter.csv', 'pipe80BInputMeter.csv', 'pipe80CInput.csv'],
	// 	responseCode: [200, 200, 400],
	// 	responseString: ["<h1>SUCCESS</h1>Successfully inserted the meters.", "<h1>SUCCESS</h1>Successfully inserted the meters.", "<h1>FAILURE</h1><h2>It looks like the insert of the readings had issues with some or all of the readings where the processing of the readings returned these warning(s)/error(s):</h2><br>For meter pipe80: Error parsing Reading #1. Reading value gives 24 with error message:<br>The first ever reading must be dropped when dealing with cumulative data.<br>For reading #1 on meter pipe80 in pipeline: previous reading has value 0 start time 1970-01-01T00:00:00Z end time 1970-01-01T00:00:00Z and current reading has value 24 start time 2021-06-01T00:00:00Z end time 2021-06-02T00:00:00Z with timeSort increasing; duplications 1; cumulative true; cumulativeReset false; cumulativeResetStart 00:00:00; cumulativeResetEnd 23:59:59.999999; lengthGap 0; lengthVariation 0; onlyEndTime false<br><h2>Readings Dropped and should have previous messages</h2><ol><li>Dropped Reading #1 for meter pipe80</li></ol>"]
	// },
	// pipe90: {
	// 	description: "Two meter uploads with header and zipped where second sets cumulative & reset, renames meter then reading upload without cumulative or reset",
	// 	chaiRequest: [CHAI_METERS_REQUEST + ".field('headerRow','true')", CHAI_METERS_REQUEST + ".field('headerRow','true').field('update','true').field('meterName', 'pipe90x')", CHAI_READINGS_REQUEST + ".field('gzip', 'false').field('meterName', 'pipe90')"],
	// 	fileName: ['pipe90AInputMeter.csv.gz', 'pipe90BInputMeter.csv.gz', 'pipe90CInput.csv'],
	// 	responseCode: [200, 200, 400],
	// 	responseString: ["<h1>SUCCESS</h1>Successfully inserted the meters.", "<h1>SUCCESS</h1>Successfully inserted the meters.", "<h1>FAILURE</h1><h2>It looks like the insert of the readings had issues with some or all of the readings where the processing of the readings returned these warning(s)/error(s):</h2><br>For meter pipe90: Error parsing Reading #1. Reading value gives 24 with error message:<br>The first ever reading must be dropped when dealing with cumulative data.<br>For reading #1 on meter pipe90 in pipeline: previous reading has value 0 start time 1970-01-01T00:00:00Z end time 1970-01-01T00:00:00Z and current reading has value 24 start time 2021-06-01T00:00:00Z end time 2021-06-02T00:00:00Z with timeSort increasing; duplications 1; cumulative true; cumulativeReset true; cumulativeResetStart 00:00:00; cumulativeResetEnd 23:59:59.999999; lengthGap 0; lengthVariation 0; onlyEndTime false<br><h2>Readings Dropped and should have previous messages</h2><ol><li>Dropped Reading #1 for meter pipe90</li></ol>"]
	// }
}

for (let fileKey in testCases) {
	const numUploads = testCases[fileKey].chaiRequest.length;
	mocha.it(`Testing files starting '${fileKey}' doing '${testCases[fileKey]["description"]}' with ${numUploads} requests`, async () => {
		for (let index = 0; index < numUploads; index++) {
			// It would be nice to put a mocha.describe inside the loop to tell the upload starting
			// but that breaks the tests.
			// Each set of uploads must be in one mocha because the DB is reset with each test.
			let inputFile = testCases[fileKey]['fileName'][index];
			let expectedFile = `${fileKey}Expected.csv`;
			let inputPath = `${__dirname}/${inputFile}`;
			let expectedPath = `${__dirname}/${expectedFile}`;
			let inputBuffer = fs.readFileSync(inputPath);
			let expectedBuffer = fs.readFileSync(expectedPath);
			let evalString = `${testCases[fileKey]["chaiRequest"][index]}.attach('csvfile', inputBuffer, '${inputPath}')`;
			// TODO It would be nice if this was not an eval. Tried a function with closure but could not get it to work as did not find chai.
			const res = await eval(evalString);
			expect(res).to.have.status(testCases[fileKey]['responseCode'][index]);
			expect(res).to.be.html;
			// OED returns a string with messages that we check it is what was expected.
			expect(res.text).to.equal(testCases[fileKey]['responseString'][index]);
		}
		// You do not want to check the database until all the uploads are done.
		const conn = testDB.getConnection();
		// Get every meter to be sure only one with correct name.
		const meters = await Meter.getAll(conn);
		expect(meters.length).to.equal(1);
		expect(meters[0].name).to.equal(fileKey);
		const readings = await Reading.getAllByMeterID(meters[0].id, conn);
		const extractedReadings = readings.map(reading => {
			return [`${reading.reading}`, reading.startTimestamp.format('YYYY-MM-DD HH:mm:ss'), reading.endTimestamp.format('YYYY-MM-DD HH:mm:ss')];
		});
		const fileReadings = await parseCsv(expectedBuffer);
		expect(extractedReadings).to.deep.equals(fileReadings);
	});
}

// Begin testing of meters.

// The GPS value used when want one.
// TODO check out why needs to be backward
// const gps = new Point(25, 50);
const gps = new Point(50, 25);

const testMeters = {
	pipe100: {
		description: "Second meter upload where incorrectly provides meter name so fails",
		chaiRequest: [CHAI_METERS_REQUEST + ".field('gzip', 'false').field('headerRow','true')", CHAI_METERS_REQUEST + ".field('gzip', 'false').field('update','true').field('meterName', 'pipe100').field('headerRow','true')"],
		fileName: ['pipe100InputMeter.csv', 'pipe100InputMeter.csv'],
		responseCode: [200, 400],
		responseString: ["<h1>SUCCESS</h1>Successfully inserted the meters.", "<h1>FAILURE</h1>CSVPipelineError: Failed to upload meters due to internal OED Error: Meter name provided (pipe100) in request with update for meters but more than one meter in CSV so not processing"],
		metersUploaded: [
			new Meter(
				undefined, // id
				'pipe100', // name
				null, // URL
				false, // enabled
				false, //displayable
				'other', //type
				null, // timezone
				undefined, // gps
				undefined, // identifier
				null, // note
				null, //area
				undefined, // cumulative
				undefined, //cumulativeReset
				undefined, // cumulativeResetStart
				undefined, // cumulativeResetEnd
				undefined, // readingGap
				undefined, // readingVariation
				undefined, //readingDuplication
				undefined, // timeSort
				undefined, //endOnlyTime
				undefined, // reading
				undefined, // startTimestamp
				undefined // endTimestamp
			),
			new Meter(
				undefined, // id
				'pipe100b', // name
				'123.45.6.0', // URL
				true, // enabled
				true, //displayable
				'obvius', //type
				'US/Central', // timezone
				// null, // timezone
				gps, // gps
				'pipe100b id', // identifier
				'my Note', // note
				33, //area
				true, // cumulative
				true, //cumulativeReset
				'14:44:00', // cumulativeResetStart
				'15:55:00', // cumulativeResetEnd
				12.34, // readingGap
				56.78, // readingVariation
				7, //readingDuplication
				'decreasing', // timeSort
				true, //endOnlyTime
				89.90, // reading
				moment('1666-07-08 17:13:19'), // startTimestamp
				moment('1777-08-09 05:07:11') // endTimestamp
			)
		]
	},
	pipe101: {
		description: "Second meter with same name so fails but first meter exists",
		chaiRequest: [CHAI_METERS_REQUEST + ".field('gzip', 'false').field('headerRow','true')"],
		fileName: ['pipe101InputMeter.csv'],
		responseCode: [400],
		responseString: ['<h1>FAILURE</h1>CSVPipelineError: Failed to upload meters due to internal OED Error: Meter name of pipe101 seems to exist when inserting new meters and got DB error of: duplicate key value violates unique constraint "meters_name_key"'],
		metersUploaded: [
			new Meter(
				undefined, // id
				'pipe101', // name
				null, // URL
				false, // enabled
				false, //displayable
				'other', //type
				null, // timezone
				undefined, // gps
				undefined, // identifier
				null, // note
				null, //area
				undefined, // cumulative
				undefined, //cumulativeReset
				undefined, // cumulativeResetStart
				undefined, // cumulativeResetEnd
				undefined, // readingGap
				undefined, // readingVariation
				undefined, //readingDuplication
				undefined, // timeSort
				undefined, //endOnlyTime
				undefined, // reading
				undefined, // startTimestamp
				undefined // endTimestamp
			)
		]
	},
	pipe102: {
		description: "Update meter where name does not exist so fails",
		chaiRequest: [CHAI_METERS_REQUEST + ".field('gzip', 'false').field('headerRow','true').field('update','true')"],
		fileName: ['pipe102InputMeter.csv'],
		responseCode: [400],
		responseString: ['<h1>FAILURE</h1>CSVPipelineError: Failed to upload meters due to internal OED Error: Meter name of pipe102 does not seem to exist with update for meters and got DB error of: No data returned from the query.'],
		metersUploaded: []
	}
}

for (let fileKey in testMeters) {
	const numUploads = testMeters[fileKey].chaiRequest.length;
	mocha.it(`Meter testing files starting '${fileKey}' doing '${testMeters[fileKey]["description"]}' with ${numUploads} requests`, async () => {
		const conn = testDB.getConnection();
		for (let index = 0; index < numUploads; index++) {
			// It would be nice to put a mocha.describe inside the loop to tell the upload starting
			// but that breaks the tests.
			// Each set of uploads must be in one mocha because the DB is reset with each test.
			let inputFile = testMeters[fileKey]['fileName'][index];
			let inputPath = `${__dirname}/${inputFile}`;
			let inputBuffer = fs.readFileSync(inputPath);
			let evalString = `${testMeters[fileKey]["chaiRequest"][index]}.attach('csvfile', inputBuffer, '${inputPath}')`;
			// TODO It would be nice if this was not an eval. Tried a function with closure but could not get it to work as did not find chai.
			const res = await eval(evalString);
			expect(res).to.have.status(testMeters[fileKey]['responseCode'][index]);
			expect(res).to.be.html;
			// OED returns a string with messages that we check it is what was expected.
			expect(res.text).to.equal(testMeters[fileKey]['responseString'][index]);
		}
		// You do not want to check the database until all the uploads are done.
		// Get every meter to be sure only one with correct name.
		const meters = await Meter.getAll(conn);
		let numExpected = testMeters[fileKey]['metersUploaded'].length;
		expect(meters.length).to.equal(numExpected);
		// Loop over meters to see if correct values.
		for (let index = 0; index < numExpected; index++) {
			let meterUse = testMeters[fileKey]['metersUploaded'][index];
			let meter = await Meter.getByName(meterUse.name, conn);
			compareMeters(meterUse, meter);
		}
	});
}

function compareMeters(expectMeter, receivedMeter) {
	expect(receivedMeter).to.have.property('name', expectMeter.name);
	expect(receivedMeter).to.have.property('ipAddress', expectMeter.ipAddress);
	expect(receivedMeter).to.have.property('enabled', expectMeter.enabled);
	expect(receivedMeter).to.have.property('displayable', expectMeter.displayable);
	expect(receivedMeter).to.have.property('type', expectMeter.type);
	expect(receivedMeter).to.have.property('meterTimezone', expectMeter.meterTimezone);
	expect(receivedMeter).to.have.property('gps');
	// Only check GPS value if it exists.
	if (receivedMeter.gps !== null) {
		expect(receivedMeter.gps).to.have.property('latitude', expectMeter.gps.latitude);
		expect(receivedMeter.gps).to.have.property('longitude', expectMeter.gps.longitude);
	}
	expect(receivedMeter).to.have.property('identifier', expectMeter.identifier);
	expect(receivedMeter).to.have.property('note', expectMeter.note);
	expect(receivedMeter).to.have.property('area', expectMeter.area);
	expect(receivedMeter).to.have.property('cumulative', expectMeter.cumulative);
	expect(receivedMeter).to.have.property('cumulativeReset', expectMeter.cumulativeReset);
	expect(receivedMeter).to.have.property('cumulativeResetStart', expectMeter.cumulativeResetStart);
	expect(receivedMeter).to.have.property('cumulativeResetEnd', expectMeter.cumulativeResetEnd);
	expect(receivedMeter).to.have.property('readingGap', expectMeter.readingGap);
	expect(receivedMeter).to.have.property('readingVariation', expectMeter.readingVariation);
	expect(receivedMeter).to.have.property('readingDuplication', expectMeter.readingDuplication);
	expect(receivedMeter).to.have.property('timeSort', expectMeter.timeSort);
	expect(receivedMeter).to.have.property('endOnlyTime', expectMeter.endOnlyTime);
	expect(receivedMeter).to.have.property('reading', expectMeter.reading);
	expect(receivedMeter).to.have.property('startTimestamp');
	expect(receivedMeter.startTimestamp.format('YYYY-MM-DD HH:mm:ss')).to.equal(expectMeter.startTimestamp.format('YYYY-MM-DD HH:mm:ss'));
	expect(receivedMeter).to.have.property('endTimestamp');
	expect(receivedMeter.endTimestamp.format('YYYY-MM-DD HH:mm:ss')).to.equal(expectMeter.endTimestamp.format('YYYY-MM-DD HH:mm:ss'));
>>>>>>> ee1c1642
}<|MERGE_RESOLUTION|>--- conflicted
+++ resolved
@@ -5,10 +5,7 @@
 const { chai, mocha, expect, app, testDB, testUser } = require('../../../common');
 const Meter = require('../../../../models/Meter');
 const Reading = require('../../../../models/Reading');
-<<<<<<< HEAD
-=======
 const Point = require('../../../../models/Point');
->>>>>>> ee1c1642
 const fs = require('fs');
 const csv = require('csv');
 const promisify = require('es6-promisify');
@@ -21,26 +18,25 @@
 
 const CHAI_READINGS_REQUEST = `chai.request(app).post('${UPLOAD_READINGS_ROUTE}').field('email', '${testUser.email}').field('password', '${testUser.password}')`;
 const CHAI_METERS_REQUEST = `chai.request(app).post('${UPLOAD_METERS_ROUTE}').field('email', '${testUser.email}').field('password', '${testUser.password}')`;
-<<<<<<< HEAD
 
 // Note there is only one description for all uploads in a test (not an array)
 // but all other keys are arrays of length number of uploads in test.
 // Note the use of double quotes for strings because some have single quotes within.
 const testCases = {
-	// pipe1: {
-	// 	description: "Ascending time readings",
-	// 	chaiRequest: [CHAI_READINGS_REQUEST + ".field('createMeter', 'true').field('meterName', 'pipe1').field('gzip', 'false')"],
-	// 	fileName: ['pipe1Input.csv'],
-	// 	responseCode: [200],
-	// 	responseString: ["<h1>SUCCESS</h1><h2>It looks like the insert of the readings was a success.</h2>"]
-	// },
-	// pipe2: {
-	// 	description: "Descending time readings",
-	// 	chaiRequest: [CHAI_READINGS_REQUEST + ".field('createMeter', 'true').field('meterName', 'pipe2').field('gzip', 'false').field('timeSort', 'decreasing')"],
-	// 	fileName: ['pipe2Input.csv'],
-	// 	responseCode: [200],
-	// 	responseString: ["<h1>SUCCESS</h1><h2>It looks like the insert of the readings was a success.</h2>"]
-	// },
+	pipe1: {
+		description: "Ascending time readings",
+		chaiRequest: [CHAI_READINGS_REQUEST + ".field('createMeter', 'true').field('meterName', 'pipe1').field('gzip', 'false')"],
+		fileName: ['pipe1Input.csv'],
+		responseCode: [200],
+		responseString: ["<h1>SUCCESS</h1><h2>It looks like the insert of the readings was a success.</h2>"]
+	},
+	pipe2: {
+		description: "Descending time readings",
+		chaiRequest: [CHAI_READINGS_REQUEST + ".field('createMeter', 'true').field('meterName', 'pipe2').field('gzip', 'false').field('timeSort', 'decreasing')"],
+		fileName: ['pipe2Input.csv'],
+		responseCode: [200],
+		responseString: ["<h1>SUCCESS</h1><h2>It looks like the insert of the readings was a success.</h2>"]
+	},
 	// pipe3: {
 	// 	description: "Cumulative time readings",
 	// 	chaiRequest: [CHAI_READINGS_REQUEST + ".field('createMeter', 'true').field('meterName', 'pipe3').field('gzip', 'false').field('cumulative', 'true')"],
@@ -75,14 +71,14 @@
 	//     responseCode: [400],
 	// 	responseString: ["<h1>FAILURE</h1><h2>It looks like the insert of the readings had issues with some or all of the readings where the processing of the readings returned these warning(s)/error(s):</h2><br>For meter pipe6: Error parsing Reading #1. Reading value gives 24 with error message:<br>The first ever reading must be dropped when dealing with cumulative data.<br>For reading #1 on meter pipe6 in pipeline: previous reading has value 0 start time 1970-01-01T00:00:00Z end time 1970-01-01T00:00:00Z and current reading has value 24 start time 2021-06-01T00:00:00Z end time 2021-06-02T00:00:00Z with timeSort increasing; duplications 1; cumulative true; cumulativeReset true; cumulativeResetStart 11:45; cumulativeResetEnd 12:15; lengthGap 0; lengthVariation 0; onlyEndTime false<br><br>For meter pipe6: Error parsing Reading #4. Reading value of 96 gives -48 with error message:<br>A negative meterReading has been detected but either cumulativeReset is not enabled, or the start time and end time of this reading is out of the reset range. Reject all readings.<br>For reading #4 on meter pipe6 in pipeline: previous reading has value 72 start time 2021-06-03T00:00:00Z end time 2021-06-04T00:00:00Z and current reading has value -48 start time 2021-06-04T00:00:00Z end time 2021-06-05T00:00:00Z with timeSort increasing; duplications 1; cumulative true; cumulativeReset true; cumulativeResetStart 11:45; cumulativeResetEnd 12:15; lengthGap 0; lengthVariation 0; onlyEndTime false<br>"]
 	// },
-	pipe7: {
-		//bad compare
-		description:"",
-	    chaiRequest: [CHAI_READINGS_REQUEST + ".field('createMeter', 'true').field('meterName', 'pipe7').field('gzip', 'false').field('cumulative', 'true').field('cumulativeReset','true').field('cumulativeResetStart','11:45').field('cumulativeResetEnd','12:15')"],
-	    fileName: ['pipe7Input.csv'],
-	    responseCode: [400],
-		responseString: ["<h1>FAILURE</h1><h2>It looks like the insert of the readings had issues with some or all of the readings where the processing of the readings returned these warning(s)/error(s):</h2><br>For meter pipe7: Error parsing Reading #1. Reading value gives 24 with error message:<br>The first ever reading must be dropped when dealing with cumulative data.<br>For reading #1 on meter pipe7 in pipeline: previous reading has value 0 start time 1970-01-01T00:00:00Z end time 1970-01-01T00:00:00Z and current reading has value 24 start time 2021-06-01T00:00:00Z end time 2021-06-02T00:00:00Z with timeSort increasing; duplications 1; cumulative true; cumulativeReset true; cumulativeResetStart 00:00; cumulativeResetEnd 00:00.001; lengthGap 0; lengthVariation 0; onlyEndTime false<br><h2>Readings Dropped and should have previous messages</h2><ol><li>Dropped Reading #1 for meter pipe7</li></ol>"],
-	},
+	// pipe7: {
+	// 	//bad compare
+	// 	description:"",
+	//     chaiRequest: [CHAI_READINGS_REQUEST + ".field('createMeter', 'true').field('meterName', 'pipe7').field('gzip', 'false').field('cumulative', 'true').field('cumulativeReset','true').field('cumulativeResetStart','11:45').field('cumulativeResetEnd','12:15')"],
+	//     fileName: ['pipe7Input.csv'],
+	//     responseCode: [400],
+	// 	responseString: ["<h1>FAILURE</h1><h2>It looks like the insert of the readings had issues with some or all of the readings where the processing of the readings returned these warning(s)/error(s):</h2><br>For meter pipe7: Error parsing Reading #1. Reading value gives 24 with error message:<br>The first ever reading must be dropped when dealing with cumulative data.<br>For reading #1 on meter pipe7 in pipeline: previous reading has value 0 start time 1970-01-01T00:00:00Z end time 1970-01-01T00:00:00Z and current reading has value 24 start time 2021-06-01T00:00:00Z end time 2021-06-02T00:00:00Z with timeSort increasing; duplications 1; cumulative true; cumulativeReset true; cumulativeResetStart 00:00; cumulativeResetEnd 00:00.001; lengthGap 0; lengthVariation 0; onlyEndTime false<br><h2>Readings Dropped and should have previous messages</h2><ol><li>Dropped Reading #1 for meter pipe7</li></ol>"],
+	// },
 	// pipe8: {
 	// 	//bad compare
 	// 	description:"",
@@ -212,232 +208,22 @@
 	// 	fileName: ['pipe90AInputMeter.csv.gz', 'pipe90BInputMeter.csv.gz', 'pipe90CInput.csv'],
 	// 	responseCode: [200, 200, 400],
 	// 	responseString: ["<h1>SUCCESS</h1>Successfully inserted the meters.", "<h1>SUCCESS</h1>Successfully inserted the meters.", "<h1>FAILURE</h1><h2>It looks like the insert of the readings had issues with some or all of the readings where the processing of the readings returned these warning(s)/error(s):</h2><br>For meter pipe90: Error parsing Reading #1. Reading value gives 24 with error message:<br>The first ever reading must be dropped when dealing with cumulative data.<br>For reading #1 on meter pipe90 in pipeline: previous reading has value 0 start time 1970-01-01T00:00:00Z end time 1970-01-01T00:00:00Z and current reading has value 24 start time 2021-06-01T00:00:00Z end time 2021-06-02T00:00:00Z with timeSort increasing; duplications 1; cumulative true; cumulativeReset true; cumulativeResetStart 00:00:00; cumulativeResetEnd 23:59:59.999999; lengthGap 0; lengthVariation 0; onlyEndTime false<br><h2>Readings Dropped and should have previous messages</h2><ol><li>Dropped Reading #1 for meter pipe90</li></ol>"]
-	// },
+	// }
 }
 
 for (let fileKey in testCases) {
 	const numUploads = testCases[fileKey].chaiRequest.length;
 	mocha.it(`Testing files starting '${fileKey}' doing '${testCases[fileKey]["description"]}' with ${numUploads} requests`, async () => {
+		let expectedFile = `${fileKey}Expected.csv`;
+		let expectedPath = `${__dirname}/${expectedFile}`;
+		let expectedBuffer = fs.readFileSync(expectedPath);
 		for (let index = 0; index < numUploads; index++) {
 			// It would be nice to put a mocha.describe inside the loop to tell the upload starting
 			// but that breaks the tests.
 			// Each set of uploads must be in one mocha because the DB is reset with each test.
 			let inputFile = testCases[fileKey]['fileName'][index];
-			let expectedFile = `${fileKey}Expected.csv`;
 			let inputPath = `${__dirname}/${inputFile}`;
-			let expectedPath = `${__dirname}/${expectedFile}`;
 			let inputBuffer = fs.readFileSync(inputPath);
-			let expectedBuffer = fs.readFileSync(expectedPath);
-			let evalString = `${testCases[fileKey]["chaiRequest"][index]}.attach('csvfile', inputBuffer, '${inputPath}')`;
-			// TODO It would be nice if this was not an eval. Tried a function with closure but could not get it to work as did not find chai.
-			const res = await eval(evalString);
-			expect(res).to.have.status(testCases[fileKey]['responseCode'][index]);
-			expect(res).to.be.html;
-			// OED returns a string with messages that we check it is what was expected.
-			expect(res.text).to.equal(testCases[fileKey]['responseString'][index]);
-			// You do not want to check the database until all the uploads are done.
-			if (index === numUploads - 1) {
-				const conn = testDB.getConnection();
-				// Get every meter to be sure only one with correct name.
-				const meters = await Meter.getAll(conn);
-				expect(meters.length).to.equal(1);
-				expect(meters[0].name).to.equal(fileKey);
-				const readings = await Reading.getAllByMeterID(meters[0].id, conn);
-				const extractedReadings = readings.map(reading => {
-					return [`${reading.reading}`, reading.startTimestamp.format('YYYY-MM-DD HH:mm:ss'), reading.endTimestamp.format('YYYY-MM-DD HH:mm:ss')];
-				});
-				const fileReadings = await parseCsv(expectedBuffer);
-				expect(extractedReadings).to.deep.equals(fileReadings);
-			}
-		}
-	});
-=======
-
-// Note there is only one description for all uploads in a test (not an array)
-// but all other keys are arrays of length number of uploads in test.
-// Note the use of double quotes for strings because some have single quotes within.
-const testCases = {
-	// pipe1: {
-	// 	description: "Ascending time readings",
-	// 	chaiRequest: [CHAI_READINGS_REQUEST + ".field('createMeter', 'true').field('meterName', 'pipe1').field('gzip', 'false')"],
-	// 	fileName: ['pipe1Input.csv'],
-	// 	responseCode: [200],
-	// 	responseString: ["<h1>SUCCESS</h1><h2>It looks like the insert of the readings was a success.</h2>"]
-	// },
-	// pipe2: {
-	//     description: "Descending time readings",
-	//     chaiRequest: [CHAI_READINGS_REQUEST + ".field('createMeter', 'true').field('meterName', 'pipe2').field('gzip', 'false').field('timeSort', 'decreasing')"],
-	//     fileName: ['pipe2Input.csv'],
-	//     responseCode: [200],
-	//     responseString: ["<h1>SUCCESS</h1><h2>It looks like the insert of the readings was a success.</h2>"]
-	// },
-	// pipe3: {
-	//     description: "Cumulative time readings",
-	//     chaiRequest: [CHAI_READINGS_REQUEST + ".field('createMeter', 'true').field('meterName', 'pipe3').field('gzip', 'false').field('cumulative', 'true')"],
-	//     fileName: ['pipe3Input.csv'],
-	//     responseCode: [400],
-	//     // TODO for Will: I had to change the times from +00:00 to Z in the messages. I'm not sure why they are wrong
-	//     // and this could change again with daylight savings PR?
-	//     responseString: ["<h1>FAILURE</h1><h2>It looks like the insert of the readings had issues with some or all of the readings where the processing of the readings returned these warning(s)/error(s):</h2><br>For meter pipe3: Error parsing Reading #1. Reading value gives 24 with error message:<br>The first ever reading must be dropped when dealing with cumulative data.<br>For reading #1 on meter pipe3 in pipeline: previous reading has value 0 start time 1970-01-01T00:00:00Z end time 1970-01-01T00:00:00Z and current reading has value 24 start time 2021-06-01T00:00:00Z end time 2021-06-02T00:00:00Z with timeSort increasing; duplications 1; cumulative true; cumulativeReset false; cumulativeResetStart 00:00:00; cumulativeResetEnd 23:59:59.999999; lengthGap 0; lengthVariation 0; onlyEndTime false<br><h2>Readings Dropped and should have previous messages</h2><ol><li>Dropped Reading #1 for meter pipe3</li></ol>"]
-	// },
-	// TODO not updated yet
-	// pipe4: {
-	//     chaiRequest: [CHAI_READINGS_REQUEST + ".field('createMeter', 'true').field('meterName', 'pipe4').field('gzip', 'false').field('cumulative', 'true').field('cumulativeReset','true')"],
-	//     fileName: ['pipe4Input.csv'],
-	//     responseCode: [400]
-	// },
-	// pipe5: {
-	//     chaiRequest: [CHAI_READINGS_REQUEST + ".field('createMeter', 'true').field('meterName', 'pipe5').field('gzip', 'false').field('cumulative', 'true').field('cumulativeReset','true').field('cumulativeResetStart','23:45').field('cumulativeResetEnd','00:15')"],
-	//     fileName: ['pipe5Input.csv'],
-	//     responseCode: [400]
-	// },
-	// pipe6: {
-	//     chaiRequest: [CHAI_READINGS_REQUEST + ".field('createMeter', 'true').field('meterName', 'pipe6').field('gzip', 'false').field('cumulative', 'true').field('cumulativeReset','true').field('cumulativeResetStart','11:45').field('cumulativeResetEnd','12:15')"],
-	//     fileName: ['pipe6Input.csv'],
-	//     responseCode: [400]
-	// },
-	// pipe7: {
-	//     chaiRequest: [CHAI_READINGS_REQUEST + ".field('createMeter', 'true').field('meterName', 'pipe7').field('gzip', 'false').field('cumulative', 'true').field('cumulativeReset','true').field('cumulativeResetStart','00:00').field('cumulativeResetEnd','00:00.001')"],
-	//     fileName: ['pipe7Input.csv'],
-	//     responseCode: [400]
-	// },
-	// pipe8: {
-	//     chaiRequest: [CHAI_READINGS_REQUEST + ".field('createMeter', 'true').field('meterName', 'pipe8').field('gzip', 'false').field('cumulative', 'true')"],
-	//     fileName: ['pipe8Input.csv'],
-	//     responseCode: [400]
-	// },
-	// pipe9: {
-	//     chaiRequest: [CHAI_READINGS_REQUEST + ".field('createMeter', 'true').field('meterName', 'pipe9').field('gzip', 'false').field('cumulative', 'true').field('cumulativeReset','true')"],
-	//     fileName: ['pipe9Input.csv'],
-	//     responseCode: [400]
-	// },
-	// pipe10: {
-	//     chaiRequest: [CHAI_READINGS_REQUEST + ".field('createMeter', 'true').field('meterName', 'pipe10').field('gzip', 'false').field('cumulative', 'true').field('cumulativeReset','true')"],
-	//     fileName: ['pipe10Input.csv'],
-	//     responseCode: [400]
-	// },
-	// pipe11: {
-	//     chaiRequest: [CHAI_READINGS_REQUEST + ".field('cumulative','true').field('cumulativeReset','true').field('cumulativeResetStart','11:45').field('cumulativeResetEnd','12:15').field('meterName','pipe11').field('createMeter','true').field('gzip', 'false')"],
-	//     fileName: ['pipe11Input.csv'],
-	//     responseCode: [400]
-	// },
-	// pipe12: {
-	//     chaiRequest: [CHAI_READINGS_REQUEST + ".field('cumulative','true').field('cumulativeReset','true').field('cumulativeResetStart','23:45').field('cumulativeResetEnd','00:15').field('createMeter','true').field('gzip', 'false')"],
-	//     fileName: ['pipe12Input.csv'],
-	//     responseCode: [400]
-	// },
-	// pipe13: {
-	//     chaiRequest: [CHAI_READINGS_REQUEST + ".field('meterName','pipe13').field('createMeter','true').field('gzip', 'false')"],
-	//     fileName: ['pipe13Input.csv'],
-	//     responseCode: [200]
-	// },
-	// pipe14: {
-	//     chaiRequest: [CHAI_READINGS_REQUEST + ".field('meterName','pipe14').field('lengthVariation','60').field('createMeter','true').field('gzip', 'false')"],
-	//     fileName: ['pipe14Input.csv'],
-	//     responseCode: [200]
-	// },
-	// pipe15: {
-	//     chaiRequest: [CHAI_READINGS_REQUEST + ".field('meterName','pipe15').field('lengthVariation','120').field('createMeter','true').field('gzip', 'false')"],
-	//     fileName: ['pipe15Input.csv'],
-	//     responseCode: [200]
-	// },
-	// pipe16: {
-	//     chaiRequest: [CHAI_READINGS_REQUEST + ".field('meterName','pipe16').field('lengthVariation','121').field('createMeter','true').field('gzip', 'false')"],
-	//     fileName: ['pipe16Input.csv'],
-	//     responseCode: [200]
-	// },
-	// pipe17: {
-	//     chaiRequest: [CHAI_READINGS_REQUEST + ".field('meterName','pipe17').field('lengthGap','60').field('lengthVariation','121').field('createMeter','true').field('gzip', 'false')"],
-	//     fileName: ['pipe17Input.csv'],
-	//     responseCode: [200]
-	// },
-	// pipe18: {
-	//     chaiRequest: [CHAI_READINGS_REQUEST + ".field('meterName','pipe18').field('lengthGap','120').field('lengthVariation','121').field('createMeter','true').field('gzip', 'false')"],
-	//     fileName: ['pipe18Input.csv'],
-	//     responseCode: [200]
-	// },
-	// pipe19: {
-	//     chaiRequest: [CHAI_READINGS_REQUEST + ".field('headerRow','true').field('cumulative','true').field('meterName','pipe19').field('createMeter','true').field('gzip', 'false')"],
-	//     fileName: ['pipe19Input.csv'],
-	//     responseCode: [400]
-	// },
-	// pipe20: {
-	//     chaiRequest: [CHAI_READINGS_REQUEST + ".field('headerRow','true').field('cumulative','true').field('meterName','pipe20').field('createMeter','true')"],
-	//     fileName: ['pipe20Input.csv'],
-	//     responseCode: [400]
-	// },
-	// pipe21: {
-	//     chaiRequest: CHAI_READINGS_REQUEST + ".field('duplications','3').field('cumulative')"
-	// },
-	// pipe22: {
-	// },
-	// pipe23: {
-	// },
-	// pipe24: {
-	// },
-	// pipe25: {
-	// },
-
-	// updated past here.
-	// pipe40: {
-	//     description: "Cumulative time zipped readings with header",
-	//     chaiRequest: [CHAI_READINGS_REQUEST + ".field('headerRow','true').field('cumulative','true').field('createMeter','true').field('meterName', 'pipe40')"],
-	//     fileName: ['pipe40Input.csv.gz'],
-	//     responseCode: [400],
-	// 	// TODO for Will: I had to change the sample output from pipe20 to pipe40 to use the new number.
-	//     responseString: ["<h1>FAILURE</h1><h2>It looks like the insert of the readings had issues with some or all of the readings where the processing of the readings returned these warning(s)/error(s):</h2><br>For meter pipe40: Error parsing Reading #1. Reading value gives 24 with error message:<br>The first ever reading must be dropped when dealing with cumulative data.<br>For reading #1 on meter pipe40 in pipeline: previous reading has value 0 start time 1970-01-01T00:00:00Z end time 1970-01-01T00:00:00Z and current reading has value 24 start time 2021-06-01T00:00:00Z end time 2021-06-02T00:00:00Z with timeSort increasing; duplications 1; cumulative true; cumulativeReset false; cumulativeResetStart 00:00:00; cumulativeResetEnd 23:59:59.999999; lengthGap 0; lengthVariation 0; onlyEndTime false<br><h2>Readings Dropped and should have previous messages</h2><ol><li>Dropped Reading #1 for meter pipe40</li></ol>"]
-	// },
-	// pipe50: {
-	//     description: "Two readings uploads where update readings",
-	//     chaiRequest: [CHAI_READINGS_REQUEST + ".field('gzip', 'false').field('createMeter','true').field('meterName', 'pipe50')", CHAI_READINGS_REQUEST + ".field('gzip', 'false').field('update','true').field('meterName', 'pipe50')"],
-	//     fileName: ['pipe50AInput.csv', 'pipe50BInput.csv'],
-	//     responseCode: [200, 200],
-	//     responseString: ["<h1>SUCCESS</h1><h2>It looks like the insert of the readings was a success.</h2>", "<h1>SUCCESS</h1><h2>It looks like the insert of the readings was a success.</h2><h3>However, note that the processing of the readings returned these warning(s):</h3><br>For meter pipe50: Warning parsing Reading #1. Reading value gives 0 with warning message:<br>The current reading startTime is not after the previous reading's end time. Note this is treated only as a warning since readings may be sent out of order.<br>There is a gap in time between this reading and the previous reading that exceeds the allowed amount of 0 seconds.<br>For reading #1 on meter pipe50 in pipeline: previous reading has value 120 start time 2021-06-05T00:00:00Z end time 2021-06-06T00:00:00Z and current reading has value 0 start time 2021-05-31T00:00:00Z end time 2021-06-01T00:00:00Z with timeSort increasing; duplications 1; cumulative false; cumulativeReset false; cumulativeResetStart 00:00:00; cumulativeResetEnd 23:59:59.999999; lengthGap 0; lengthVariation 0; onlyEndTime false<br>"]
-	// },
-	// pipe60: {
-	// 	description: "Three readings uploads with cumulative data",
-	// 	chaiRequest: [CHAI_READINGS_REQUEST + ".field('gzip', 'false').field('createMeter','true').field('meterName', 'pipe60').field('cumulative', 'true')", CHAI_READINGS_REQUEST + ".field('gzip', 'false').field('meterName', 'pipe60').field('cumulative', 'true')", CHAI_READINGS_REQUEST + ".field('gzip', 'false').field('meterName', 'pipe60').field('cumulative', 'true')"],
-	// 	fileName: ['pipe60AInput.csv', 'pipe60BInput.csv', 'pipe60CInput.csv'],
-	// 	responseCode: [400, 200, 200],
-	// 	responseString: ["<h1>FAILURE</h1><h2>It looks like the insert of the readings had issues with some or all of the readings where the processing of the readings returned these warning(s)/error(s):</h2><br>For meter pipe60: Error parsing Reading #1. Reading value gives 24 with error message:<br>The first ever reading must be dropped when dealing with cumulative data.<br>For reading #1 on meter pipe60 in pipeline: previous reading has value 0 start time 1970-01-01T00:00:00Z end time 1970-01-01T00:00:00Z and current reading has value 24 start time 2021-06-01T00:00:00Z end time 2021-06-02T00:00:00Z with timeSort increasing; duplications 1; cumulative true; cumulativeReset false; cumulativeResetStart 00:00:00; cumulativeResetEnd 23:59:59.999999; lengthGap 0; lengthVariation 0; onlyEndTime false<br><h2>Readings Dropped and should have previous messages</h2><ol><li>Dropped Reading #1 for meter pipe60</li></ol>", "<h1>SUCCESS</h1><h2>It looks like the insert of the readings was a success.</h2>", "<h1>SUCCESS</h1><h2>It looks like the insert of the readings was a success.</h2>"]
-	// },
-	// TODO for WIll: I had to edit the input meter file because it expects the meter name to match the key here so not 32 but 75.
-	// pipe75: {
-	// 	description: "Set to decreasing for meter then without timeSort parameter for readings",
-	// 	chaiRequest: [CHAI_METERS_REQUEST + ".field('headerRow','true').field('gzip', 'false')", CHAI_READINGS_REQUEST + ".field('meterName','pipe75').field('gzip', 'false')"],
-	// 	fileName: ['pipe75AInputMeter.csv', 'pipe75BInput.csv'],
-	// 	responseCode: [200, 200],
-	// 	responseString: ["<h1>SUCCESS</h1>Successfully inserted the meters.', '<h1>SUCCESS</h1><h2>It looks like the insert of the readings was a success.</h2>"]
-	// },
-	// pipe80: {
-	// 	description: "Two meter uploads then reading upload with cumulative",
-	// 	chaiRequest: [CHAI_METERS_REQUEST + ".field('gzip', 'false')", CHAI_METERS_REQUEST + ".field('gzip', 'false').field('update','true').field('meterName', 'pipe80')", CHAI_READINGS_REQUEST + ".field('gzip', 'false').field('meterName', 'pipe80')"],
-	// 	fileName: ['pipe80AInputMeter.csv', 'pipe80BInputMeter.csv', 'pipe80CInput.csv'],
-	// 	responseCode: [200, 200, 400],
-	// 	responseString: ["<h1>SUCCESS</h1>Successfully inserted the meters.", "<h1>SUCCESS</h1>Successfully inserted the meters.", "<h1>FAILURE</h1><h2>It looks like the insert of the readings had issues with some or all of the readings where the processing of the readings returned these warning(s)/error(s):</h2><br>For meter pipe80: Error parsing Reading #1. Reading value gives 24 with error message:<br>The first ever reading must be dropped when dealing with cumulative data.<br>For reading #1 on meter pipe80 in pipeline: previous reading has value 0 start time 1970-01-01T00:00:00Z end time 1970-01-01T00:00:00Z and current reading has value 24 start time 2021-06-01T00:00:00Z end time 2021-06-02T00:00:00Z with timeSort increasing; duplications 1; cumulative true; cumulativeReset false; cumulativeResetStart 00:00:00; cumulativeResetEnd 23:59:59.999999; lengthGap 0; lengthVariation 0; onlyEndTime false<br><h2>Readings Dropped and should have previous messages</h2><ol><li>Dropped Reading #1 for meter pipe80</li></ol>"]
-	// },
-	// pipe90: {
-	// 	description: "Two meter uploads with header and zipped where second sets cumulative & reset, renames meter then reading upload without cumulative or reset",
-	// 	chaiRequest: [CHAI_METERS_REQUEST + ".field('headerRow','true')", CHAI_METERS_REQUEST + ".field('headerRow','true').field('update','true').field('meterName', 'pipe90x')", CHAI_READINGS_REQUEST + ".field('gzip', 'false').field('meterName', 'pipe90')"],
-	// 	fileName: ['pipe90AInputMeter.csv.gz', 'pipe90BInputMeter.csv.gz', 'pipe90CInput.csv'],
-	// 	responseCode: [200, 200, 400],
-	// 	responseString: ["<h1>SUCCESS</h1>Successfully inserted the meters.", "<h1>SUCCESS</h1>Successfully inserted the meters.", "<h1>FAILURE</h1><h2>It looks like the insert of the readings had issues with some or all of the readings where the processing of the readings returned these warning(s)/error(s):</h2><br>For meter pipe90: Error parsing Reading #1. Reading value gives 24 with error message:<br>The first ever reading must be dropped when dealing with cumulative data.<br>For reading #1 on meter pipe90 in pipeline: previous reading has value 0 start time 1970-01-01T00:00:00Z end time 1970-01-01T00:00:00Z and current reading has value 24 start time 2021-06-01T00:00:00Z end time 2021-06-02T00:00:00Z with timeSort increasing; duplications 1; cumulative true; cumulativeReset true; cumulativeResetStart 00:00:00; cumulativeResetEnd 23:59:59.999999; lengthGap 0; lengthVariation 0; onlyEndTime false<br><h2>Readings Dropped and should have previous messages</h2><ol><li>Dropped Reading #1 for meter pipe90</li></ol>"]
-	// }
-}
-
-for (let fileKey in testCases) {
-	const numUploads = testCases[fileKey].chaiRequest.length;
-	mocha.it(`Testing files starting '${fileKey}' doing '${testCases[fileKey]["description"]}' with ${numUploads} requests`, async () => {
-		for (let index = 0; index < numUploads; index++) {
-			// It would be nice to put a mocha.describe inside the loop to tell the upload starting
-			// but that breaks the tests.
-			// Each set of uploads must be in one mocha because the DB is reset with each test.
-			let inputFile = testCases[fileKey]['fileName'][index];
-			let expectedFile = `${fileKey}Expected.csv`;
-			let inputPath = `${__dirname}/${inputFile}`;
-			let expectedPath = `${__dirname}/${expectedFile}`;
-			let inputBuffer = fs.readFileSync(inputPath);
-			let expectedBuffer = fs.readFileSync(expectedPath);
 			let evalString = `${testCases[fileKey]["chaiRequest"][index]}.attach('csvfile', inputBuffer, '${inputPath}')`;
 			// TODO It would be nice if this was not an eval. Tried a function with closure but could not get it to work as did not find chai.
 			const res = await eval(evalString);
@@ -636,5 +422,4 @@
 	expect(receivedMeter.startTimestamp.format('YYYY-MM-DD HH:mm:ss')).to.equal(expectMeter.startTimestamp.format('YYYY-MM-DD HH:mm:ss'));
 	expect(receivedMeter).to.have.property('endTimestamp');
 	expect(receivedMeter.endTimestamp.format('YYYY-MM-DD HH:mm:ss')).to.equal(expectMeter.endTimestamp.format('YYYY-MM-DD HH:mm:ss'));
->>>>>>> ee1c1642
 }