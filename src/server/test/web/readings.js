/* This Source Code Form is subject to the terms of the Mozilla Public
 * License, v. 2.0. If a copy of the MPL was not distributed with this
 * file, You can obtain one at http://mozilla.org/MPL/2.0/. */
/*
	This file tests the readings retrieval API.

	see: https://github.com/OpenEnergyDashboard/DevDocs/blob/main/testing/testing.md for information on loading readings test data

	Directions for creating reading tests (not needed for rejection tests)
		1) define arrays of data for units, conversions, a test meter using testing csv (optionally a second test meter and group for group testing)
		2) load these arrays by invoking prepareTest(* defined data arrays *)
		3) create an array of values using the expected values csv by calling parseExpectedCsv on the file and assigning the return value
		4) write your test using expectReadingToEqualExpected to check the values and createTimeString
*/

const { chai, mocha, expect, app } = require('../common');
const Unit = require('../../models/Unit');

const {prepareTest,
	parseExpectedCsv,
	expectReadingToEqualExpected,
	createTimeString,
	getUnitId,
	ETERNITY,
	METER_ID,
	GROUP_ID,
	HTTP_CODE,
    unitDatakWh,
    conversionDatakWh} = require('../../util/readingsUtils');

<<<<<<< HEAD
=======
/**
 * Initialize test database, call the functions to insert data into the database,
 * then redoCik and refresh views to ensure everything works.
 * @param {array} unitData parameters for insertUnits
 * @param {array} conversionData parameters for insertConversions
 * @param {array} meterData parameters for insertMeters
 * @param {array} groupData  parameters for insertGroups (optional)
 */
async function prepareTest(unitData, conversionData, meterData, groupData = []) {
	const conn = testDB.getConnection();
	await insertUnits(unitData, false, conn);
	await insertConversions(conversionData, conn);
	await insertMeters(meterData, conn);
	await insertGroups(groupData, conn);
	await redoCik(conn);
	await refreshAllReadingViews();
}

/**
 * Call this function to generate an array of arrays of a csv file.
 * This function will remove the first 'row' from the csv file (typically the column names)
 * @param {string} fileName path to the 'expected values' csv file to correspond with the readings file
 * @returns {array} array of arrays similar in format to the expected JSON output of the readings api
 */
async function parseExpectedCsv(fileName) {
	let expectedCsv = await readCsv(fileName);
	expectedCsv.shift();
	return expectedCsv;
};

/**
 * Compares readings from api call against the expected readings csv
 * @param {request.Response} res the response to the HTTP GET request from Chai
 * @param {array} expected the returned array from parseExpectedCsv
 */
function expectReadingToEqualExpected(res, expected) {
	expect(res).to.be.json;
	expect(res).to.have.status(HTTP_CODE.OK);
	// Did the response have the correct number of readings.
	expect(res.body).to.have.property(`${METER_ID}`).to.have.lengthOf(expected.length);
	// Loop over each reading
	for (let i = 0; i < expected.length; i++) {
		// Check that the reading's value is within the expected tolerance (DELTA).
		expect(res.body).to.have.property(`${METER_ID}`).to.have.property(`${i}`).to.have.property('reading').to.be.closeTo(Number(expected[i][0]), DELTA);
		// Reading has correct start/end date and time.
		expect(res.body).to.have.property(`${METER_ID}`).to.have.property(`${i}`).to.have.property('startTimestamp').to.equal(Date.parse(expected[i][1]));
		expect(res.body).to.have.property(`${METER_ID}`).to.have.property(`${i}`).to.have.property('endTimestamp').to.equal(Date.parse(expected[i][2]));
	}
}

/**
 * Create an ISO standard date range to use as a timeInterval query for the API
 * @param {string} startDay formatted as YYYY-MM-DD
 * @param {string} startTime formatted as HH:MM:SS
 * @param {string} endDay formatted as YYYY-MM-DD
 * @param {string} endTime formatted as HH:MM:SS
 * @returns {string} a string with the format '20XX-XX-XXT00:00:00Z_20XX-XX-XXT00:00:00Z'
 */
function createTimeString(startDay, startTime, endDay, endTime) {
	const dateString = new TimeInterval(moment(startDay + ' ' + startTime), moment(endDay + ' ' + endTime));
	return dateString.toString();
}

/**
 * Get the unit id given name of unit.
 * @param {string} unitName
 * @returns {number} id of unitName
 */
async function getUnitId(unitName) {
	conn = testDB.getConnection();
	const unit = await Unit.getByName(unitName, conn);
	if (!unit) {
		// This is not a valid unit name so return -99.
		return -99;
	} else {
		return (await Unit.getByName(unitName, conn)).id;
	}
}

// These units and conversions are used in many tests.
// These are the 2D arrays for units, conversions to feed into the database
// For kWh units.
const unitDatakWh = [
	{
		name: 'kWh',
		identifier: '',
		unitRepresent: Unit.unitRepresentType.QUANTITY,
		secInRate: 3600,
		typeOfUnit: Unit.unitType.UNIT,
		suffix: '',
		displayable: Unit.displayableType.ALL,
		preferredDisplay: true,
		note: 'OED created standard unit'
	},
	{
		name: 'Electric_Utility',
		identifier: '',
		unitRepresent: Unit.unitRepresentType.QUANTITY,
		secInRate: 3600,
		typeOfUnit: Unit.unitType.METER,
		suffix: '',
		displayable: Unit.displayableType.NONE,
		preferredDisplay: false,
		note: 'special unit'
	}
];
const conversionDatakWh = [
	{
		sourceName: 'Electric_Utility',
		destinationName: 'kWh',
		bidirectional: false,
		slope: 1,
		intercept: 0,
		note: 'Electric_Utility → kWh'
	}
];
>>>>>>> ad327384

// TODO
// Test readings from meters at different rates (15 min, 23 min)
// Test some more date ranges as specified in DevDocs/testing/testing.md
// Test bar charts
// Test groups

mocha.describe('readings API', () => {
	mocha.describe('readings test, test if data returned by API is as expected', () => {
		mocha.describe('for line charts', () => {
			mocha.describe('for meters', () => {
				// A reading response should have a reading, startTimestamp, and endTimestamp key
				mocha.it('response should have valid reading and timestamps,', async () => {
					// Create 2D array for meter to feed into the database
					// Note the meter ID is set so we know what to expect when a query is made.
					const meterData = [
						{
							name: 'Electric Utility kWh',
							unit: 'Electric_Utility',
							defaultGraphicUnit: 'kWh',
							displayable: true,
							gps: undefined,
							note: 'special meter',
							file: 'test/web/readingsData/readings_ri_15_days_75.csv',
							deleteFile: false,
							readingFrequency: '15 minutes',
							id: METER_ID
						}
					];
					// Load the data into the database
					await prepareTest(unitDatakWh, conversionDatakWh, meterData);
					// Get the unit ID since the DB could use any value.
					const unitId = await getUnitId('kWh');
					// Create a request to the API and save the response
					const res = await chai.request(app).get(`/api/unitReadings/line/meters/${METER_ID}`)
						.query({ timeInterval: ETERNITY.toString(), graphicUnitId: unitId });
					// unitReadings should return as json
					expect(res).to.be.json;
					// the route should not return a bad request
					expect(res).to.have.status(HTTP_CODE.OK);
					// Check if the first element returned by the API is the correct format
					expect(res.body).to.have.property(`${METER_ID}`).to.have.property('0').to.have.property('reading');
					expect(res.body).to.have.property(`${METER_ID}`).to.have.property('0').to.have.property('startTimestamp');
					expect(res.body).to.have.property(`${METER_ID}`).to.have.property('0').to.have.property('endTimestamp');
				});
				// Test using a date range of infinity, which should return as days
				mocha.it('should have daily points for 15 minute reading intervals and quantity units with +-inf start/end time & kWh as kWh', async () => {
					// Create 2D array for meter to feed into the database
					// Note the meter ID is set so we know what to expect when a query is made.
					const meterData = [
						{
							name: 'Electric Utility kWh',
							unit: 'Electric_Utility',
							defaultGraphicUnit: 'kWh',
							displayable: true,
							gps: undefined,
							note: 'special meter',
							file: 'test/web/readingsData/readings_ri_15_days_75.csv',
							deleteFile: false,
							readingFrequency: '15 minutes',
							id: METER_ID
						}
					];
					// Load the data into the database
					await prepareTest(unitDatakWh, conversionDatakWh, meterData);
					// Get the unit ID since the DB could use any value.
					const unitId = await getUnitId('kWh');
					// Load the expected response data from the corresponding csv file
					const expected = await parseExpectedCsv('src/server/test/web/readingsData/expected_line_ri_15_mu_kWh_gu_kWh_st_-inf_et_inf.csv');
					// Create a request to the API for unbounded reading times and save the response
					const res = await chai.request(app).get(`/api/unitReadings/line/meters/${METER_ID}`)
						.query({ timeInterval: ETERNITY.toString(), graphicUnitId: unitId });
					// Check that the API reading is equal to what it is expected to equal
					expectReadingToEqualExpected(res, expected);
				});
				// This test is effectively the same as the last, but we specify the date range
				// Should return daily point readings
				mocha.it('should have daily points for 15 minute reading intervals and quantity units with explicit start/end time & kWh as kWh', async () => {
					// Create 2D array for meter to feed into the database
					// Note the meter ID is set so we know what to expect when a query is made.
					const meterData = [
						{
							name: 'Electric Utility kWh',
							unit: 'Electric_Utility',
							defaultGraphicUnit: 'kWh',
							displayable: true,
							gps: undefined,
							note: 'special meter',
							file: 'test/web/readingsData/readings_ri_15_days_75.csv',
							deleteFile: false,
							readingFrequency: '15 minutes',
							id: METER_ID
						}
					];
					// Load the data into the database
					await prepareTest(unitDatakWh, conversionDatakWh, meterData);
					// Get the unit ID since the DB could use any value.
					const unitId = await getUnitId('kWh');
					// Load and parse the corresponding expected values from csv
					const expected = await parseExpectedCsv('src/server/test/web/readingsData/expected_line_ri_15_mu_kWh_gu_kWh_st_2022-08-18%00#00#00_et_2022-11-01%00#00#00.csv');
					// Create a request to the API for the date range specified using createTimeString and save the response
					const res = await chai.request(app).get(`/api/unitReadings/line/meters/${METER_ID}`)
						.query({ timeInterval: createTimeString('2022-08-18', '00:00:00', '2022-11-01', '00:00:00'), graphicUnitId: unitId });
					expectReadingToEqualExpected(res, expected);
				});
				// This date range is on the threshold of returning daily point readings, 61 days
				mocha.it('should have daily points for middle readings of 15 minute for a 61 day period and quantity units with kWh as kWh', async () => {
					// Create 2D array for meter to feed into the database
					// Note the meter ID is set so we know what to expect when a query is made.
					const meterData = [
						{
							name: 'Electric Utility kWh',
							unit: 'Electric_Utility',
							defaultGraphicUnit: 'kWh',
							displayable: true,
							gps: undefined,
							note: 'special meter',
							file: 'test/web/readingsData/readings_ri_15_days_75.csv',
							deleteFile: false,
							readingFrequency: '15 minutes',
							id: METER_ID
						}
					];
					// Load the data into the database
					await prepareTest(unitDatakWh, conversionDatakWh, meterData);
					// Get the unit ID since the DB could use any value.
					const unitId = await getUnitId('kWh');
					const expected = await parseExpectedCsv('src/server/test/web/readingsData/expected_line_ri_15_mu_kWh_gu_kWh_st_2022-08-25%00#00#00_et_2022-10-25%00#00#00.csv');
					const res = await chai.request(app).get(`/api/unitReadings/line/meters/${METER_ID}`)
						.query({ timeInterval: createTimeString('2022-08-25', '00:00:00', '2022-10-25', '00:00:00'), graphicUnitId: unitId });
					expectReadingToEqualExpected(res, expected);
				});
				// 60 days gives hourly points & middle readings
				mocha.it('should have hourly points for middle readings of 15 minute for a 60 day period and quantity units with kWh as kWh', async () => {
					// Create 2D array for meter to feed into the database
					// Note the meter ID is set so we know what to expect when a query is made.
					const meterData = [
						{
							name: 'Electric Utility kWh',
							unit: 'Electric_Utility',
							defaultGraphicUnit: 'kWh',
							displayable: true,
							gps: undefined,
							note: 'special meter',
							file: 'test/web/readingsData/readings_ri_15_days_75.csv',
							deleteFile: false,
							readingFrequency: '15 minutes',
							id: METER_ID
						}
					];
					// Load the data into the database
					await prepareTest(unitDatakWh, conversionDatakWh, meterData);
					// Get the unit ID since the DB could use any value.
					const unitId = await getUnitId('kWh');
					const expected = await parseExpectedCsv('src/server/test/web/readingsData/expected_line_ri_15_mu_kWh_gu_kWh_st_2022-08-25%00#00#00_et_2022-10-24%00#00#00.csv');
					const res = await chai.request(app).get(`/api/unitReadings/line/meters/${METER_ID}`)
						.query({ timeInterval: createTimeString('2022-08-25', '00:00:00', '2022-10-24', '00:00:00'), graphicUnitId: unitId });
					expectReadingToEqualExpected(res, expected);
				});

				mocha.it('should barely have hourly points for middle readings of 15 minute for a 15 day + 15 min period and quantity units with kWh as kWh', async () => {
					// Create 2D array for meter to feed into the database
					// Note the meter ID is set so we know what to expect when a query is made.
					const meterData = [
						{
							name: 'Electric Utility kWh',
							unit: 'Electric_Utility',
							defaultGraphicUnit: 'kWh',
							displayable: true,
							gps: undefined,
							note: 'special meter',
							file: 'test/web/readingsData/readings_ri_15_days_75.csv',
							deleteFile: false,
							readingFrequency: '15 minutes',
							id: METER_ID
						}
					];
					// Load the data into the database
					await prepareTest(unitDatakWh, conversionDatakWh, meterData);
					// Get the unit ID since the DB could use any value.
					const unitId = await getUnitId('kWh');
					const expected = await parseExpectedCsv('src/server/test/web/readingsData/expected_line_ri_15_mu_kWh_gu_kWh_st_2022-09-21%00#00#00_et_2022-10-06%00#00#00.csv');
					const res = await chai.request(app).get(`/api/unitReadings/line/meters/${METER_ID}`)
						.query({ timeInterval: createTimeString('2022-09-21', '00:00:00', '2022-10-06', '00:15:00'), graphicUnitId: unitId });
					expectReadingToEqualExpected(res, expected);
				});
				// 14 days barely gives raw points & middle readings
				mocha.it('14 days barely gives raw points & middle readings', async () => {
					// Create 2D array for meter to feed into the database
					// Note the meter ID is set so we know what to expect when a query is made.
					const meterData = [
						{
							name: 'Electric Utility kWh',
							unit: 'Electric_Utility',
							defaultGraphicUnit: 'kWh',
							displayable: true,
							gps: undefined,
							note: 'special meter',
							file: 'test/web/readingsData/readings_ri_15_days_75.csv',
							deleteFile: false,
							readingFrequency: '15 minutes',
							id: METER_ID
						}
					];
					// Load the data into the database
					await prepareTest(unitDatakWh, conversionDatakWh, meterData);
					// Get the unit ID since the DB could use any value.
					const unitId = await getUnitId('kWh');
					const expected = await parseExpectedCsv('src/server/test/web/readingsData/expected_line_ri_15_mu_kWh_gu_kWh_st_2022-09-21%00#00#00_et_2022-10-05%00#00#00.csv');
					const res = await chai.request(app).get(`/api/unitReadings/line/meters/${METER_ID}`)
						.query({ timeInterval: createTimeString('2022-09-21', '00:00:00', '2022-10-05', '00:00:00'), graphicUnitId: unitId });
					expectReadingToEqualExpected(res, expected);
				});
				// Test 15 minutes over all time for flow unit.
				mocha.it('should have daily points for 15 minute reading intervals and flow units with +-inf start/end time & kW as kW', async () => {
					const unitData = [
						{
							name: 'kW',
							identifier: '',
							unitRepresent: Unit.unitRepresentType.FLOW,
							secInRate: 3600,
							typeOfUnit: Unit.unitType.UNIT,
							suffix: '',
							displayable: Unit.displayableType.ALL,
							preferredDisplay: true,
							note: 'kilowatts'
						},
						{
							name: 'Electric',
							identifier: '',
							unitRepresent: Unit.unitRepresentType.FLOW,
							secInRate: 3600,
							typeOfUnit: Unit.unitType.METER,
							suffix: '',
							displayable: Unit.displayableType.NONE,
							preferredDisplay: false,
							note: 'special unit'
						}
					];
					const conversionData = [
						{
							sourceName: 'Electric',
							destinationName: 'kW',
							bidirectional: false,
							slope: 1,
							intercept: 0,
							note: 'Electric → kW'
						}
					];
					const meterData = [
						{
							name: 'Electric kW',
							unit: 'Electric',
							defaultGraphicUnit: 'kW',
							displayable: true,
							gps: undefined,
							note: 'special meter',
							file: 'test/web/readingsData/readings_ri_15_days_75.csv',
							deleteFile: false,
							readingFrequency: '15 minutes',
							id: METER_ID
						}
					];

					await prepareTest(unitData, conversionData, meterData);
					// Get the unit ID since the DB could use any value.
					const unitId = await getUnitId('kW');
					const expected = await parseExpectedCsv('src/server/test/web/readingsData/expected_line_ri_15_mu_kW_gu_kW_st_-inf_et_inf.csv');

					const res = await chai.request(app).get(`/api/unitReadings/line/meters/${METER_ID}`)
						.query({ timeInterval: ETERNITY.toString(), graphicUnitId: unitId });
					expectReadingToEqualExpected(res, expected);
				});
				// Test 15 minutes over all time for raw unit.
				mocha.it('should have daily points for 15 minute reading intervals and raw units with +-inf start/end time & Celsius as Celsius', async () => {
					const unitData = [
						{
							name: 'C',
							identifier: '',
							unitRepresent: Unit.unitRepresentType.RAW,
							secInRate: 3600,
							typeOfUnit: Unit.unitType.UNIT,
							suffix: '',
							displayable: Unit.displayableType.ALL,
							preferredDisplay: true,
							note: 'Celsius'
						},
						{
							name: 'Degrees',
							identifier: '',
							unitRepresent: Unit.unitRepresentType.RAW,
							secInRate: 3600,
							typeOfUnit: Unit.unitType.METER,
							suffix: '',
							displayable: Unit.displayableType.NONE,
							preferredDisplay: false,
							note: 'special unit'
						}
					];
					const conversionData = [
						{
							sourceName: 'Degrees',
							destinationName: 'C',
							bidirectional: false,
							slope: 1,
							intercept: 0,
							note: 'Degrees → C'
						}
					];
					const meterData = [
						{
							name: 'Degrees Celsius',
							unit: 'Degrees',
							defaultGraphicUnit: 'C',
							displayable: true,
							gps: undefined,
							note: 'special meter',
							file: 'test/web/readingsData/readings_ri_15_days_75.csv',
							deleteFile: false,
							readingFrequency: '15 minutes',
							id: METER_ID
						}
					];

					await prepareTest(unitData, conversionData, meterData);
					// Get the unit ID since the DB could use any value.
					const unitId = await getUnitId('C');
					// Reuse same file as flow since value should be the same values.
					const expected = await parseExpectedCsv('src/server/test/web/readingsData/expected_line_ri_15_mu_kW_gu_kW_st_-inf_et_inf.csv');

					const res = await chai.request(app).get(`/api/unitReadings/line/meters/${METER_ID}`)
						.query({ timeInterval: ETERNITY.toString(), graphicUnitId: unitId });
					expectReadingToEqualExpected(res, expected)
				});
				mocha.it('should have daily points for 15 minute reading intervals and quantity units with +-inf start/end time & kWh as MJ', async () => {
					const unitData = unitDatakWh.concat([
						{
							name: 'MJ',
							identifier: 'megaJoules',
							unitRepresent: Unit.unitRepresentType.QUANTITY,
							secInRate: 3600,
							typeOfUnit: Unit.unitType.UNIT,
							suffix: '',
							displayable: Unit.displayableType.ALL,
							preferredDisplay: false,
							note: 'MJ'
						}
					]);
					const conversionData = conversionDatakWh.concat([
						{
							sourceName: 'kWh',
							destinationName: 'MJ',
							bidirectional: true,
							slope: 3.6,
							intercept: 0,
							note: 'kWh → MJ'
						}
					]);
					const meterData = [
						{
							name: 'Electric Utility MJ',
							unit: 'Electric_Utility',
							defaultGraphicUnit: 'MJ',
							displayable: true,
							gps: undefined,
							note: 'special meter',
							file: 'test/web/readingsData/readings_ri_15_days_75.csv',
							deleteFile: false,
							readingFrequency: '15 minutes',
							id: METER_ID
						}
					];

					await prepareTest(unitData, conversionData, meterData);
					// Get the unit ID since the DB could use any value.
					const unitId = await getUnitId('MJ');
					// Reuse same file as flow since value should be the same values.
					const expected = await parseExpectedCsv('src/server/test/web/readingsData/expected_line_ri_15_mu_kWh_gu_MJ_st_-inf_et_inf.csv');

					const res = await chai.request(app).get(`/api/unitReadings/line/meters/${METER_ID}`)
						.query({ timeInterval: ETERNITY.toString(), graphicUnitId: unitId });
					expectReadingToEqualExpected(res, expected)
				});
				mocha.it('should have daily points for 15 minute reading intervals and quantity units with +-inf start/end time & kWh as MJ reverse conversion', async () => {
					const unitData = unitDatakWh.concat([
						{
							name: 'MJ',
							identifier: 'megaJoules',
							unitRepresent: Unit.unitRepresentType.QUANTITY,
							secInRate: 3600,
							typeOfUnit: Unit.unitType.UNIT,
							suffix: '',
							displayable: Unit.displayableType.ALL,
							preferredDisplay: false,
							note: 'MJ'
						}
					]);
					const conversionData = conversionDatakWh.concat([
						{
							sourceName: 'MJ',
							destinationName: 'kWh',
							bidirectional: true,
							slope: 1 / 3.6,
							intercept: 0,
							note: 'MJ → KWh'
						}
					]);
					const meterData = [
						{
							name: 'Electric Utility MJ',
							unit: 'Electric_Utility',
							defaultGraphicUnit: 'MJ',
							displayable: true,
							gps: undefined,
							note: 'special meter',
							file: 'test/web/readingsData/readings_ri_15_days_75.csv',
							deleteFile: false,
							readingFrequency: '15 minutes',
							id: METER_ID
						}
					];

					await prepareTest(unitData, conversionData, meterData);
					// Get the unit ID since the DB could use any value.
					const unitId = await getUnitId('MJ');
					// Reuse same file as flow since value should be the same values.
					const expected = await parseExpectedCsv('src/server/test/web/readingsData/expected_line_ri_15_mu_kWh_gu_MJ_st_-inf_et_inf.csv');

					const res = await chai.request(app).get(`/api/unitReadings/line/meters/${METER_ID}`)
						.query({ timeInterval: ETERNITY.toString(), graphicUnitId: unitId });
					expectReadingToEqualExpected(res, expected)
				});
				mocha.it('should have daily points for 15 minute reading intervals and quantity units with +-inf start/end time & kWh as BTU chained', async () => {
					const unitData = unitDatakWh.concat([
						{
							name: 'MJ',
							identifier: 'megaJoules',
							unitRepresent: Unit.unitRepresentType.QUANTITY,
							secInRate: 3600,
							typeOfUnit: Unit.unitType.UNIT,
							suffix: '',
							displayable: Unit.displayableType.ALL,
							preferredDisplay: false,
							note: 'MJ'
						},
						{
							name: 'BTU',
							identifier: '',
							unitRepresent: Unit.unitRepresentType.QUANTITY,
							secInRate: 3600,
							typeOfUnit: Unit.unitType.UNIT,
							suffix: '',
							displayable: Unit.displayableType.ALL,
							preferredDisplay: true,
							note: 'OED created standard unit'
						}
					]);
					const conversionData = conversionDatakWh.concat([
						{
							sourceName: 'kWh',
							destinationName: 'MJ',
							bidirectional: true,
							slope: 3.6,
							intercept: 0,
							note: 'kWh → MJ'
						},
						{
							sourceName: 'MJ',
							destinationName: 'BTU',
							bidirectional: true,
							slope: 947.8,
							intercept: 0,
							note: 'MJ → BTU'
						}
					]);
					const meterData = [
						{
							name: 'Electric_Utility BTU',
							unit: 'Electric_Utility',
							defaultGraphicUnit: 'BTU',
							displayable: true,
							gps: undefined,
							note: 'special meter',
							file: 'test/web/readingsData/readings_ri_15_days_75.csv',
							deleteFile: false,
							readingFrequency: '15 minutes',
							id: METER_ID
						}
					];

					await prepareTest(unitData, conversionData, meterData);
					// Get the unit ID since the DB could use any value.
					const unitId = await getUnitId('BTU');
					// Reuse same file as flow since value should be the same values.
					const expected = await parseExpectedCsv('src/server/test/web/readingsData/expected_line_ri_15_mu_kWh_gu_BTU_st_-inf_et_inf.csv');

					const res = await chai.request(app).get(`/api/unitReadings/line/meters/${METER_ID}`)
						.query({ timeInterval: ETERNITY.toString(), graphicUnitId: unitId });
					expectReadingToEqualExpected(res, expected)
				});

				mocha.it('should have daily points for 15 minute reading intervals and quantity units with +-inf start/end time & kWh as BTU chained with reverse conversion', async () => {
					const unitData = unitDatakWh.concat([
						{
							name: 'MJ',
							identifier: 'megaJoules',
							unitRepresent: Unit.unitRepresentType.QUANTITY,
							secInRate: 3600,
							typeOfUnit: Unit.unitType.UNIT,
							suffix: '',
							displayable: Unit.displayableType.ALL,
							preferredDisplay: false,
							note: 'MJ'
						},
						{
							name: 'BTU',
							identifier: '',
							unitRepresent: Unit.unitRepresentType.QUANTITY,
							secInRate: 3600,
							typeOfUnit: Unit.unitType.UNIT,
							suffix: '',
							displayable: Unit.displayableType.ALL,
							preferredDisplay: true,
							note: 'OED created standard unit'
						}
					]);
					const conversionData = conversionDatakWh.concat([
						{
							sourceName: 'MJ',
							destinationName: 'kWh',
							bidirectional: true,
							slope: 1 / 3.6,
							intercept: 0,
							note: 'MJ → KWh'
						},
						{
							sourceName: 'MJ',
							destinationName: 'BTU',
							bidirectional: true,
							slope: 947.8,
							intercept: 0,
							note: 'MJ → BTU'
						}
					]);
					const meterData = [
						{
							name: 'Electric_Utility BTU',
							unit: 'Electric_Utility',
							defaultGraphicUnit: 'BTU',
							displayable: true,
							gps: undefined,
							note: 'special meter',
							file: 'test/web/readingsData/readings_ri_15_days_75.csv',
							deleteFile: false,
							readingFrequency: '15 minutes',
							id: METER_ID
						}
					];

					await prepareTest(unitData, conversionData, meterData);
					// Get the unit ID since the DB could use any value.
					const unitId = await getUnitId('BTU');
					// Reuse same file as flow since value should be the same values.
					const expected = await parseExpectedCsv('src/server/test/web/readingsData/expected_line_ri_15_mu_kWh_gu_BTU_st_-inf_et_inf.csv');

					const res = await chai.request(app).get(`/api/unitReadings/line/meters/${METER_ID}`)
						.query({ timeInterval: ETERNITY.toString(), graphicUnitId: unitId });
					expectReadingToEqualExpected(res, expected)
				});
				mocha.it('should have hourly points for middle readings of 15 minute for a 60 day period and quantity units & kWh as MJ', async () => {
					const unitData = unitDatakWh.concat([
						{
							name: 'MJ',
							identifier: 'megaJoules',
							unitRepresent: Unit.unitRepresentType.QUANTITY,
							secInRate: 3600,
							typeOfUnit: Unit.unitType.UNIT,
							suffix: '',
							displayable: Unit.displayableType.ALL,
							preferredDisplay: false,
							note: 'MJ'
						}
					]);
					const conversionData = conversionDatakWh.concat([
						{
							sourceName: 'kWh',
							destinationName: 'MJ',
							bidirectional: true,
							slope: 3.6,
							intercept: 0,
							note: 'kWh → MJ'
						}
					]);
					const meterData = [
						{
							name: 'Electric_Utility MJ',
							unit: 'Electric_Utility',
							defaultGraphicUnit: 'MJ',
							displayable: true,
							gps: undefined,
							note: 'special meter',
							file: 'test/web/readingsData/readings_ri_15_days_75.csv',
							deleteFile: false,
							readingFrequency: '15 minutes',
							id: METER_ID
						}
					];

					await prepareTest(unitData, conversionData, meterData);
					// Get the unit ID since the DB could use any value.
					const unitId = await getUnitId('MJ');
					// Reuse same file as flow since value should be the same values.
					const expected = await parseExpectedCsv('src/server/test/web/readingsData/expected_line_ri_15_mu_kWh_gu_MJ_st_2022-08-25%00#00#00_et_2022-10-24%00#00#00.csv');

					const res = await chai.request(app).get(`/api/unitReadings/line/meters/${METER_ID}`)
						.query({ timeInterval: createTimeString('2022-08-25', '00:00:00', '2022-10-24', '00:00:00'), graphicUnitId: unitId });
					expectReadingToEqualExpected(res, expected)
				});
				mocha.it('should have hourly points for middle readings of 15 minute for a 60 day period and raw units & C as F with intercept', async () => {
					const unitData = [
						{
							name: 'C',
							identifier: '',
							unitRepresent: Unit.unitRepresentType.RAW,
							secInRate: 3600,
							typeOfUnit: Unit.unitType.UNIT,
							suffix: '',
							displayable: Unit.displayableType.ALL,
							preferredDisplay: true,
							note: 'Celsius'
						},
						{
							name: 'Degrees',
							identifier: '',
							unitRepresent: Unit.unitRepresentType.RAW,
							secInRate: 3600,
							typeOfUnit: Unit.unitType.METER,
							suffix: '',
							displayable: Unit.displayableType.NONE,
							preferredDisplay: false,
							note: 'special unit'
						},
						{
							name: 'F',
							identifier: '',
							unitRepresent: Unit.unitRepresentType.RAW,
							secInRate: 3600,
							typeOfUnit: Unit.unitType.UNIT,
							suffix: '',
							displayable: Unit.displayableType.ALL,
							preferredDisplay: false,
							note: 'OED created standard unit'
						}
					];
					const conversionData = [
						{
							sourceName: 'Degrees',
							destinationName: 'C',
							bidirectional: false,
							slope: 1,
							intercept: 0,
							note: 'Degrees → C'
						},
						{
							sourceName: 'C',
							destinationName: 'F',
							bidirectional: true,
							slope: 1.8,
							intercept: 32,
							note: 'Celsius → Fahrenheit'
						}
					];
					const meterData = [
						{
							name: 'Degrees F',
							unit: 'Degrees',
							defaultGraphicUnit: 'F',
							displayable: true,
							gps: undefined,
							note: 'special meter',
							file: 'test/web/readingsData/readings_ri_15_days_75.csv',
							deleteFile: false,
							readingFrequency: '15 minutes',
							id: METER_ID
						}
					];

					await prepareTest(unitData, conversionData, meterData);
					// Get the unit ID since the DB could use any value.
					const unitId = await getUnitId('F');
					// Reuse same file as flow since value should be the same values.
					const expected = await parseExpectedCsv('src/server/test/web/readingsData/expected_line_ri_15_mu_C_gu_F_st_2022-08-25%00#00#00_et_2022-10-24%00#00#00.csv');

					const res = await chai.request(app).get(`/api/unitReadings/line/meters/${METER_ID}`)
						.query({ timeInterval: createTimeString('2022-08-25', '00:00:00', '2022-10-24', '00:00:00'), graphicUnitId: unitId });
					expectReadingToEqualExpected(res, expected)
				});
				mocha.it('should have raw points for middle readings of 15 minute for a 14 day period and quantity units & kWh as MJ', async () => {
					const unitData = unitDatakWh.concat([
						{
							name: 'MJ',
							identifier: 'megaJoules',
							unitRepresent: Unit.unitRepresentType.QUANTITY,
							secInRate: 3600,
							typeOfUnit: Unit.unitType.UNIT,
							suffix: '',
							displayable: Unit.displayableType.ALL,
							preferredDisplay: false,
							note: 'MJ'
						}
					]);
					const conversionData = conversionDatakWh.concat([
						{
							sourceName: 'kWh',
							destinationName: 'MJ',
							bidirectional: true,
							slope: 3.6,
							intercept: 0,
							note: 'kWh → MJ'
						}
					]);
					const meterData = [
						{
							name: 'Electric_Utility MJ',
							unit: 'Electric_Utility',
							defaultGraphicUnit: 'MJ',
							displayable: true,
							gps: undefined,
							note: 'special meter',
							file: 'test/web/readingsData/readings_ri_15_days_75.csv',
							deleteFile: false,
							readingFrequency: '15 minutes',
							id: METER_ID
						}
					];

					await prepareTest(unitData, conversionData, meterData);
					// Get the unit ID since the DB could use any value.
					const unitId = await getUnitId('MJ');
					// Reuse same file as flow since value should be the same values.
					const expected = await parseExpectedCsv('src/server/test/web/readingsData/expected_line_ri_15_mu_kWh_gu_MJ_st_2022-09-21%00#00#00_et_2022-10-05%00#00#00.csv');

					const res = await chai.request(app).get(`/api/unitReadings/line/meters/${METER_ID}`)
						.query({ timeInterval: createTimeString('2022-09-21', '00:00:00', '2022-10-05', '00:00:00'), graphicUnitId: unitId });
					expectReadingToEqualExpected(res, expected)
				});
				mocha.it('should have raw points for middle readings of 15 minute for a 14 day period and raw units & C as F with intercept', async () => {
					const unitData = [
						{
							name: 'C',
							identifier: '',
							unitRepresent: Unit.unitRepresentType.RAW,
							secInRate: 3600,
							typeOfUnit: Unit.unitType.UNIT,
							suffix: '',
							displayable: Unit.displayableType.ALL,
							preferredDisplay: true,
							note: 'Celsius'
						},
						{
							name: 'Degrees',
							identifier: '',
							unitRepresent: Unit.unitRepresentType.RAW,
							secInRate: 3600,
							typeOfUnit: Unit.unitType.METER,
							suffix: '',
							displayable: Unit.displayableType.NONE,
							preferredDisplay: false,
							note: 'special unit'
						},
						{
							name: 'F',
							identifier: '',
							unitRepresent: Unit.unitRepresentType.RAW,
							secInRate: 3600,
							typeOfUnit: Unit.unitType.UNIT,
							suffix: '',
							displayable: Unit.displayableType.ALL,
							preferredDisplay: false,
							note: 'OED created standard unit'
						}
					];
					const conversionData = [
						{
							sourceName: 'Degrees',
							destinationName: 'C',
							bidirectional: false,
							slope: 1,
							intercept: 0,
							note: 'Degrees → C'
						},
						{
							sourceName: 'C',
							destinationName: 'F',
							bidirectional: true,
							slope: 1.8,
							intercept: 32,
							note: 'Celsius → Fahrenheit'
						}
					];
					const meterData = [
						{
							name: 'Degrees F',
							unit: 'Degrees',
							defaultGraphicUnit: 'F',
							displayable: true,
							gps: undefined,
							note: 'special meter',
							file: 'test/web/readingsData/readings_ri_15_days_75.csv',
							deleteFile: false,
							readingFrequency: '15 minutes',
							id: METER_ID
						}
					];

					await prepareTest(unitData, conversionData, meterData);
					// Get the unit ID since the DB could use any value.
					const unitId = await getUnitId('F');
					// Reuse same file as flow since value should be the same values.
					const expected = await parseExpectedCsv('src/server/test/web/readingsData/expected_line_ri_15_mu_C_gu_F_st_2022-09-21%00#00#00_et_2022-10-05%00#00#00.csv');

					const res = await chai.request(app).get(`/api/unitReadings/line/meters/${METER_ID}`)
						.query({ timeInterval: createTimeString('2022-09-21', '00:00:00', '2022-10-05', '00:00:00'), graphicUnitId: unitId });
					expectReadingToEqualExpected(res, expected)
				});

				mocha.it('should have daily points for 15 minute reading intervals and raw units with +-inf start/end time & C as F with intercept', async () => {
					const unitData = [
						{
							name: 'C',
							identifier: '',
							unitRepresent: Unit.unitRepresentType.RAW,
							secInRate: 3600,
							typeOfUnit: Unit.unitType.UNIT,
							suffix: '',
							displayable: Unit.displayableType.ALL,
							preferredDisplay: true,
							note: 'Celsius'
						},
						{
							name: 'Degrees',
							identifier: '',
							unitRepresent: Unit.unitRepresentType.RAW,
							secInRate: 3600,
							typeOfUnit: Unit.unitType.METER,
							suffix: '',
							displayable: Unit.displayableType.NONE,
							preferredDisplay: false,
							note: 'special unit'
						},
						{
							name: 'F',
							identifier: '',
							unitRepresent: Unit.unitRepresentType.RAW,
							secInRate: 3600,
							typeOfUnit: Unit.unitType.UNIT,
							suffix: '',
							displayable: Unit.displayableType.ALL,
							preferredDisplay: false,
							note: 'OED created standard unit'
						}
					];
					const conversionData = [
						{
							sourceName: 'Degrees',
							destinationName: 'C',
							bidirectional: false,
							slope: 1,
							intercept: 0,
							note: 'Degrees → C'
						},
						{
							sourceName: 'C',
							destinationName: 'F',
							bidirectional: true,
							slope: 1.8,
							intercept: 32,
							note: 'Celsius → Fahrenheit'
						}
					];
					const meterData = [
						{
							name: 'Degrees F',
							unit: 'Degrees',
							defaultGraphicUnit: 'F',
							displayable: true,
							gps: undefined,
							note: 'special meter',
							file: 'test/web/readingsData/readings_ri_15_days_75.csv',
							deleteFile: false,
							readingFrequency: '15 minutes',
							id: METER_ID
						}
					];

					await prepareTest(unitData, conversionData, meterData);
					// Get the unit ID since the DB could use any value.
					const unitId = await getUnitId('F');
					// Reuse same file as flow since value should be the same values.
					const expected = await parseExpectedCsv('src/server/test/web/readingsData/expected_line_ri_15_mu_C_gu_F_st_-inf_et_inf.csv');

					const res = await chai.request(app).get(`/api/unitReadings/line/meters/${METER_ID}`)
						.query({ timeInterval: ETERNITY.toString(), graphicUnitId: unitId });
					expectReadingToEqualExpected(res, expected)
				});

				mocha.it('should have daily points for 15 minute reading intervals and raw units with +-inf start/end time & C as F with intercept reverse conversion', async () => {
					const unitData = [
						{
							name: 'C',
							identifier: '',
							unitRepresent: Unit.unitRepresentType.RAW,
							secInRate: 3600,
							typeOfUnit: Unit.unitType.UNIT,
							suffix: '',
							displayable: Unit.displayableType.ALL,
							preferredDisplay: true,
							note: 'Celsius'
						},
						{
							name: 'Degrees',
							identifier: '',
							unitRepresent: Unit.unitRepresentType.RAW,
							secInRate: 3600,
							typeOfUnit: Unit.unitType.METER,
							suffix: '',
							displayable: Unit.displayableType.NONE,
							preferredDisplay: false,
							note: 'special unit'
						},
						{
							name: 'F',
							identifier: '',
							unitRepresent: Unit.unitRepresentType.RAW,
							secInRate: 3600,
							typeOfUnit: Unit.unitType.UNIT,
							suffix: '',
							displayable: Unit.displayableType.ALL,
							preferredDisplay: false,
							note: 'OED created standard unit'
						}
					];
					const conversionData = [
						{
							sourceName: 'Degrees',
							destinationName: 'C',
							bidirectional: false,
							slope: 1,
							intercept: 0,
							note: 'Degrees → C'
						},
						{
							sourceName: 'F',
							destinationName: 'C',
							bidirectional: true,
							slope: 1 / 1.8,
							intercept: -32 / 1.8,
							note: 'Fahrenheit → Celsius'
						}
					];
					const meterData = [
						{
							name: 'Degrees F',
							unit: 'Degrees',
							defaultGraphicUnit: 'F',
							displayable: true,
							gps: undefined,
							note: 'special meter',
							file: 'test/web/readingsData/readings_ri_15_days_75.csv',
							deleteFile: false,
							readingFrequency: '15 minutes',
							id: METER_ID
						}
					];

					await prepareTest(unitData, conversionData, meterData);
					// Get the unit ID since the DB could use any value.
					const unitId = await getUnitId('F');
					// Reuse same file as flow since value should be the same values.
					const expected = await parseExpectedCsv('src/server/test/web/readingsData/expected_line_ri_15_mu_C_gu_F_st_-inf_et_inf.csv');

					const res = await chai.request(app).get(`/api/unitReadings/line/meters/${METER_ID}`)
						.query({ timeInterval: ETERNITY.toString(), graphicUnitId: unitId });
					expectReadingToEqualExpected(res, expected)
				});


				mocha.it('should have daily points for 15 minute reading intervals and flow units with +-inf start/end time & thing as thing where rate is 36', async () => {
					const unitData = [
						{
							name: 'Thing_36',
							identifier: '',
							unitRepresent: Unit.unitRepresentType.FLOW,
							secInRate: 36,
							typeOfUnit: Unit.unitType.METER,
							suffix: '',
							displayable: Unit.displayableType.NONE,
							preferredDisplay: false,
							note: 'special unit'
						},
						{
							name: 'thing unit',
							identifier: '',
							unitRepresent: Unit.unitRepresentType.FLOW,
							secInRate: 3600,
							typeOfUnit: Unit.unitType.UNIT,
							suffix: '',
							displayable: Unit.displayableType.ALL,
							preferredDisplay: false,
							note: 'special unit'
						}
					];
					const conversionData = [
						{
							sourceName: 'Thing_36',
							destinationName: 'thing unit',
							bidirectional: false,
							slope: 1,
							intercept: 0,
							note: 'Thing_36 → thing unit'
						}
					];
					const meterData = [
						{
							name: 'Thing_36 thing unit',
							unit: 'Thing_36',
							defaultGraphicUnit: 'thing unit',
							displayable: true,
							gps: undefined,
							note: 'special meter',
							file: 'test/web/readingsData/readings_ri_15_days_75.csv',
							deleteFile: false,
							readingFrequency: '15 minutes',
							id: METER_ID
						}
					];

					await prepareTest(unitData, conversionData, meterData);
					// Get the unit ID since the DB could use any value.
					const unitId = await getUnitId('thing unit');
					// Reuse same file as flow since value should be the same values.
					const expected = await parseExpectedCsv('src/server/test/web/readingsData/expected_line_ri_15_mu_Thing36_gu_thing_st_-inf_et_inf.csv');

					const res = await chai.request(app).get(`/api/unitReadings/line/meters/${METER_ID}`)
						.query({ timeInterval: ETERNITY.toString(), graphicUnitId: unitId });
					expectReadingToEqualExpected(res, expected)
				});
				mocha.it('should have daily points for 15 minute reading intervals and raw units with +-inf start/end time & C as Widget with intercept & chained', async () => {
					const unitData = [
						{
							name: 'C',
							identifier: '',
							unitRepresent: Unit.unitRepresentType.RAW,
							secInRate: 3600,
							typeOfUnit: Unit.unitType.UNIT,
							suffix: '',
							displayable: Unit.displayableType.ALL,
							preferredDisplay: true,
							note: 'Celsius'
						},
						{
							name: 'Degrees',
							identifier: '',
							unitRepresent: Unit.unitRepresentType.RAW,
							secInRate: 3600,
							typeOfUnit: Unit.unitType.METER,
							suffix: '',
							displayable: Unit.displayableType.NONE,
							preferredDisplay: false,
							note: 'special unit'
						},
						{
							name: 'F',
							identifier: '',
							unitRepresent: Unit.unitRepresentType.RAW,
							secInRate: 3600,
							typeOfUnit: Unit.unitType.UNIT,
							suffix: '',
							displayable: Unit.displayableType.ALL,
							preferredDisplay: false,
							note: 'OED created standard unit'
						},
						{
							name: 'Widget',
							identifier: '',
							unitRepresent: Unit.unitRepresentType.RAW,
							secInRate: 3600,
							typeOfUnit: Unit.unitType.UNIT,
							suffix: '',
							displayable: Unit.displayableType.ALL,
							preferredDisplay: false,
							note: 'fake unit'
						}
					];
					const conversionData = [
						{
							sourceName: 'Degrees',
							destinationName: 'C',
							bidirectional: false,
							slope: 1,
							intercept: 0,
							note: 'Degrees → C'
						},
						{
							sourceName: 'C',
							destinationName: 'F',
							bidirectional: true,
							slope: 1.8,
							intercept: 32,
							note: 'Celsius → Fahrenheit'
						},
						{
							sourceName: 'F',
							destinationName: 'Widget',
							bidirectional: true,
							slope: 5,
							intercept: 3,
							note: 'Fahrenheit → Widget'
						}
					];
					const meterData = [
						{
							name: 'Degrees Widget',
							unit: 'Degrees',
							defaultGraphicUnit: 'Widget',
							displayable: true,
							gps: undefined,
							note: 'special meter',
							file: 'test/web/readingsData/readings_ri_15_days_75.csv',
							deleteFile: false,
							readingFrequency: '15 minutes',
							id: METER_ID
						}
					];

					await prepareTest(unitData, conversionData, meterData);
					// Get the unit ID since the DB could use any value.
					const unitId = await getUnitId('Widget');
					// Reuse same file as flow since value should be the same values.
					const expected = await parseExpectedCsv('src/server/test/web/readingsData/expected_line_ri_15_mu_C_gu_Widget_st_-inf_et_inf.csv');

					const res = await chai.request(app).get(`/api/unitReadings/line/meters/${METER_ID}`)
						.query({ timeInterval: ETERNITY.toString(), graphicUnitId: unitId });
					expectReadingToEqualExpected(res, expected)
				});
				mocha.it('should have daily points for 15 minute reading intervals and raw units with +-inf start/end time & C as Widget with intercept & chained & reverse conversions', async () => {
					const unitData = [
						{
							name: 'C',
							identifier: '',
							unitRepresent: Unit.unitRepresentType.RAW,
							secInRate: 3600,
							typeOfUnit: Unit.unitType.UNIT,
							suffix: '',
							displayable: Unit.displayableType.ALL,
							preferredDisplay: true,
							note: 'Celsius'
						},
						{
							name: 'Degrees',
							identifier: '',
							unitRepresent: Unit.unitRepresentType.RAW,
							secInRate: 3600,
							typeOfUnit: Unit.unitType.METER,
							suffix: '',
							displayable: Unit.displayableType.NONE,
							preferredDisplay: false,
							note: 'special unit'
						},
						{
							name: 'F',
							identifier: '',
							unitRepresent: Unit.unitRepresentType.RAW,
							secInRate: 3600,
							typeOfUnit: Unit.unitType.UNIT,
							suffix: '',
							displayable: Unit.displayableType.ALL,
							preferredDisplay: false,
							note: 'OED created standard unit'
						},
						{
							name: 'Widget',
							identifier: '',
							unitRepresent: Unit.unitRepresentType.RAW,
							secInRate: 3600,
							typeOfUnit: Unit.unitType.UNIT,
							suffix: '',
							displayable: Unit.displayableType.ALL,
							preferredDisplay: false,
							note: 'fake unit'
						}
					];
					const conversionData = [
						{
							sourceName: 'Degrees',
							destinationName: 'C',
							bidirectional: false,
							slope: 1,
							intercept: 0,
							note: 'Degrees → C'
						},
						{
							sourceName: 'F',
							destinationName: 'C',
							bidirectional: true,
							slope: 1 / 1.8,
							intercept: -32 / 1.8,
							note: 'Fahrenheit → Celsius'
						},
						{
							sourceName: 'Widget',
							destinationName: 'F',
							bidirectional: true,
							slope: 0.2,
							intercept: -3 / 5,
							note: 'Fahrenheit → Widget'
						}
					];
					const meterData = [
						{
							name: 'Degrees Widget',
							unit: 'Degrees',
							defaultGraphicUnit: 'Widget',
							displayable: true,
							gps: undefined,
							note: 'special meter',
							file: 'test/web/readingsData/readings_ri_15_days_75.csv',
							deleteFile: false,
							readingFrequency: '15 minutes',
							id: METER_ID
						}
					];

					await prepareTest(unitData, conversionData, meterData);
					// Get the unit ID since the DB could use any value.
					const unitId = await getUnitId('Widget');
					// Reuse same file as flow since value should be the same values.
					const expected = await parseExpectedCsv('src/server/test/web/readingsData/expected_line_ri_15_mu_C_gu_Widget_st_-inf_et_inf.csv');

					const res = await chai.request(app).get(`/api/unitReadings/line/meters/${METER_ID}`)
						.query({ timeInterval: ETERNITY.toString(), graphicUnitId: unitId });
					expectReadingToEqualExpected(res, expected)
				});
				mocha.it('should have daily points for 15 minute reading intervals and quantity units with +-inf start/end time & kWh as metric ton of CO2 & chained', async () => {
					const unitData = [
						{
							name: 'Electric_Utility',
							identifier: '',
							unitRepresent: Unit.unitRepresentType.QUANTITY,
							secInRate: 3600,
							typeOfUnit: Unit.unitType.METER,
							suffix: '',
							displayable: Unit.displayableType.NONE,
							preferredDisplay: false,
							note: 'special unit'
						},
						{
							name: 'kg',
							identifier: '',
							unitRepresent: Unit.unitRepresentType.QUANTITY,
							secInRate: 3600,
							typeOfUnit: Unit.unitType.UNIT,
							suffix: '',
							displayable: Unit.displayableType.ALL,
							preferredDisplay: false,
							note: 'OED created standard unit'
						},
						{
							name: 'metric ton',
							identifier: '',
							unitRepresent: Unit.unitRepresentType.QUANTITY,
							secInRate: 3600,
							typeOfUnit: Unit.unitType.UNIT,
							suffix: '',
							displayable: Unit.displayableType.ALL,
							preferredDisplay: false,
							note: 'OED created standard unit'
						},
						{
							name: 'kg CO₂',
							identifier: '',
							unitRepresent: Unit.unitRepresentType.QUANTITY,
							secInRate: 3600,
							typeOfUnit: Unit.unitType.UNIT,
							suffix: 'CO₂',
							displayable: Unit.displayableType.ALL,
							preferredDisplay: false,
							note: 'special unit'
						}
					];
					const conversionData = [
						{
							sourceName: 'Electric_Utility',
							destinationName: 'kg CO₂',
							bidirectional: false,
							slope: 0.709,
							intercept: 0,
							note: 'Electric_Utility → kg CO₂'
						},
						{
							sourceName: 'kg CO₂',
							destinationName: 'kg',
							bidirectional: false,
							slope: 1,
							intercept: 0,
							note: 'CO₂ → kg'
						},
						{
							sourceName: 'kg',
							destinationName: 'metric ton',
							bidirectional: true,
							slope: 1e-3,
							intercept: 0,
							note: 'kg → Metric ton'
						}
					];
					const meterData = [
						{
							name: 'Electric_Utility metric ton of CO₂',
							unit: 'Electric_Utility',
							displayable: true,
							gps: undefined,
							note: 'special meter',
							file: 'test/web/readingsData/readings_ri_15_days_75.csv',
							deleteFile: false,
							readingFrequency: '15 minutes',
							id: METER_ID
						}
					];

					await prepareTest(unitData, conversionData, meterData);
					// Get the unit ID since the DB could use any value.
					const unitId = await getUnitId('metric ton of CO₂');
					// Reuse same file as flow since value should be the same values.
					const expected = await parseExpectedCsv('src/server/test/web/readingsData/expected_line_ri_15_mu_kWh_gu_MTonCO2_st_-inf_et_inf.csv');

					const res = await chai.request(app).get(`/api/unitReadings/line/meters/${METER_ID}`)
						.query({ timeInterval: ETERNITY.toString(), graphicUnitId: unitId });
					expectReadingToEqualExpected(res, expected)
				});
				// When an invalid unit is added to a meter and loaded to the db, the API should return an empty array
				mocha.it('should return an empty json object for an invalid unit', async () => {
					const unitData = [
						{
							name: 'kWh',
							identifier: '',
							unitRepresent: Unit.unitRepresentType.QUANTITY,
							secInRate: 3600,
							typeOfUnit: Unit.unitType.UNIT,
							suffix: '',
							displayable: Unit.displayableType.ALL,
							preferredDisplay: true,
							note: 'OED created standard unit'
						},
						{
							name: 'invalidUnit',
							identifier: '',
							unitRepresent: Unit.unitRepresentType.UNUSED,
							secInRate: 1,
							typeOfUnit: Unit.unitType.UNIT,
							suffix: '',
							displayable: Unit.displayableType.ALL,
							preferredDisplay: true,
							note: 'Invalid Unit'
						}
					];
					const conversionData = [
						{
							sourceName: 'invalidUnit',
							destinationName: 'kWh',
							bidirectional: false,
							slope: 1,
							intercept: 0,
							note: 'invalidUnit → kWh'
						}
					];
					const meterData = [
						{
							name: 'Invalid',
							unit: 'invalidUnit',
							defaultGraphicUnit: 'kWh',
							displayable: true,
							gps: undefined,
							note: 'invalid meter',
							file: 'test/web/readingsData/readings_ri_15_days_75.csv',
							deleteFile: false,
							readingFrequency: '15 minutes',
							id: METER_ID
						}
					];
					await prepareTest(unitData, conversionData, meterData);
					// Get the unit ID since the DB could use any value.
					const unitId = await getUnitId('kWh');
					const res = await chai.request(app).get(`/api/unitReadings/line/meters/${METER_ID}`)
						.query({ timeInterval: ETERNITY.toString(), graphicUnitId: unitId });
					expect(res).to.be.json;
					expect(res.body).to.have.property(`${METER_ID}`).to.be.empty;
				});
			});
			mocha.describe('for groups', () => {
				// A reading response should have a reading, startTimestamp, and endTimestamp key
				mocha.it('response should have valid reading and timestamps,', async () => {
					// Create 2D array for meter to feed into the database
					// Note the meter ID is set so we know what to expect when a query is made.
					const meterData = [
						{
							name: 'Electric Utility kWh',
							unit: 'Electric_Utility',
							defaultGraphicUnit: 'kWh',
							displayable: true,
							gps: undefined,
							note: 'special meter',
							file: 'test/web/readingsData/readings_ri_15_days_75.csv',
							deleteFile: false,
							readingFrequency: '15 minutes',
							id: METER_ID
						},
						{
							name: 'Electric Utility kWh 2-6',
							unit: 'Electric_Utility',
							defaultGraphicUnit: 'kWh',
							displayable: true,
							gps: undefined,
							note: 'special meter',
							file: 'test/web/readingsData/readings_ri_15_days_75.csv',
							deleteFile: false,
							readingFrequency: '15 minutes',
							id: (METER_ID + 1)
						}
					];
					const groupData = [['Electric Utility 1-5 + 2-6 kWh', 'kWh', true, undefined, 'special group', ['Electric Utility kWh', 'Electric Utility kWh 2-6'], [], GROUP_ID]];
					// Load the data into the database
					await prepareTest(unitDatakWh, conversionDatakWh, meterData, groupData);
					// Get the unit ID since the DB could use any value.
					const unitId = await getUnitId('kWh');
					const res = await chai.request(app).get(`/api/unitReadings/line/groups/${GROUP_ID}`)
						.query({ timeInterval: ETERNITY.toString(), graphicUnitId: unitId });
					// unitReadings should be returning json
					expect(res).to.be.json;
					// the route should not return a bad request
					expect(res).to.have.status(HTTP_CODE.OK);
					expect(res.body).to.have.property(`${GROUP_ID}`).to.have.property('0').to.have.property('reading');
					expect(res.body).to.have.property(`${GROUP_ID}`).to.have.property('0').to.have.property('startTimestamp');
					expect(res.body).to.have.property(`${GROUP_ID}`).to.have.property('0').to.have.property('endTimestamp');
				});
			});
		});
		mocha.describe('for bar charts', () => {
			// The logic here is effectively the same as the line charts, however bar charts have an added
			// barWidthDays parameter that must be accounted for, which adds a few extra steps
			mocha.describe('for meters', () => {
				mocha.it('response should have a valid reading, startTimestamp, and endTimestamp', async () => {
					// Create 2D array for meter to feed into the database
					// Note the meter ID is set so we know what to expect when a query is made.
					const meterData = [
						{
							name: 'Electric Utility kWh',
							unit: 'Electric_Utility',
							defaultGraphicUnit: 'kWh',
							displayable: true,
							gps: undefined,
							note: 'special meter',
							file: 'test/web/readingsData/readings_ri_15_days_75.csv',
							deleteFile: false,
							readingFrequency: '15 minutes',
							id: METER_ID
						}
					];
					await prepareTest(unitDatakWh, conversionDatakWh, meterData);
					// Get the unit ID since the DB could use any value.
					const unitId = await getUnitId('kWh');
					const res = await chai.request(app).get(`/api/unitReadings/bar/meters/${METER_ID}`)
						.query({
							timeInterval: ETERNITY.toString(),
							barWidthDays: 1,
							graphicUnitId: unitId
						});
					expect(res).to.be.json;
					expect(res).to.have.status(HTTP_CODE.OK);
					expect(res.body).to.have.property(`${METER_ID}`).to.have.property('0').to.have.property('reading');
					expect(res.body).to.have.property(`${METER_ID}`).to.have.property('0').to.have.property('startTimestamp');
					expect(res.body).to.have.property(`${METER_ID}`).to.have.property('0').to.have.property('endTimestamp');
				});
			});
			mocha.describe('for groups', () => {
				mocha.it('response should have a valid reading, startTimestamp, and endTimestamp', async () => {
					// Create 2D array for meter to feed into the database
					// Note the meter ID is set so we know what to expect when a query is made.
					const meterData = [
						{
							name: 'Electric Utility kWh',
							unit: 'Electric_Utility',
							defaultGraphicUnit: 'kWh',
							displayable: true,
							gps: undefined,
							note: 'special meter',
							file: 'test/web/readingsData/readings_ri_15_days_75.csv',
							deleteFile: false,
							readingFrequency: '15 minutes',
							id: METER_ID
						},
						{
							name: 'Electric Utility kWh 2-6',
							unit: 'Electric_Utility',
							defaultGraphicUnit: 'kWh',
							displayable: true,
							gps: undefined,
							note: 'special meter',
							file: 'test/web/readingsData/readings_ri_15_days_75.csv',
							deleteFile: false,
							readingFrequency: '15 minutes',
							id: (METER_ID + 1)
						}
					];
					const groupData = [['Electric Utility 1-5 + 2-6 kWh', 'kWh', true, undefined, 'special group', ['Electric Utility kWh', 'Electric Utility kWh 2-6'], [], GROUP_ID]];
					await prepareTest(unitDatakWh, conversionDatakWh, meterData, groupData);
					// Get the unit ID since the DB could use any value.
					const unitId = await getUnitId('kWh');
					const res = await chai.request(app).get(`/api/unitReadings/bar/groups/${GROUP_ID}`)
						.query({
							timeInterval: ETERNITY.toString(),
							barWidthDays: 1,
							graphicUnitId: unitId
						});
					expect(res).to.be.json;
					expect(res).to.have.status(HTTP_CODE.OK);
					expect(res.body).to.have.property(`${GROUP_ID}`).to.have.property('0').to.have.property('reading');
					expect(res.body).to.have.property(`${GROUP_ID}`).to.have.property('0').to.have.property('startTimestamp');
					expect(res.body).to.have.property(`${GROUP_ID}`).to.have.property('0').to.have.property('endTimestamp');
				});
			});
		});
	});
	// These tests check the API behavior when improper calls are made, typically with incomplete parameters
	// The API should return status code 400 regardless of what is in the database, so no data is loaded in these tests
	mocha.describe('rejection tests, test behavior with invalid api calls', () => {
		mocha.describe('for line charts', () => {
			mocha.describe('for meters', () => {
				// A request is required to have both timeInterval and graphicUnitId as parameters
				mocha.it('rejects requests without a timeInterval or graphicUnitId', async () => {
					const res = await chai.request(app).get(`/api/unitReadings/line/meters/${METER_ID}`);
					expect(res).to.have.status(HTTP_CODE.BAD_REQUEST);
				});
				mocha.it('reject if request does not have timeInterval', async () => {
					const res = await chai.request(app).get(`/api/unitReadings/line/meters/${METER_ID}`)
						.query({ graphicUnitId: 1 });
					expect(res).to.have.status(HTTP_CODE.BAD_REQUEST);
				});
				mocha.it('reject if request does not have graphicUnitID', async () => {
					const res = await chai.request(app).get(`/api/unitReadings/line/meters/${METER_ID}`)
						.query({ timeInterval: ETERNITY.toString() });
					expect(res).to.have.status(HTTP_CODE.BAD_REQUEST);
				});
			});
			mocha.describe('for groups', () => {
				// A request is required to have both timeInterval and graphicUnitId as parameters
				mocha.it('rejects requests without a timeInterval or graphicUnitId', async () => {
					const res = await chai.request(app).get(`/api/unitReadings/line/groups/${GROUP_ID}`);
					expect(res).to.have.status(HTTP_CODE.BAD_REQUEST);
				});
				mocha.it('reject if request does not have timeInterval', async () => {
					const res = await chai.request(app).get(`/api/unitReadings/line/groups/${GROUP_ID}`)
						.query({ graphicUnitId: 1 });
					expect(res).to.have.status(HTTP_CODE.BAD_REQUEST);
				});
				mocha.it('reject if request does not have graphicUnitID', async () => {
					const res = await chai.request(app).get(`/api/unitReadings/line/groups/${GROUP_ID}`)
						.query({ timeInterval: ETERNITY.toString() });
					expect(res).to.have.status(HTTP_CODE.BAD_REQUEST);
				});
			});
		});
		mocha.describe('for bar charts', () => {
			// The logic here is effectively the same as the line charts, however bar charts have an added
			// barWidthDays parameter that must me accounted for, which adds a few extra steps
			mocha.describe('for meters', () => {
				mocha.it('rejects requests without a timeInterval or barWidthDays or graphicUnitId', async () => {
					const res = await chai.request(app).get(`/api/unitReadings/bar/meters/${METER_ID}`);
					expect(res).to.have.status(HTTP_CODE.BAD_REQUEST);
				});
				mocha.it('rejects requests without a barWidthDays', async () => {
					const res = await chai.request(app).get(`/api/unitReadings/bar/meters/${METER_ID}`)
						.query({ timeInterval: ETERNITY.toString(), graphicUnitId: 1 });
					expect(res).to.have.status(HTTP_CODE.BAD_REQUEST);
				});
				mocha.it('rejects requests without a timeInterval', async () => {
					const res = await chai.request(app).get(`/api/unitReadings/bar/meters/${METER_ID}`)
						.query({ barWidthDays: 1, graphicUnitId: 1 });
					expect(res).to.have.status(HTTP_CODE.BAD_REQUEST);
				});
				mocha.it('reject if request does not have graphicUnitID', async () => {
					const res = await chai.request(app).get(`/api/unitReadings/bar/meters/${METER_ID}`)
						.query({ timeInterval: ETERNITY.toString(), barWidthDays: 1 });
					expect(res).to.have.status(HTTP_CODE.BAD_REQUEST);
				});
			});
			mocha.describe('for groups', () => {
				mocha.it('rejects requests without a timeInterval or barWidthDays or graphicUnitId', async () => {
					const res = await chai.request(app).get(`/api/unitReadings/bar/groups/${GROUP_ID}`);
					expect(res).to.have.status(HTTP_CODE.BAD_REQUEST);
				});
				mocha.it('rejects requests without a barWidthDays', async () => {
					const res = await chai.request(app).get(`/api/unitReadings/bar/groups/${GROUP_ID}`)
						.query({ timeInterval: ETERNITY.toString(), graphicUnitId: 1 });
					expect(res).to.have.status(HTTP_CODE.BAD_REQUEST);
				});
				mocha.it('rejects requests without a timeInterval', async () => {
					const res = await chai.request(app).get(`/api/unitReadings/bar/groups/${GROUP_ID}`)
						.query({ barWidthDays: 1, graphicUnitId: 1 });
					expect(res).to.have.status(HTTP_CODE.BAD_REQUEST);
				});
				mocha.it('reject if request does not have graphicUnitID', async () => {
					const res = await chai.request(app).get(`/api/unitReadings/bar/groups/${GROUP_ID}`)
						.query({ timeInterval: ETERNITY.toString(), barWidthDays: 1 });
					expect(res).to.have.status(HTTP_CODE.BAD_REQUEST);
				});
			});
		});
	});
});<|MERGE_RESOLUTION|>--- conflicted
+++ resolved
@@ -27,126 +27,6 @@
 	HTTP_CODE,
     unitDatakWh,
     conversionDatakWh} = require('../../util/readingsUtils');
-
-<<<<<<< HEAD
-=======
-/**
- * Initialize test database, call the functions to insert data into the database,
- * then redoCik and refresh views to ensure everything works.
- * @param {array} unitData parameters for insertUnits
- * @param {array} conversionData parameters for insertConversions
- * @param {array} meterData parameters for insertMeters
- * @param {array} groupData  parameters for insertGroups (optional)
- */
-async function prepareTest(unitData, conversionData, meterData, groupData = []) {
-	const conn = testDB.getConnection();
-	await insertUnits(unitData, false, conn);
-	await insertConversions(conversionData, conn);
-	await insertMeters(meterData, conn);
-	await insertGroups(groupData, conn);
-	await redoCik(conn);
-	await refreshAllReadingViews();
-}
-
-/**
- * Call this function to generate an array of arrays of a csv file.
- * This function will remove the first 'row' from the csv file (typically the column names)
- * @param {string} fileName path to the 'expected values' csv file to correspond with the readings file
- * @returns {array} array of arrays similar in format to the expected JSON output of the readings api
- */
-async function parseExpectedCsv(fileName) {
-	let expectedCsv = await readCsv(fileName);
-	expectedCsv.shift();
-	return expectedCsv;
-};
-
-/**
- * Compares readings from api call against the expected readings csv
- * @param {request.Response} res the response to the HTTP GET request from Chai
- * @param {array} expected the returned array from parseExpectedCsv
- */
-function expectReadingToEqualExpected(res, expected) {
-	expect(res).to.be.json;
-	expect(res).to.have.status(HTTP_CODE.OK);
-	// Did the response have the correct number of readings.
-	expect(res.body).to.have.property(`${METER_ID}`).to.have.lengthOf(expected.length);
-	// Loop over each reading
-	for (let i = 0; i < expected.length; i++) {
-		// Check that the reading's value is within the expected tolerance (DELTA).
-		expect(res.body).to.have.property(`${METER_ID}`).to.have.property(`${i}`).to.have.property('reading').to.be.closeTo(Number(expected[i][0]), DELTA);
-		// Reading has correct start/end date and time.
-		expect(res.body).to.have.property(`${METER_ID}`).to.have.property(`${i}`).to.have.property('startTimestamp').to.equal(Date.parse(expected[i][1]));
-		expect(res.body).to.have.property(`${METER_ID}`).to.have.property(`${i}`).to.have.property('endTimestamp').to.equal(Date.parse(expected[i][2]));
-	}
-}
-
-/**
- * Create an ISO standard date range to use as a timeInterval query for the API
- * @param {string} startDay formatted as YYYY-MM-DD
- * @param {string} startTime formatted as HH:MM:SS
- * @param {string} endDay formatted as YYYY-MM-DD
- * @param {string} endTime formatted as HH:MM:SS
- * @returns {string} a string with the format '20XX-XX-XXT00:00:00Z_20XX-XX-XXT00:00:00Z'
- */
-function createTimeString(startDay, startTime, endDay, endTime) {
-	const dateString = new TimeInterval(moment(startDay + ' ' + startTime), moment(endDay + ' ' + endTime));
-	return dateString.toString();
-}
-
-/**
- * Get the unit id given name of unit.
- * @param {string} unitName
- * @returns {number} id of unitName
- */
-async function getUnitId(unitName) {
-	conn = testDB.getConnection();
-	const unit = await Unit.getByName(unitName, conn);
-	if (!unit) {
-		// This is not a valid unit name so return -99.
-		return -99;
-	} else {
-		return (await Unit.getByName(unitName, conn)).id;
-	}
-}
-
-// These units and conversions are used in many tests.
-// These are the 2D arrays for units, conversions to feed into the database
-// For kWh units.
-const unitDatakWh = [
-	{
-		name: 'kWh',
-		identifier: '',
-		unitRepresent: Unit.unitRepresentType.QUANTITY,
-		secInRate: 3600,
-		typeOfUnit: Unit.unitType.UNIT,
-		suffix: '',
-		displayable: Unit.displayableType.ALL,
-		preferredDisplay: true,
-		note: 'OED created standard unit'
-	},
-	{
-		name: 'Electric_Utility',
-		identifier: '',
-		unitRepresent: Unit.unitRepresentType.QUANTITY,
-		secInRate: 3600,
-		typeOfUnit: Unit.unitType.METER,
-		suffix: '',
-		displayable: Unit.displayableType.NONE,
-		preferredDisplay: false,
-		note: 'special unit'
-	}
-];
-const conversionDatakWh = [
-	{
-		sourceName: 'Electric_Utility',
-		destinationName: 'kWh',
-		bidirectional: false,
-		slope: 1,
-		intercept: 0,
-		note: 'Electric_Utility → kWh'
-	}
-];
->>>>>>> ad327384
 
 // TODO
 // Test readings from meters at different rates (15 min, 23 min)
