--- conflicted
+++ resolved
@@ -358,8 +358,6 @@
 					];
 					const meterData = [['Electric Utility MJ', 'Electric_Utility', 'MJ', true, undefined,
 						'special meter', 'test/web/readingsData/readings_ri_15_days_75.csv', false, METER_ID]];
-<<<<<<< HEAD
-=======
 
 					await prepareTest(unitData, conversionData, meterData);
 					// Get the unit ID since the DB could use any value.
@@ -371,7 +369,18 @@
 						.query({ timeInterval: ETERNITY.toString(), graphicUnitId: unitId });
 					expectReadingToEqualExpected(res, expected)
 				});
->>>>>>> 8e02e840
+				mocha.it('should have daily points for 15 minute reading intervals and quantity units with +-inf start/end time & kWh as MJ reverse conversion', async () => {
+					const unitData = unitDatakWh.concat([['MJ', 'megaJoules', Unit.unitRepresentType.QUANTITY, 3600, Unit.unitType.UNIT, '', Unit.displayableType.ALL, false, 'MJ']]);
+					const conversionData = [
+						['Electric_Utility', 'kWh', false, 1, 0, 'Electric_Utility → kWh'],
+						// The conversion in the design doc (https://github.com/OpenEnergyDashboard/DesignDocs/blob/main/testing/testing.md)
+						// has the slope as 0.277778, but this is too imprecise and the resulting values are not close enough the expected values, so the test fails.
+						// Using a more precise conversion (0.2777777778) or doing this division to calculate the conversion
+						// brings the values close enough to the expected values.
+						['MJ', 'kWh', true, 1 / 3.6, 0, 'MJ → KWh']
+					];
+					const meterData = [['Electric Utility MJ', 'Electric_Utility', 'MJ', true, undefined,
+						'special meter', 'test/web/readingsData/readings_ri_15_days_75.csv', false, METER_ID]];
 
 					await prepareTest(unitData, conversionData, meterData);
 					// Get the unit ID since the DB could use any value.
