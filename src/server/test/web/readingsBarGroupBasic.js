--- conflicted
+++ resolved
@@ -50,18 +50,6 @@
                             id: (METER_ID + 1)
                         }
                     ];
-<<<<<<< HEAD
-					const groupData = [{
-						name: 'Electric Utility 1-5 + 2-6 kWh',
-						defaultGraphicUnit: 'kWh',
-						displayable: true,
-						note: 'special group',
-						areaUnit: 'meters',
-						childMeters: ['Electric Utility kWh', 'Electric Utility kWh 2-6'],
-						childGroups: [],
-						id: GROUP_ID
-					}];
-=======
                     const groupData = [
                         {
                             name: 'Electric Utility 1-5 + 2-6 kWh',
@@ -74,7 +62,6 @@
                             id: GROUP_ID
                         }
                     ];
->>>>>>> 99b4f810
                     await prepareTest(unitDatakWh, conversionDatakWh, meterData, groupData);
                     // Get the unit ID since the DB could use any value.
                     const unitId = await getUnitId('kWh');
