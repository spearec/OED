--- conflicted
+++ resolved
@@ -42,13 +42,9 @@
 }
 
 function terminateReadline(message) {
-<<<<<<< HEAD
 	if (message) {
-		log(message);
+		log.info(message);
 	}
-=======
-	if (message) log.info(message);
->>>>>>> f34bd2bf
 	rl.close();
 	process.exit(0);
 }
