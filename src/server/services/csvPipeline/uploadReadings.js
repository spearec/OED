--- conflicted
+++ resolved
@@ -20,12 +20,6 @@
 
 	const { createMeter, duplications, headerRow,
 		length, meterName, mode, timeSort, update } = req.body; // extract query parameters
-<<<<<<< HEAD
-	const areReadingsCumulative = (cumulative === 'true');
-	const isCumulativeReset = (cumulativeReset === 'true');
-=======
-
->>>>>>> b8a78fa2
 	const hasHeaderRow = (headerRow === 'true');
 	const readingRepetition = parseInt(duplications,10);
 	let meter = await Meter.getByName(meterName, conn)
@@ -45,8 +39,6 @@
 				return await Meter.getByName(tempMeter.name, conn); // Get meter from DB after insert because some defaults are set within the DB.
 			}
 		});
-<<<<<<< HEAD
-=======
 
 	// Handle cumulative defaults
 	let { cumulative, cumulativeReset } = req.body;
@@ -78,7 +70,6 @@
 		doReadingsReset = (cumulativeReset === 'true');
 	}
 
->>>>>>> b8a78fa2
 	const mapRowToModel = row => { return row; }; // STUB function to satisfy the parameter of loadCsvInput.
 	await loadCsvInput(
 		filepath,
@@ -86,22 +77,15 @@
 		mapRowToModel,
 		false,
 		areReadingsCumulative,
-<<<<<<< HEAD
-		isCumulativeReset,
-=======
 		doReadingsReset,
->>>>>>> b8a78fa2
 		readingRepetition,
 		undefined,
 		hasHeaderRow,
 		conn,
 		timeSort
 	); // load csv data
-<<<<<<< HEAD
 	// TODO: If unsuccessful upload then an error will be thrown. We need to catch this error.
 	//fs.unlink(filepath).catch(err => log.error(`Failed to remove the file ${filepath}.`, err));
-=======
->>>>>>> b8a78fa2
 	success(req, res, 'It looks like success.'); // TODO: We need a try catch for all these awaits.
 	return;
 }
