--- conflicted
+++ resolved
@@ -12,11 +12,8 @@
 const handleCumulativeReset = require('./handleCumulativeReset');
 const { validateReadings } = require('./validateReadings');
 const { TimeSortTypesJS } = require('../csvPipeline/validateCsvUploadParams');
-<<<<<<< HEAD
 const { meterTimezone } = require('../meterTimezone');
 
-=======
->>>>>>> 5e3812c5
 // The default start/end timestamps that are set to the first
 // day of time in moment. As always, we want to use UTC.
 const E0 = moment(0).utc()
@@ -191,28 +188,23 @@
 			// The startTimestamp of this reading is the endTimestamp of the previous reading.
 			// See else clause for why formatted this way.
 			startTimestamp = prevReading.endTimestamp;
-<<<<<<< HEAD
 			startTimestampTz = prevEndTimestampTz;
 			endTimestampTz = moment.parseZone(rows[index][1], undefined, true);
 			if (!endTimestampTz.isValid() && relaxedParsing) {
-				errMsg += 'The end date/time of ' + rows[index][2] + ' did not parse to a date/time using the normal format so'
+				errMsg += 'The end date/time of ' + rows[index][1] + ' did not parse to a date/time using the normal format so'
 					+ ' a less restrictive method is being tried. This is a warning since it can lead to wrong results but often okay.<br>'
 				// If this fails it is caught below.
-				endTimestampTz = moment.parseZone(rows[index][2], undefined);
+				endTimestampTz = moment.parseZone(rows[index][1], undefined);
 			}
 			// Get the reading into UTC where clone so don't change the Tz one in case use later if honorDst. The date/time is
 			// the same but in UTC.
 			endTimestamp = moment.parseZone(endTimestampTz.clone()).tz('UTC', true);
-=======
-			endTimestamp = moment.parseZone(rows[index][1], undefined, true).tz('UTC', true);
->>>>>>> 5e3812c5
 		}
 		else {
 			// If the reading has a timezone offset associated with it then we want to honor it by using parseZone.
 			// However the database uses UTC and has no timezone offset so we need to get the reading into UTC.
 			// OED plots readings as the date/time it was acquired independent of the timezone. For example, if the reading is
 			// 2021-06-01 00:00:00-05:00 then the database should store it as 2021-06-01 00:00:00.
-<<<<<<< HEAD
 			// Thus, we take the date/time from the reading's timezone. Next, we put it
 			// into a moment in a timezone aware way so the UTC sticks and there is no shift of time.
 			// This setup should work no matter want the timezone is on the server.
@@ -237,13 +229,6 @@
 			// the same but in UTC.
 			startTimestamp = moment.parseZone(startTimestampTz.clone()).tz('UTC', true);
 			endTimestamp = moment.parseZone(endTimestampTz.clone()).tz('UTC', true);;
-=======
-			// Thus, we take the date/time from the reading timezone and then put it into UTC without
-			// changing the time (the .tz second argument of true stops any change in date/time).
-			// This setup should work no matter want the timezone is on the server.
-			startTimestamp = moment.parseZone(rows[index][1], undefined, true).tz('UTC', true);
-			endTimestamp = moment.parseZone(rows[index][2], undefined, true).tz('UTC', true);
->>>>>>> 5e3812c5
 		}
 		if (startTimestamp.format() === 'Invalid date' || endTimestamp.format() === 'Invalid date') {
 			errMsg += 'For meter ' + meterName + ': Error parsing Reading #' + row(index, isAscending, rows.length) +
