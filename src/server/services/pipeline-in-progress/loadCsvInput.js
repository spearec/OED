--- conflicted
+++ resolved
@@ -23,9 +23,6 @@
  * @param {boolean} headerRow true if the given file has a header row
  * @param {array} conn connection to database
  */
-<<<<<<< HEAD
-async function loadCsvInput(filePath, meterID, mapRowToModel, readAsStream, isCumulative, cumulativeReset, readingRepetition, conditionSet, headerRow, conn) {
-=======
 async function loadCsvInput(
 	filePath,
 	meterID,
@@ -38,19 +35,13 @@
 	headerRow,
 	conn
 ) {
->>>>>>> a7b1983e
 	try {
 		if (readAsStream) {
 			const stream = fs.createReadStream(filePath);
 			return loadCsvStream(stream, meterID, mapRowToModel, conditionSet, conn);
 		} else {
-<<<<<<< HEAD
-			const dataRows = (await readCsv(filePath));
-			if (headerRow == true){
-=======
 			const dataRows = await readCsv(filePath);
 			if (headerRow) {
->>>>>>> a7b1983e
 				dataRows.shift();
 			}
 			return loadArrayInput(dataRows, meterID, mapRowToModel, isCumulative, cumulativeReset, readingRepetition, conditionSet, conn);
