--- conflicted
+++ resolved
@@ -52,21 +52,6 @@
 	const sourceId = source.id;
 	const destinationId = destination.id;
 	const currentConversion = await Conversion.getBySourceDestination(sourceId, destinationId, conn);
-<<<<<<< HEAD
-	// Though unlikely, someone could have removed the conversion so recreate if not there and also avoid dereferencing if does not exist.
-	if (!currentConversion || currentConversion.slope !== expectedSlope || currentConversion.intercept !== expectedIntercept) {
-		if (currentConversion) {
-			// While unlikely, the conversion changed so update
-			currentConversion.slope = expectedSlope;
-			currentConversion.intercept = expectedIntercept;
-			await currentConversion.update(conn);
-		} else {
-			// While even less likely, the original suffix unit was removed so recreate.
-			const newConversion = new Conversion(sourceId, destinationId, false, expectedSlope, expectedIntercept,
-				`(created by OED for unit with suffix when original lost)`);
-			await newConversion.insert(conn);
-		}
-=======
 	if (!currentConversion) {
 		// The destination suffix unit exists but the conversion doesn't.
 		// Create a new conversion with desired values.
@@ -80,7 +65,6 @@
 		currentConversion.slope = expectedSlope;
 		currentConversion.intercept = expectedIntercept;
 		await currentConversion.update(conn);
->>>>>>> ca5f19a3
 	}
 }
 
