--- conflicted
+++ resolved
@@ -27,12 +27,9 @@
 reading: The last reading input for the meter
 start_timestamp: Start timestamp of last reading input for this meter
 end_timestamp: End timestamp of last reading for this meter
-<<<<<<< HEAD
 previous_end: This is used if the readings are split during the processing of crossing away from DST. moment(0) if not this case.
-=======
 unit_id: The foreign key to the unit table. The meter receives data and points to this unit in the graph
 default_graphic_unit: The foreign key to the unit table represents the preferred unit to display this meter
->>>>>>> 32075ede
 */
 CREATE TABLE IF NOT EXISTS meters (
     id SERIAL PRIMARY KEY,
@@ -56,17 +53,12 @@
     time_sort TEXT DEFAULT 'increasing',
     end_only_time BOOLEAN DEFAULT false,
     reading FLOAT DEFAULT 0.0,
-<<<<<<< HEAD
    -- The next two are strings because src/server/models/patch-moment-type.js is set up to automatically convert every moment
     -- object back to UTC which removes the needed timezone information. This is the only place we need the timezone
     -- so all others in the DB are moment time objects.
     start_timestamp VARCHAR(50) DEFAULT '1970-01-01 00:00:00+00:00',
     end_timestamp VARCHAR(50) DEFAULT '1970-01-01 00:00:00+00:00',
-    previous_end TIMESTAMP DEFAULT '1970-01-01 00:00:00'
-=======
-    start_timestamp TIMESTAMP DEFAULT '1970-01-01 00:00:00',
-    end_timestamp TIMESTAMP DEFAULT '1970-01-01 00:00:00',
+    previous_end TIMESTAMP DEFAULT '1970-01-01 00:00:00',
     unit_id INTEGER REFERENCES units(id),
     default_graphic_unit INTEGER REFERENCES units(id)
->>>>>>> 32075ede
 );