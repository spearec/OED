/* This Source Code Form is subject to the terms of the Mozilla Public
 * License, v. 2.0. If a copy of the MPL was not distributed with this
 * file, You can obtain one at http://mozilla.org/MPL/2.0/. */

CREATE TABLE IF NOT EXISTS meters (
	id SERIAL PRIMARY KEY,
	name VARCHAR(50) UNIQUE NOT NULL,
	ipAddress VARCHAR(20),
	enabled BOOLEAN NOT NULL,
	displayable BOOLEAN NOT NULL,
	meter_type meter_type NOT NULL,
<<<<<<< HEAD
	gps POINT DEFAULT NULL,
=======
	default_timezone_meter TEXT DEFAULT NULL,
>>>>>>> 8782a393
	identifier TEXT
);<|MERGE_RESOLUTION|>--- conflicted
+++ resolved
@@ -9,10 +9,7 @@
 	enabled BOOLEAN NOT NULL,
 	displayable BOOLEAN NOT NULL,
 	meter_type meter_type NOT NULL,
-<<<<<<< HEAD
+	default_timezone_meter TEXT DEFAULT NULL,
 	gps POINT DEFAULT NULL,
-=======
-	default_timezone_meter TEXT DEFAULT NULL,
->>>>>>> 8782a393
 	identifier TEXT
 );