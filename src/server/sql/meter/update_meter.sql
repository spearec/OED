--- conflicted
+++ resolved
@@ -8,9 +8,6 @@
 		enabled = ${enabled},
 		displayable = ${displayable},
 		meter_type = ${type},
-<<<<<<< HEAD
 		gps = ${gps}
-=======
 		identifier = ${identifier}
->>>>>>> c6a9d35c
 	WHERE id = ${id};