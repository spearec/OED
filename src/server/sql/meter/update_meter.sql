/* This Source Code Form is subject to the terms of the Mozilla Public
 * License, v. 2.0. If a copy of the MPL was not distributed with this
 * file, You can obtain one at http://mozilla.org/MPL/2.0/. */

UPDATE meters
	SET name = ${name},
		ipaddress = ${ipAddress},
		enabled = ${enabled},
		displayable = ${displayable},
		meter_type = ${type},
<<<<<<< HEAD
		gps = ${gps},
=======
  		default_timezone_meter = ${meterTimezone},
>>>>>>> 8782a393
		identifier = ${identifier}
	WHERE id = ${id};<|MERGE_RESOLUTION|>--- conflicted
+++ resolved
@@ -8,10 +8,7 @@
 		enabled = ${enabled},
 		displayable = ${displayable},
 		meter_type = ${type},
-<<<<<<< HEAD
+  		default_timezone_meter = ${meterTimezone},
 		gps = ${gps},
-=======
-  		default_timezone_meter = ${meterTimezone},
->>>>>>> 8782a393
 		identifier = ${identifier}
 	WHERE id = ${id};