--- conflicted
+++ resolved
@@ -2,14 +2,10 @@
  * License, v. 2.0. If a copy of the MPL was not distributed with this
  * file, You can obtain one at http://mozilla.org/MPL/2.0/. */
 
-<<<<<<< HEAD
 -- This should avoid an error when the type already exists. This is an issue since
 -- the OED install stops the creation of database items after this.
 DO $$ BEGIN
-    CREATE TYPE meter_type AS ENUM('mamac', 'metasys');
+    CREATE TYPE meter_type AS ENUM('mamac', 'metasys', 'obvius');
 EXCEPTION
     WHEN duplicate_object THEN null;
-END $$;
-=======
-CREATE TYPE meter_type AS ENUM('mamac', 'metasys', 'obvius');
->>>>>>> 3ec06bf4
+END $$;