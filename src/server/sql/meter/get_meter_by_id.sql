--- conflicted
+++ resolved
@@ -2,9 +2,5 @@
  * License, v. 2.0. If a copy of the MPL was not distributed with this
  * file, You can obtain one at http://mozilla.org/MPL/2.0/. */
 
-<<<<<<< HEAD
-SELECT id, name, ipaddress, enabled, displayable, meter_type, gps, identifier FROM meters
-=======
-SELECT id, name, ipaddress, enabled, displayable, meter_type, default_timezone_meter, identifier FROM meters
->>>>>>> 8782a393
+SELECT id, name, ipaddress, enabled, displayable, meter_type, default_timezone_meter, gps, identifier FROM meters
     WHERE id=${id};