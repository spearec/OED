--- conflicted
+++ resolved
@@ -244,12 +244,12 @@
 	SELECT unit_index INTO unit_column FROM units WHERE id = graphic_unit_id;
 
 	-- For each frequency of points, verify that you will get the minimum graphing points to use.
-<<<<<<< HEAD
 	-- Start with the raw, then hourly and then daily if others will not work.
 	-- Loop over all meters.
 	while add <= cardinality(meter_ids) loop
 		- Get the frequency that this meter reads at.
 		select meter_reading_frequency into frequency from meters where id = meter_ids[add];
+		-- There's no quick way to get the number of hours in an interval. extract(HOURS FROM '1 day, 3 hours') gives 3.
 		-- Divide the time being graphed in minutes by the frequency of reading for this meter in minutes.
 		-- This should give the number of raw readings. If this is less than or equal to 1440 then use raw readings.
 		IF (((EXTRACT (DAY FROM requested_interval) * 1440) / (EXTRACT (HOUR FROM frequency) * 60 + EXTRACT (MINUTE FROM frequency))) <= 1440) 
@@ -275,6 +275,8 @@
 				INNER JOIN units u ON m.unit_id = u.id)
 				INNER JOIN cik c on c.row_index = u.unit_index AND c.column_index = unit_column)
 				WHERE lower(requested_range) <= r.start_timestamp AND r.end_timestamp <= upper(requested_range) AND r.meter_id = meter_ids[add];
+				-- This ensures the data is sorted
+				ORDER BY r.start_timestamp ASC;
 		-- If hours in the interval is less than or equal to 1440 and frequency of readings is an hour or less then use hourly readings.
 		-- This means the number of hourly points is not too large and  
 		ELSIF (((EXTRACT (DAY FROM requested_interval) * 1440) / 60) <= 1440) AND (EXTRACT (HOUR FROM frequency) * 60 + EXTRACT (MINUTE FROM frequency) <= 60) THEN 
@@ -291,6 +293,8 @@
 				INNER JOIN units u ON m.unit_id = u.id)
 				INNER JOIN cik c on c.row_index = u.unit_index AND c.column_index = unit_column)
 				WHERE requested_range @> time_interval AND hourly.meter_id = meter_ids[add];
+				-- This ensures the data is sorted
+				ORDER BY start_timestamp ASC;
 		ELSE 
 			-- Get daily points to graph. This should be an okay number but can be too many
 			-- if there are a lot of days of readings.
@@ -313,79 +317,11 @@
 				-- The slope and intercept are used above the transform the reading to the desired unit.
 				INNER JOIN cik c on c.row_index = u.unit_index AND c.column_index = unit_column)
 				WHERE requested_range @> time_interval AND daily.meter_id = meter_ids[add];
-		-- There's no quick way to get the number of hours in an interval. extract(HOURS FROM '1 day, 3 hours') gives 3.
+				-- This ensures the data is sorted
+				ORDER BY start_timestamp ASC;
 		END IF;
 		add := add + 1;
 	end loop;
-=======
-	-- Start with the lowest frequency (daily), then hourly and then use raw/meter data if others
-	-- will not work.
-	IF extract(DAY FROM requested_interval) >= min_day_points THEN
-		-- Get daily points to graph
-		RETURN QUERY
-			SELECT
-				daily.meter_id AS meter_id,
-				-- Convert the reading based on the conversion found below.
-				-- Daily readings are already averaged correctly into a rate.
-				daily.reading_rate * c.slope + c.intercept as reading_rate,
-				lower(daily.time_interval) AS start_timestamp,
-				upper(daily.time_interval) AS end_timestamp
-			FROM ((((daily_readings_unit daily
-			-- Get all the meter_ids in the passed array of meters.
-			INNER JOIN unnest(meter_ids) meters(id) ON daily.meter_id = meters.id)
-			-- This sequence of joins takes the meter id to its unit and in the final join
-			-- it then uses the unit_index for this unit.
-			INNER JOIN meters m ON m.id = meters.id)
-			INNER JOIN units u ON m.unit_id = u.id)
-			-- This is getting the conversion for the meter (row_index) and unit to graph (column_index).
-			-- The slope and intercept are used above the transform the reading to the desired unit.
-			INNER JOIN cik c on c.row_index = u.unit_index AND c.column_index = unit_column)
-			WHERE requested_range @> time_interval
-			-- This ensures the data is sorted
-			ORDER BY start_timestamp ASC;
-	-- There's no quick way to get the number of hours in an interval. extract(HOURS FROM '1 day, 3 hours') gives 3.
-	ELSIF extract(EPOCH FROM requested_interval)/3600 >= min_hour_points THEN
-		-- Get hourly points to graph. See daily for more comments.
-		RETURN QUERY
-			SELECT hourly.meter_id AS meter_id,
-				-- Convert the reading based on the conversion found below.
-				-- Hourly readings are already averaged correctly into a rate.
-				hourly.reading_rate * c.slope + c.intercept as reading_rate,
-				lower(hourly.time_interval) AS start_timestamp,
-				upper(hourly.time_interval) AS end_timestamp
-			FROM ((((hourly_readings_unit hourly
-			INNER JOIN unnest(meter_ids) meters(id) ON hourly.meter_id = meters.id)
-			INNER JOIN meters m ON m.id = meters.id)
-			INNER JOIN units u ON m.unit_id = u.id)
-			INNER JOIN cik c on c.row_index = u.unit_index AND c.column_index = unit_column)
-			WHERE requested_range @> time_interval
-			-- This ensures the data is sorted
-			ORDER BY start_timestamp ASC;
-	 ELSE
-		-- Default to raw/meter data to graph. See daily for more comments.
-		RETURN QUERY
-			SELECT r.meter_id as meter_id,
-			CASE WHEN u.unit_represent = 'quantity'::unit_represent_type THEN
-				-- If it is quantity readings then need to convert to rate per hour by dividing by the time length where
-				-- the 3600 is needed since EPOCH is in seconds.
-				((r.reading / (extract(EPOCH FROM (r.end_timestamp - r.start_timestamp)) / 3600)) * c.slope + c.intercept) 
-			WHEN (u.unit_represent = 'flow'::unit_represent_type OR u.unit_represent = 'raw'::unit_represent_type) THEN
-				-- If it is flow or raw readings then it is already a rate so just convert it but also need to normalize
-				-- to per hour.
-				((r.reading * 3600 / u.sec_in_rate) * c.slope + c.intercept)
-			END AS reading_rate,
-			r.start_timestamp,
-			r.end_timestamp
-			FROM ((((readings r
-			INNER JOIN unnest(meter_ids) meters(id) ON r.meter_id = meters.id)
-			INNER JOIN meters m ON m.id = meters.id)
-			INNER JOIN units u ON m.unit_id = u.id)
-			INNER JOIN cik c on c.row_index = u.unit_index AND c.column_index = unit_column)
-			WHERE lower(requested_range) <= r.start_timestamp AND r.end_timestamp <= upper(requested_range)
-			-- This ensures the data is sorted
-			ORDER BY r.start_timestamp ASC;
-	 END IF;
->>>>>>> d57bfd73
 END;
 $$ LANGUAGE 'plpgsql';
 
