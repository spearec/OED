--- conflicted
+++ resolved
@@ -60,89 +60,6 @@
     SELECT unit_index INTO unit_column FROM units WHERE id = graphic_unit_id;
     --Requested hours per reading returned as an interval
     reading_length_interval := (reading_length_hours::TEXT || ' hour')::INTERVAL;
-<<<<<<< HEAD
-
-	-- Loop over all meters.
-	WHILE current_meter_index <= cardinality(meter_ids_requested) LOOP
-        -- ID of the current meter in loop
-        current_meter_id := meter_ids_requested[current_meter_index];
-
-        -- Get the conversion from the current meter's unit to the desired graphing unit.
-        SELECT c.slope, c.intercept into slope, intercept
-        FROM meters m
-        INNER JOIN units u ON m.unit_id = u.id
-        INNER JOIN cik c on c.row_index = u.unit_index AND c.column_index = unit_column
-        WHERE m.id = current_meter_id
-        ;
-
-        -- Get the range of days requested by calling shrink_tsrange_to_meter_readings_by_day.
-        -- First make requested range only be full days by dropping any partial days at start/end.
-        requested_range := shrink_tsrange_to_meter_readings_by_day(tsrange(date_trunc_up('day', start_stamp), date_trunc('day', end_stamp)), current_meter_id);
-
-        -- This currently does a special case if you want every hour since there is no need to
-        -- do the generate_series since that case aligns with the hourly table.
-        -- The more general code is currently slower than desired so doing this.
-        -- TODO Can we optimize the code so this is not needed or the slowdown is less?
-        IF (reading_length_hours = 1) THEN
-            -- If want every hour then can just return the items in the hourly table in the desired range of time.
-            -- Note could do outside the meter loop as is done for line readings and use the DB to do all the
-            -- meters but this makes both cases parallel and is still fast enough.
-            RETURN QUERY
-                SELECT
-                    hr.meter_id as meter_id,
-                    hr.reading_rate * slope + intercept as reading_rate,
-                    lower(hr.time_interval) AS start_timestamp,
-                    upper(hr.time_interval) AS end_timestamp
-                FROM hourly_readings_unit hr
-                -- Only want the desired meter and within the time requested
-                WHERE hr.meter_id = current_meter_id and requested_range @> hr.time_interval
-                 -- Time sort by which metrer and the start time for graphing.
-                ORDER BY meter_id, start_timestamp
-            ;      
-        ELSE
-            -- Need to generate_series to group the desired hours together
-            RETURN QUERY
-                -- The readings are rates in the hourly table so want to average not sum.
-                -- The time starts at the time of the generated sequence and ends at the length
-                -- of each block later. This is the same as the start time of the next value
-                -- in the sequence (except last one).
-                SELECT
-                    hr.meter_id as meter_id,
-                    AVG(hr.reading_rate) * slope + intercept as reading_rate,
-                    hours.hour AS start_timestamp,
-                    hours.hour + reading_length_interval  AS end_timestamp
-                -- This is the series that starts at the beginning of the desired days,
-                -- ends at the end of the desired days and steps by the desired interval.
-                -- You need to subtract from the last interval for the end since generate_series
-                -- is inclusive.
-                FROM (
-                    SELECT hour
-                    FROM generate_series(
-                        lower(requested_range),
-                        upper(requested_range) - reading_length_interval,
-                        reading_length_interval
-                    ) hours(hour)
-                ) hours(hour),
-                -- Also need the values in the hourly table.
-                hourly_readings_unit hr
-                -- Only want the desired meter
-                WHERE hr.meter_id = current_meter_id
-                -- Only want readings that lie within this slice of the desired data
-                AND lower(hr.time_interval) >= hours.hour
-                AND upper(hr.time_interval) <= hours.hour + reading_length_interval
-                -- Group by the start time of the generated series since all points in
-                -- the desired slice have the same start time for the series.
-                -- Also group by the meter_id since Postgres wants and desired for graphing
-                GROUP BY hours.hour, hr.meter_id
-                -- Time sort by the meter and start time for graphing.
-                ORDER BY hr.meter_id, hours.hour
-            ;
-        END IF;
-
-        -- Go to the next meter
-		current_meter_index := current_meter_index + 1;
-	END LOOP;
-=======
 
 	-- Loop over all meters.
 	WHILE current_meter_index <= cardinality(meter_ids_requested) LOOP
@@ -266,6 +183,5 @@
 		GROUP BY readings.start_timestamp, readings.end_timestamp
 		-- Sort data by ascending order. 
 		ORDER BY readings.start_timestamp ASC;
->>>>>>> 42b38971
 END;
 $$ LANGUAGE 'plpgsql';