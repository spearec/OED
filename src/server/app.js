/* This Source Code Form is subject to the terms of the Mozilla Public
 * License, v. 2.0. If a copy of the MPL was not distributed with this
 * file, You can obtain one at http://mozilla.org/MPL/2.0/. */

const fs = require('fs');
const express = require('express');
const path = require('path');
const favicon = require('serve-favicon');
const logger = require('morgan');
const cookieParser = require('cookie-parser');
const bodyParser = require('body-parser');
const config = require('./config');

const { log, LogLevel } = require('./log');

const users = require('./routes/users');
const fileProcessing = require('./routes/fileProcessing');
const readings = require('./routes/readings');
const meters = require('./routes/meters');
const preferences = require('./routes/preferences');
const login = require('./routes/login');
const verification = require('./routes/verification');
const groups = require('./routes/groups');
const version = require('./routes/version');
const createRouterForNewCompressedReadings = require('./routes/compressedReadings').createRouter;
const createRouterForCompareReadings = require('./routes/compareReadings').createRouter;
const baseline = require('./routes/baseline');

const app = express();

// If other logging is turned off, there's no reason to log HTTP requests either.
// TODO: Potentially modify the Morgan logger to use the log API, thus unifying all our logging.
if (log.level > LogLevel.SILENT) {
	app.use(logger('dev'));
}

app.use(favicon(path.join(__dirname, '..', 'client', 'public', 'favicon.ico')));
app.use(bodyParser.json());
app.use(bodyParser.urlencoded({ extended: false }));
app.use(cookieParser());

app.use('/api/users', users);
app.use('/api/meters', meters);
app.use('/api/readings', readings);
app.use('/api/preferences', preferences);
app.use('/api/login', login);
app.use('/api/groups', groups);
app.use('/api/verification', verification);
app.use('/api/fileProcessing', fileProcessing);
app.use('/api/version', version);
app.use('/api/compressedReadings', createRouterForNewCompressedReadings());
app.use('/api/compareReadings', createRouterForCompareReadings());
app.use('/api/baselines', baseline);
app.use(express.static(path.join(__dirname, '..', 'client', 'public')));

<<<<<<< HEAD
const router = express.Router();

router.get(/^(\/)(login|admin|groups|createGroup|editGroup|graph)?$/, (req, res) => {
	fs.readFile(path.resolve(__dirname, '..', 'client', 'index.html'), (err, html) => {
		let htmlPlusData = html.toString().replace('SUBDIR', config.subdir);
		res.send(htmlPlusData);
	});
});
=======
app.get('\\/|login|admin|groups|createGroup|editGroup|graph|meters|editMeter',
	(req, res) => {
		res.sendFile(path.resolve(__dirname, '..', 'client', 'index.html'));
	}
);
>>>>>>> 21b7dca4

app.use(router);

app.use((req, res) => {
	res.status(404).send('<h1>404 Not Found</h1>');
});

module.exports = app;<|MERGE_RESOLUTION|>--- conflicted
+++ resolved
@@ -30,7 +30,7 @@
 
 // If other logging is turned off, there's no reason to log HTTP requests either.
 // TODO: Potentially modify the Morgan logger to use the log API, thus unifying all our logging.
-if (log.level > LogLevel.SILENT) {
+if (log.level != LogLevel.SILENT) {
 	app.use(logger('dev'));
 }
 
@@ -53,22 +53,15 @@
 app.use('/api/baselines', baseline);
 app.use(express.static(path.join(__dirname, '..', 'client', 'public')));
 
-<<<<<<< HEAD
 const router = express.Router();
 
-router.get(/^(\/)(login|admin|groups|createGroup|editGroup|graph)?$/, (req, res) => {
+router.get(/^(\/)(login|admin|groups|createGroup|editGroup|graph|meters|editMeter)?$/, (req, res) => {
 	fs.readFile(path.resolve(__dirname, '..', 'client', 'index.html'), (err, html) => {
 		let htmlPlusData = html.toString().replace('SUBDIR', config.subdir);
 		res.send(htmlPlusData);
 	});
 });
-=======
-app.get('\\/|login|admin|groups|createGroup|editGroup|graph|meters|editMeter',
-	(req, res) => {
-		res.sendFile(path.resolve(__dirname, '..', 'client', 'index.html'));
-	}
-);
->>>>>>> 21b7dca4
+
 
 app.use(router);
 
