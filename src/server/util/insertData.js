--- conflicted
+++ resolved
@@ -454,39 +454,12 @@
  */
 async function insertGroups(groupsToInsert, conn) {
 	// Check that needed keys are there.
-<<<<<<< HEAD
-	const requiredKeys = ['name', 'childMeters', 'childGroups'];
-=======
 	const requiredKeys = ['name', 'displayable', 'childMeters', 'childGroups'];
->>>>>>> 99b4f810
 	// We don't use Promise.all since one group may include another group.
 	// Loop over the array of groups provided.
 	for (let i = 0; i < groupsToInsert.length; ++i) {
 		// Group currently working on
 		const groupData = groupsToInsert[i];
-<<<<<<< HEAD
-		let ok = true;
-		requiredKeys.forEach(key => {
-			if (!groupData.hasOwnProperty(key)) {
-				console.log(`********key "${key}" is required but missing so group number ${index} not processed with values:`, groupData);
-				// Don't insert
-				ok = false;
-			}
-		})
-		if (ok) {
-			// Group values from above.
-			const groupName = groupData.name;
-			console.log(`            creating group ${groupName}`);
-			// displayable is false by default.*********************
-			 const groupDisplayable = groupData.displayable ? groupData.displayable : false;
-			// Get the unit by name if provided or -99 if not
-			let groupDefaultGraphicUnit = groupData.hasOwnProperty('defaultGraphicUnit') ?
-				(await Unit.getByName(groupData.defaultGraphicUnit, conn)).id :-99;
-			const group = new Group(
-				undefined, // id
-				groupName,
-				groupDisplayable,
-=======
 		// Check that all required keys are present for this group.
 		let ok = true;
 		requiredKeys.forEach(key => {
@@ -514,7 +487,6 @@
 				undefined, // id
 				groupName,
 				groupData.displayable,
->>>>>>> 99b4f810
 				groupData.gps,
 				groupData.note,
 				groupData.area,
