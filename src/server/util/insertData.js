/* This Source Code Form is subject to the terms of the Mozilla Public
 * License, v. 2.0. If a copy of the MPL was not distributed with this
 * file, You can obtain one at http://mozilla.org/MPL/2.0/. */

const Unit = require('../models/Unit');
const Conversion = require('../models/Conversion');
const Meter = require('../models/Meter');
const Group = require('../models/Group');
const { loadCsvInput } = require('../services/pipeline-in-progress/loadCsvInput');
const moment = require('moment');
const fs = require('fs').promises;
const _ = require('lodash');

/**
 * Inserts specified units into the database.
 * @param [[]] unitsToInsert array of arrays where each row specifies a unit with items:
 * name, identifier, unitRepresentType, secInRate, typeOfUnit, suffix, displayable, preferredDisplay, note.
 * @param {boolean} update true if should update unit if it exists, false by default
 * @param {*} conn database connection to use.
 */
async function insertUnits(unitsToInsert, update = false, conn) {
	await Promise.all(unitsToInsert.map(
		async (unitData, index) => {
			// Check that needed keys are there.
			const requiredKeys = ['name', 'unitRepresent', 'typeOfUnit', 'displayable', 'preferredDisplay'];
			let ok = true;
			requiredKeys.forEach(key => {
				if (!unitData.hasOwnProperty(key)) {
					console.log(`********key "${key}" is required but missing so unit number ${index} not processed with values:`, unitData);
					// Don't insert
					ok = false;
				}
			})
			if (ok) {
				const dbUnit = await Unit.getByName(unitData.name, conn);
				if (dbUnit === null) {
					// The unit does not exist so add it.
					await new Unit(undefined, unitData.name, unitData.identifier, unitData.unitRepresent, unitData.secInRate,
						unitData.typeOfUnit, null, unitData.suffix, unitData.displayable, unitData.preferredDisplay, unitData.note).insert(conn);
				} else if (update) {
					// Asked to update so will. Does not bother to check if no changes.
					dbUnit.name = unitData.name;
					dbUnit.identifier = unitData.identifier;
					dbUnit.unitRepresent = unitData.unitRepresent;
					dbUnit.secInRate = unitData.secInRate;
					dbUnit.typeOfUnit = unitData.typeOfUnit;
					dbUnit.suffix = unitData.suffix;
					dbUnit.displayable = unitData.displayable;
					dbUnit.preferredDisplay = unitData.preferredDisplay;
					dbUnit.note = unitData.note;
					// Should update even though exists.
					await dbUnit.update(conn);
				}
				// Otherwise do not update.
			}
		}
	))
}

/**
 * Inserts standard units to the database.
 * @param {*} conn database connection to use.
 */
async function insertStandardUnits(conn) {
	// The table contains units' data. 
	const standardUnits = [
		{
			name: 'kWh',
			identifier: '',
			unitRepresent: Unit.unitRepresentType.QUANTITY,
			secInRate: 3600,
			typeOfUnit: Unit.unitType.UNIT,
			suffix: '',
			displayable: Unit.displayableType.ALL,
			preferredDisplay: true,
			note: 'OED created standard unit'
		},
		{
			name: 'BTU',
			identifier: '',
			unitRepresent: Unit.unitRepresentType.QUANTITY,
			secInRate: 3600,
			typeOfUnit: Unit.unitType.UNIT,
			suffix: '',
			displayable: Unit.displayableType.NONE,
			preferredDisplay: true,
			note: 'OED created standard unit'
		},
		{
			name: 'm³ gas',
			identifier: '',
			unitRepresent: Unit.unitRepresentType.QUANTITY,
			secInRate: 3600,
			typeOfUnit: Unit.unitType.UNIT,
			suffix: '',
			displayable: Unit.displayableType.NONE,
			preferredDisplay: false,
			note: 'OED created standard unit'
		},
		{
			name: 'kg',
			identifier: '',
			unitRepresent: Unit.unitRepresentType.QUANTITY,
			secInRate: 3600,
			typeOfUnit: Unit.unitType.UNIT,
			suffix: '',
			displayable: Unit.displayableType.NONE,
			preferredDisplay: false,
			note: 'OED created standard unit'
		},
		{
			name: 'metric ton',
			identifier: '',
			unitRepresent: Unit.unitRepresentType.QUANTITY,
			secInRate: 3600,
			typeOfUnit: Unit.unitType.UNIT,
			suffix: '',
			displayable: Unit.displayableType.NONE,
			preferredDisplay: false,
			note: 'OED created standard unit'
		},
		{
			name: 'gallon',
			identifier: '',
			unitRepresent: Unit.unitRepresentType.QUANTITY,
			secInRate: 3600,
			typeOfUnit: Unit.unitType.UNIT,
			suffix: '',
			displayable: Unit.displayableType.NONE,
			preferredDisplay: true,
			note: 'OED created standard unit'
		},
		{
			name: 'liter',
			identifier: '',
			unitRepresent: Unit.unitRepresentType.QUANTITY,
			secInRate: 3600,
			typeOfUnit: Unit.unitType.UNIT,
			suffix: '',
			displayable: Unit.displayableType.NONE,
			preferredDisplay: true,
			note: 'OED created standard unit'
		},
		{
			name: 'Fahrenheit',
			identifier: '',
			unitRepresent: Unit.unitRepresentType.RAW,
			secInRate: 3600,
			typeOfUnit: Unit.unitType.UNIT,
			suffix: '',
			displayable: Unit.displayableType.NONE,
			preferredDisplay: false,
			note: 'OED created standard unit'
		},
		{
			name: 'Celsius',
			identifier: '',
			unitRepresent: Unit.unitRepresentType.RAW,
			secInRate: 3600,
			typeOfUnit: Unit.unitType.UNIT,
			suffix: '',
			displayable: Unit.displayableType.NONE,
			preferredDisplay: false,
			note: 'OED created standard unit'
		},
		{
			name: 'Electric_Utility',
			identifier: '',
			unitRepresent: Unit.unitRepresentType.QUANTITY,
			secInRate: 3600,
			typeOfUnit: Unit.unitType.METER,
			suffix: '',
			displayable: Unit.displayableType.NONE,
			preferredDisplay: false,
			note: 'OED created meter unit'
		},
	];

	await insertUnits(standardUnits, false, conn);
}

/**
 * Insert specified conversions into the database.
 * @param [[]] conversionsToInsert array of arrays where each row specifies a unit with items:
 * source unit name, destination unit name, bidirectional, slope, intercept, note.
 * @param {*} conn database connection to use.
 */
async function insertConversions(conversionsToInsert, conn) {
	await Promise.all(conversionsToInsert.map(
		async (conversionData, index) => {
			// Check that needed keys are there.
			const requiredKeys = ['sourceName', 'destinationName', 'bidirectional', 'slope', 'intercept'];
			let ok = true;
			requiredKeys.forEach(key => {
				if (!conversionData.hasOwnProperty(key)) {
					console.log(`********key "${key}" is required but missing so conversion number ${index} not processed with values:`, conversionData);
					// Don't insert
					ok = false;
				}
			})
			if (ok) {
				const sourceName = (await Unit.getByName(conversionData.sourceName, conn)).id;
				const destinationName = (await Unit.getByName(conversionData.destinationName, conn)).id;
				if (await Conversion.getBySourceDestination(sourceName, destinationName, conn) === null) {
					await new Conversion(sourceName, destinationName, conversionData.bidirectional, conversionData.slope, conversionData.intercept, conversionData.note).insert(conn);
				}
			}
		}
	))
}

/**
 * Inserts standard conversions.
 * @param {*} conn The connection to use.
 */
async function insertStandardConversions(conn) {
	// The table contains standard conversions' data.
	const standardConversions = [
		{
			sourceName: 'kWh',
			destinationName: 'BTU',
			bidirectional: true,
			slope: 3412.142,
			intercept: 0,
			note: 'OED created kWh → BTU'
		},
		{
			sourceName: 'BTU',
			destinationName: 'm³ gas',
			bidirectional: true,
			slope: 2.73e-5,
			intercept: 0,
			note: 'OED created BTU → m³ gas (average U.S. for 2021 according to U.S. E.I.A)'
		},
		{
			sourceName: 'kg',
			destinationName: 'metric ton',
			bidirectional: true,
			slope: 1e-3,
			intercept: 0,
			note: 'OED created kg → Metric ton'
		},
		{
			sourceName: 'liter',
			destinationName: 'gallon',
			bidirectional: true,
			slope: 0.2641729,
			intercept: 0,
			note: 'OED created liter → gallon'
		},
		{
			sourceName: 'Celsius',
			destinationName: 'Fahrenheit',
			bidirectional: true,
			slope: 1.8,
			intercept: 32,
			note: 'OED created Celsius → Fahrenheit'
		},
		{
			sourceName: 'Electric_Utility',
			destinationName: 'kWh',
			bidirectional: false,
			slope: 1,
			intercept: 0,
			note: 'OED created  for meters Electric_Utility → kWh'
		}
	];

	// await Conversion.insertMany(standardConversions, conn);
	await insertConversions(standardConversions, conn);
}

/**
 * This inserts meters into the database. The meters are defined in the array metersToInsert
 * where each entry is a JS object of key: value pairs. The keys can be any field of a meter,
 * e.g., id, name, ..., readingFrequency. All fields are optional (except as
 * noted next) where they will get the default value if not provided except those below.
 * Other allowed fields are also given.
 * 
 * name is required with no default
 * 
 * file is required with no default (not meter value) where it specifies the file to get
 * 
 * deleteFile will delete the file with meter readings (file) if true (not meter value).
 * If not provided then file is not deleted.
 * 
 * enabled has false as default
 * 
 * displayable has false as default
 * 
 * type has 'other' as default
 * 
 * readingGap has 90000 as default so normally won't get warnings
 * 
 * readingVariation has 90000 as default so normally won't get warnings
 * 
 * Note the values provided for the keys are not checked for validity.
 * @param {[{}]} metersToInsert key:value pairs of meter values in array with entry for each meter
 * @param {*} conn database connection to use
 */
async function insertMeters(metersToInsert, conn) {
	// Function used to map values when reading the CSV file.
	function mapRowsToModel(row) {
		const reading = row[0];
		// Need to work in UTC time since that is what the database returns and comparing
		// to database values. Done in all moment objects in this test.
		// const startTimestamp = moment.utc(row[1], 'HH:mm:ss MM/DD/YYYY');
		const startTimestamp = moment.utc(row[1], true);
		const endTimestamp = moment.utc(row[2], true);
		return [reading, startTimestamp, endTimestamp];
	}

	// Loop over all meters.
	for (let i = 0; i < metersToInsert.length; ++i) {
		// Meter key/value pairs for the current meter.
		// Since potentially change the values of the key/value pairs, clone it. The Lodash clone is probably overkill but okay.
		const meterData = _.cloneDeep(metersToInsert[i]);

		// Check that needed keys are there.
		const requiredKeys = ['name', 'file'];
		let ok = true;
		requiredKeys.forEach(key => {
			if (!meterData[key]) {
				// Note 
				console.log(`********key "${key}" is required but missing so meter number ${i} not processed`);
				ok = false;
			}
		})

		if (ok) {
			console.log(`            loading meter ${meterData.name} from file ${meterData.file}`);
			// Get the unit by name if provided or -99 if not
			meterData.unit = meterData.unit ? (await Unit.getByName(meterData.unit, conn)).id : -99;
			meterData.defaultGraphicUnit = meterData.defaultGraphicUnit ? (await Unit.getByName(meterData.defaultGraphicUnit, conn)).id : -99;
			// enabled and displayable are false by default.
			meterData.enabled = meterData.enabled ? meterData.enabled : false;
			meterData.displayable = meterData.displayable ? meterData.displayable : false;
			// type is other by default
			meterData.type = meterData.type ? meterData.type : 'other';
			// The gap and variation are set large by default to avoid complaints
			meterData.readingGap = 90000;
			meterData.readingVariation = 90000;

			const meter = new Meter(
				undefined, // id
				meterData.name,
				meterData.url,
				meterData.enabled,
				meterData.displayable,
				meterData.type,
				meterData.meterTimezone,
				meterData.gps,
				meterData.identifier,
				meterData.note,
				meterData.area,
				meterData.cumulative,
				meterData.cumulativeReset,
				meterData.cumulativeResetStart,
				meterData.cumulativeResetEnd,
				meterData.readingGap,
				meterData.readingVariation,
				meterData.readingDuplication,
				meterData.timeSort,
				meterData.endOnlyTime,
				meterData.reading,
				meterData.startTimestamp,
				meterData.endTimestamp,
				meterData.previousEnd,
				meterData.unit,
				meterData.defaultGraphicUnit,
				meterData.areaUnit,
				meterData.readingFrequency,
				meterData.minVal,
				meterData.maxVal,
				meterData.minDate,
				meterData.maxDate,
				meterData.maxError,
				meterData.disableChecks
			);

			// This does not use Promise.all as units and conversions for two reasons. The primary one is that the current
			// loading of data for meters from CSV files requires a lot of memory. Running them in parallel often causes
			// the JS VM to run out of heap memory if you load lots of meters with large CSV file as is done at times.
			// Given this only slows down the process for developers and is not done too often, this seems okay.
			// If we ever directly create the meter data instead of load via files then this should go away. 
			// Second, the messages about changing the meter id do not align with the first meter message.
			// This could be fixed in several ways but not doing because not using now.

			let filename = `src/server/${meterData.file}`;
			if (await meter.existsByName(conn)) {
				console.log(`              Warning: meter '${meter.name}' existed so not changed.`);
			} else {
				// Only insert the meter and its readings if the meter did not already exist.
				await meter.insert(conn);
				// If meterData.id is not undefined then use value to set meter id.
				// This is normally only done for the website data.
				// It is best/easiest to do this before there is any readings for this meter or used in a group.
				if (meterData.id) {
					console.log('              meter id set to ', meterData.id);
					meter.id = meterData.id;
					const query = `update meters set id = ${meterData.id} where name = '${meter.name}'`;
					await conn.none(query);
				}
				const conditionSet = {
					minVal: meter.minVal,
					maxVal: meter.maxVal,
					minDate: meter.minDate,
					maxDate: meter.maxDate,
					threshold: meter.readingGap,
					maxError: meter.maxError,
					disableChecks: meter.disableChecks
				}
				await loadCsvInput(
					filename, // filePath
					meter.id, // meterID
					mapRowsToModel, // mapRowToModel
					meter.timeSort, //timeSort
					meter.readingDuplication, //readingRepetition
					meter.cumulative, // isCumulative
					meter.cumulativeReset, // cumulativeReset
					meter.cumulativeResetStart, // cumulativeResetStart
					meter.cumulativeResetEnd, // cumulativeResetEnd
					meter.readingGap, // readingGap
					meter.readingVariation, // readingLengthVariation
					meter.endOnlyTime, // isEndOnly
					true, // headerRow
					false, // shouldUpdate
					conditionSet, // conditionSet
					conn
				);
			}
			// Delete mathematical test data file just uploaded. They have true for delete.
			// Try to delete even if not uploaded since created anyway.
			if (meterData.deleteFile) {
				// TODO Unsure why this check for the file existing does not work.
				// Only delete if it exists.
				// fs.access(filename, constants.F_OK, async err => {
				// 	if (!err) {
				// 		await fs.unlink(filename)
				// 	}
				// });
				await fs.unlink(filename);
			}
		}
	}
}

/**
 * Inserts groups specified into the database.
 * @param [[]] groupsToInsert array of arrays that specify the group info for inserting groups where each row has:
 * group name, default graphic unit name, displayable, gps, note, array of meter names to add to group, array of group names to add to group, group id.
 * A final [5] optional item in row can be the value to set the meter id to.
 * @param {*} conn database connection
 */
async function insertGroups(groupsToInsert, conn) {
	// Check that needed keys are there.
	const requiredKeys = ['name', 'displayable', 'childMeters', 'childGroups'];
	// We don't use Promise.all since one group may include another group.
	for (let i = 0; i < groupsToInsert.length; ++i) {
		// Group currently working on
		const groupData = groupsToInsert[i];
<<<<<<< HEAD
		let ok = true;
		requiredKeys.forEach(key => {
			if (!groupData.hasOwnProperty(key)) {
				console.log(`********key "${key}" is required but missing so group number ${index} not processed with values:`, groupData);
				// Don't insert
				ok = false;
			}
		})
		if (ok) {
			// Group values from above.
			const groupName = groupData.name;
			console.log(`    creating group ${groupName}`);
			// We get the needed unit id from the name given.
			let groupDefaultGraphicUnit;
			if (groupData.hasOwnProperty('defaultGraphicUnit')) {
				// Find the unit id for this unit name.
				groupDefaultGraphicUnit = (await Unit.getByName(groupData.defaultGraphicUnit, conn)).id;
			} else {
				// No unit so make it -99, i.e., no unit.
				groupDefaultGraphicUnit = -99;
			}
			const group = new Group(
				undefined, // id
				groupName,
				groupData.displayable,
				groupData.gps,
				groupData.note,
				groupData.area,
				groupDefaultGraphicUnit,
				groupData.areaUnit
			);
			if (await group.existsByName(conn)) {
				console.log(`        Warning: group '${group.name}' existed so not changed.`);
			} else {
				// Only insert the group and its children if the group did not already exist.
				await group.insert(conn);
				// If id is not undefined then use value to set meter id.
				// This is normally only done for the website data.
				// It is best/easiest to do this before there are any members of the group.
				let parent;
				if (groupData.hasOwnProperty('id')) {
					// Get it again so have id.
					const newId = groupData.id;
					console.log('         group id set to ', newId);
					group.id = newId;
					const query = `update groups set id = ${group.id} where name = '${groupName}'`;
					await conn.none(query);
					parent = group;
				} else {
					// Set to id provided.
					parent = await Group.getByName(group.name, conn);
				}
				// Now add the meter children.
				for (let k = 0; k < groupData.childMeters.length; ++k) {
					const childMeter = groupData.childMeters[k];
					console.log(`        adding child meter ${childMeter}`);
					// Use meter id to add to group.
					const childId = (await Meter.getByName(childMeter, conn)).id;
					await parent.adoptMeter(childId, conn);
				}
				// Now add the group children.
				for (let k = 0; k < groupData.childGroups.length; ++k) {
					const childGroup = groupData.childGroups[k];
					console.log(`        adding child group ${childGroup}`);
					// Use group id to add to group.
					const childId = (await Group.getByName(childGroup, conn)).id;
					await parent.adoptGroup(childId, conn);
				}
=======
		const groupName = groupData[0];
		console.log(`            creating group ${groupName}`);
		// We get the needed unit id from the name given.
		let groupDefaultGraphicUnit;
		if (groupData[1] === '') {
			// No unit so make it -99.
			groupDefaultGraphicUnit = -99;
		} else {
			groupDefaultGraphicUnit = (await Unit.getByName(groupData[1], conn)).id;
		}
		const group = new Group(
			undefined, // id
			groupName, // name
			groupData[2], //displayable
			groupData[3], // gps
			groupData[4], // note
			undefined, //area
			groupDefaultGraphicUnit, // default graphic unit
			undefined // area unit
		);
		if (await group.existsByName(conn)) {
			console.log(`              Warning: group '${group.name}' existed so not changed.`);
		} else {
			// Only insert the group and its children if the group did not already exist.
			await group.insert(conn);
			// If meterData[7] is not undefined then use value to set meter id.
			// This is normally only done for the website data.
			// It is best/easiest to do this before there are any members of the group.
			const newId = groupData[7];
			let parent;
			if (newId != undefined) {
				console.log('              group id set to ', newId);
				group.id = newId;
				const query = `update groups set id = ${group.id} where name = '${groupName}'`;
				await conn.none(query);
				parent = group;
			} else {
				// Get it again so have id.
				parent = await Group.getByName(group.name, conn);
			}
			// Now add the meter children.
			for (let k = 0; k < groupData[5].length; ++k) {
				const childMeter = groupData[5][k];
				console.log(`              adding child meter ${childMeter}`);
				// Use meter id to add to group.
				const childId = (await Meter.getByName(childMeter, conn)).id;
				await parent.adoptMeter(childId, conn);
			}
			// Now add the group children.
			for (let k = 0; k < groupData[6].length; ++k) {
				const childGroup = groupData[6][k];
				console.log(`              adding child group ${childGroup}`);
				// Use group id to add to group.
				const childId = (await Group.getByName(childGroup, conn)).id;
				await parent.adoptGroup(childId, conn);
>>>>>>> bec126ef
			}
		}
	}
}

module.exports = {
	insertUnits,
	insertStandardUnits,
	insertConversions,
	insertStandardConversions,
	insertMeters,
	insertGroups
};<|MERGE_RESOLUTION|>--- conflicted
+++ resolved
@@ -459,7 +459,6 @@
 	for (let i = 0; i < groupsToInsert.length; ++i) {
 		// Group currently working on
 		const groupData = groupsToInsert[i];
-<<<<<<< HEAD
 		let ok = true;
 		requiredKeys.forEach(key => {
 			if (!groupData.hasOwnProperty(key)) {
@@ -471,7 +470,7 @@
 		if (ok) {
 			// Group values from above.
 			const groupName = groupData.name;
-			console.log(`    creating group ${groupName}`);
+			console.log(`            creating group ${groupName}`);
 			// We get the needed unit id from the name given.
 			let groupDefaultGraphicUnit;
 			if (groupData.hasOwnProperty('defaultGraphicUnit')) {
@@ -492,7 +491,7 @@
 				groupData.areaUnit
 			);
 			if (await group.existsByName(conn)) {
-				console.log(`        Warning: group '${group.name}' existed so not changed.`);
+				console.log(`              Warning: group '${group.name}' existed so not changed.`);
 			} else {
 				// Only insert the group and its children if the group did not already exist.
 				await group.insert(conn);
@@ -503,7 +502,7 @@
 				if (groupData.hasOwnProperty('id')) {
 					// Get it again so have id.
 					const newId = groupData.id;
-					console.log('         group id set to ', newId);
+					console.log('              group id set to ', newId);
 					group.id = newId;
 					const query = `update groups set id = ${group.id} where name = '${groupName}'`;
 					await conn.none(query);
@@ -515,7 +514,7 @@
 				// Now add the meter children.
 				for (let k = 0; k < groupData.childMeters.length; ++k) {
 					const childMeter = groupData.childMeters[k];
-					console.log(`        adding child meter ${childMeter}`);
+					console.log(`              adding child meter ${childMeter}`);
 					// Use meter id to add to group.
 					const childId = (await Meter.getByName(childMeter, conn)).id;
 					await parent.adoptMeter(childId, conn);
@@ -523,68 +522,11 @@
 				// Now add the group children.
 				for (let k = 0; k < groupData.childGroups.length; ++k) {
 					const childGroup = groupData.childGroups[k];
-					console.log(`        adding child group ${childGroup}`);
+					console.log(`              adding child group ${childGroup}`);
 					// Use group id to add to group.
 					const childId = (await Group.getByName(childGroup, conn)).id;
 					await parent.adoptGroup(childId, conn);
 				}
-=======
-		const groupName = groupData[0];
-		console.log(`            creating group ${groupName}`);
-		// We get the needed unit id from the name given.
-		let groupDefaultGraphicUnit;
-		if (groupData[1] === '') {
-			// No unit so make it -99.
-			groupDefaultGraphicUnit = -99;
-		} else {
-			groupDefaultGraphicUnit = (await Unit.getByName(groupData[1], conn)).id;
-		}
-		const group = new Group(
-			undefined, // id
-			groupName, // name
-			groupData[2], //displayable
-			groupData[3], // gps
-			groupData[4], // note
-			undefined, //area
-			groupDefaultGraphicUnit, // default graphic unit
-			undefined // area unit
-		);
-		if (await group.existsByName(conn)) {
-			console.log(`              Warning: group '${group.name}' existed so not changed.`);
-		} else {
-			// Only insert the group and its children if the group did not already exist.
-			await group.insert(conn);
-			// If meterData[7] is not undefined then use value to set meter id.
-			// This is normally only done for the website data.
-			// It is best/easiest to do this before there are any members of the group.
-			const newId = groupData[7];
-			let parent;
-			if (newId != undefined) {
-				console.log('              group id set to ', newId);
-				group.id = newId;
-				const query = `update groups set id = ${group.id} where name = '${groupName}'`;
-				await conn.none(query);
-				parent = group;
-			} else {
-				// Get it again so have id.
-				parent = await Group.getByName(group.name, conn);
-			}
-			// Now add the meter children.
-			for (let k = 0; k < groupData[5].length; ++k) {
-				const childMeter = groupData[5][k];
-				console.log(`              adding child meter ${childMeter}`);
-				// Use meter id to add to group.
-				const childId = (await Meter.getByName(childMeter, conn)).id;
-				await parent.adoptMeter(childId, conn);
-			}
-			// Now add the group children.
-			for (let k = 0; k < groupData[6].length; ++k) {
-				const childGroup = groupData[6][k];
-				console.log(`              adding child group ${childGroup}`);
-				// Use group id to add to group.
-				const childId = (await Group.getByName(childGroup, conn)).id;
-				await parent.adoptGroup(childId, conn);
->>>>>>> bec126ef
 			}
 		}
 	}
