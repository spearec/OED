--- conflicted
+++ resolved
@@ -2,7 +2,6 @@
  * License, v. 2.0. If a copy of the MPL was not distributed with this
  * file, You can obtain one at http://mozilla.org/MPL/2.0/. */
 
-<<<<<<< HEAD
 const LodashModuleReplacementPlugin = require('lodash-webpack-plugin');
 const TerserPlugin = require("terser-webpack-plugin");
 const NodePolyfillPlugin = require("node-polyfill-webpack-plugin")
@@ -76,95 +75,12 @@
                 NODE_ENV: JSON.stringify('production')
             }
 		}),
-		new TerserPlugin({ sourceMap: true })
+		new TerserPlugin({
+             terserOptions: {
+                 sourceMap: true
+             },
+    })
 	);
 }
 
-module.exports = config;
-=======
- const LodashModuleReplacementPlugin = require('lodash-webpack-plugin');
- const TerserPlugin = require("terser-webpack-plugin");
- const NodePolyfillPlugin = require("node-polyfill-webpack-plugin")
- const webpack = require('webpack');
- const path = require('path');
- const { CheckerPlugin } = require('awesome-typescript-loader');
- 
- const BUILD_DIR = path.resolve(__dirname, 'src/client/public/app');
- const APP_DIR = path.resolve(__dirname, 'src/client/app');
- 
- const config = {
-     // Enable sourcemaps for debugging webpack's output.
-     devtool: 'source-map',
-     entry: {
-         application: APP_DIR + "/index.tsx",
-     },
-     cache: {
-         type: "filesystem"
-     },
-     resolve: {
-         fallback: {
-             "buffer": require.resolve('buffer/'),
-             "assert": require.resolve('assert/'),
-             "stream": require.resolve('stream-browserify'),
-             "fs": false
-         },
-         // Add '.ts' and '.tsx' as resolvable extensions.
-         extensions: [".css", ".ts", ".tsx", ".js", ".jsx", ".json"]
-     },
- 
-     // Ignore warnings about bundle size
-     performance: {
-         hints: false
-     },
-     module: {
-         rules: [
-             // All TypeScript ('.ts' or '.tsx') will be handled by 'awesome-typescript-loader'.
-             // Also, for development, JavaScript is handled by 'awesome-typescript-loader' and passed to Babel.
-             { test: /\.[jt]sx?$/, exclude: /node_modules/, use:[{loader: "awesome-typescript-loader"}] },
-             // Any remaining JavaScript ('.js' or '.jsx') will be transpiled by Babel, for production uglification.
-             { test: /\/jsx?$/, exclude: /node_modules/, use:[{loader: "babel-loader"}] },
-             // CSS stylesheet loader.
-             { test: /\.css$/, use: [
-                 {loader: "style-loader"},
-                 {loader: "css-loader"}
-             ], },
-             // Babel not able to resolve imports https://github.com/webpack/webpack/issues/11467#issuecomment-691873586
-             {
-                 test: /\.m?js/,
-                 resolve: {
-                   fullySpecified: false
-                 }
-             },
-             // All output '.js' files will have any sourcemaps re-processed by 'source-map-loader'.
-             { enforce: "pre", test: /\.js$/, use:[{loader: "source-map-loader"}] }
-         ]
-     },
-     output: {
-         filename: "bundle.js",
-         path: BUILD_DIR
-     },
-     plugins: [
-         new LodashModuleReplacementPlugin(),
-         new NodePolyfillPlugin(),
-         new CheckerPlugin(),
-     ]
- };
- 
- if (process.env.NODE_ENV === 'production') {
-     config.plugins.push(
-         new webpack.DefinePlugin({
-             'process.env': {
-                 NODE_ENV: JSON.stringify('production')
-             }
-         }),
-         new TerserPlugin({
-             terserOptions: {
-                 sourceMap: true
-             },
-         })
-     );
- }
- 
- module.exports = config;
- 
->>>>>>> 2305101a
+module.exports = config;