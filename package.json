{
  "name": "meterdatagetter",
  "version": "0.0.0",
  "private": true,
  "scripts": {
    "start": "node --harmony-async-await ./src/bin/www",
    "dev": "webpack -d --watch",
    "build": "webpack -p",
    "lint": "./node_modules/.bin/eslint src/client/app/**/*.js src/client/app/**/*.jsx src/server/**/*.js src/server/**/*.jsx",
<<<<<<< HEAD
    "test": "./node_modules/.bin/mocha \"src/server/test/**/*.js\""
=======
    "test": "./node_modules/.bin/mocha --harmony-async-await \"src/server/test/**/*.js\"",
	"createdb": "node --harmony-async-await ./src/scripts/createDB.js"
>>>>>>> 2ff2c879
  },
  "dependencies": {
    "axios": "^0.15.3",
    "babel-loader": "^6.2.10",
<<<<<<< HEAD
    "babel-plugin-lodash": "^3.2.11",
=======
    "babel-polyfill": "^6.22.0",
>>>>>>> 2ff2c879
    "babel-preset-es2015": "^6.18.0",
    "babel-preset-es2017": "^6.22.0",
    "babel-preset-react": "^6.16.0",
    "bcryptjs": "^2.4.3",
    "body-parser": "~1.15.1",
    "cookie-parser": "~1.4.3",
    "csv": "^1.1.0",
    "debug": "~2.2.0",
    "dotenv": "^2.0.0",
    "es6-promisify": "^5.0.0",
    "express": "~4.13.4",
    "fs": "0.0.1-security",
    "highcharts": "^5.0.7",
    "jsonwebtoken": "^7.2.1",
    "lodash": "^4.17.4",
    "lodash-webpack-plugin": "^0.11.0",
    "moment": "^2.15.2",
    "morgan": "~1.7.0",
    "node-cron": "^1.1.2",
    "nodemailer": "~2.6.4",
    "pg-promise": "^5.3.5",
    "react": "^15.4.2",
    "react-dom": "^15.4.2",
    "react-highcharts": "^11.5.0",
    "react-redux": "^5.0.2",
    "react-router": "^3.0.2",
    "redux": "^3.6.0",
    "request": "^2.78.0",
    "request-promise-native": "^1.0.3",
    "serve-favicon": "~2.3.0",
    "winston": "~2.3.0",
    "xlsx": "~0.8.0",
    "xml2js": "^0.4.17"
  },
  "devDependencies": {
    "babel-core": "^6.21.0",
    "chai": "^3.5.0",
    "chai-as-promised": "^6.0.0",
    "eslint": "^3.10.2",
    "eslint-config-airbnb": "^13.0.0",
    "eslint-plugin-import": "^2.2.0",
    "eslint-plugin-jsx-a11y": "^2.2.3",
    "eslint-plugin-react": "^6.7.1",
    "mocha": "^3.2.0",
    "mock-require": "^2.0.1",
    "redux-devtools": "^3.3.2",
    "webpack": "^1.14.0"
<<<<<<< HEAD
=======
  },
  "babel": {
    "presets": [
      "es2017",
      "es2015",
      "react"
    ]
>>>>>>> 2ff2c879
  }
}<|MERGE_RESOLUTION|>--- conflicted
+++ resolved
@@ -7,21 +7,14 @@
     "dev": "webpack -d --watch",
     "build": "webpack -p",
     "lint": "./node_modules/.bin/eslint src/client/app/**/*.js src/client/app/**/*.jsx src/server/**/*.js src/server/**/*.jsx",
-<<<<<<< HEAD
-    "test": "./node_modules/.bin/mocha \"src/server/test/**/*.js\""
-=======
     "test": "./node_modules/.bin/mocha --harmony-async-await \"src/server/test/**/*.js\"",
 	"createdb": "node --harmony-async-await ./src/scripts/createDB.js"
->>>>>>> 2ff2c879
   },
   "dependencies": {
     "axios": "^0.15.3",
     "babel-loader": "^6.2.10",
-<<<<<<< HEAD
     "babel-plugin-lodash": "^3.2.11",
-=======
     "babel-polyfill": "^6.22.0",
->>>>>>> 2ff2c879
     "babel-preset-es2015": "^6.18.0",
     "babel-preset-es2017": "^6.22.0",
     "babel-preset-react": "^6.16.0",
@@ -69,15 +62,5 @@
     "mock-require": "^2.0.1",
     "redux-devtools": "^3.3.2",
     "webpack": "^1.14.0"
-<<<<<<< HEAD
-=======
-  },
-  "babel": {
-    "presets": [
-      "es2017",
-      "es2015",
-      "react"
-    ]
->>>>>>> 2ff2c879
   }
 }