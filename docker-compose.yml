# *
# * This Source Code Form is subject to the terms of the Mozilla Public
# * License, v. 2.0. If a copy of the MPL was not distributed with this
# * file, You can obtain one at http://mozilla.org/MPL/2.0/.
# *

version: "2"
services:
    # Database service. It's PostgreSQL, see the
    # Dockerfile in ./database
    database:
        build: ./containers/database/
        environment:
            # Custom PGDATA per recommendations from official Docker page
            - PGDATA=/var/lib/postgresql/data/pgdata
        volumes:
            - ./postgres-data:/var/lib/postgresql/data/pgdata
        #ports:
        #    - "5432:5432"
        # Uncomment the above lines to enable access to the PostgreSQL server
        # from the host machine.
    # Web service runs Node
    web:
        # Configuration variables for the app.
        environment:
            - OED_PRODUCTION=no
            - OED_SERVER_PORT=3000
            - OED_DB_USER=oed
            - OED_DB_DATABASE=oed
            - OED_DB_TEST_DATABASE=oed_testing
            - OED_DB_PASSWORD=opened
            - OED_DB_HOST=database # Docker will set this hostname
            - OED_DB_PORT=5432
            - OED_TOKEN_SECRET=?
            - OED_LOG_FILE=log.txt
            - OED_MAIL_METHOD=none # Method of sending mail. Supports "gmail", "mailgun", "none". Case insensitive.
            - OED_MAIL_IDENT=mydomain@example.com
            - OED_MAIL_CREDENTIAL=credential # Set the email password here
            - OED_MAIL_FROM=mydomain@example.com
<<<<<<< HEAD
            - OED_MAIL_TO=mydomain@example.com  # Set the destination address here
            - OED_MAIL_ORG=My Organization Name # Org name for mail formatting
            # If in a subdirectory, set it here
            # - OED_SUBDIR=/subdir/
=======
            - OED_MAIL_TO=mydomain@example.com # Set the destination address here
            - OED_MAIL_ORG=My Organization Name
            - OED_OBVIUS_PASSWORD=password
>>>>>>> 560c4d23
        # Set the correct build environment.
        build:
            context: ./
            dockerfile: ./containers/web/Dockerfile
        # Link to the database so the app can persist data
        links:
            - database
        # Load the source code into the container.
        # Using a volume allows autorebuild to work.
        volumes:
            - ./:/usr/src/app
        # Map the default port.
        ports:
            - "3000:3000"
            - "9229:9229" # Debug port
              # For production you might want something like:
              # - "80:3000"
              # and disable the debug port
        # Don't bring this up without the DB
        depends_on:
            - database
        # Lets docker-compose up work right
        command: ["bash", "./src/scripts/installOED.sh"]
        # Reverse proxy, for testing<|MERGE_RESOLUTION|>--- conflicted
+++ resolved
@@ -37,16 +37,11 @@
             - OED_MAIL_IDENT=mydomain@example.com
             - OED_MAIL_CREDENTIAL=credential # Set the email password here
             - OED_MAIL_FROM=mydomain@example.com
-<<<<<<< HEAD
             - OED_MAIL_TO=mydomain@example.com  # Set the destination address here
             - OED_MAIL_ORG=My Organization Name # Org name for mail formatting
+            - OED_OBVIUS_PASSWORD=password
             # If in a subdirectory, set it here
             # - OED_SUBDIR=/subdir/
-=======
-            - OED_MAIL_TO=mydomain@example.com # Set the destination address here
-            - OED_MAIL_ORG=My Organization Name
-            - OED_OBVIUS_PASSWORD=password
->>>>>>> 560c4d23
         # Set the correct build environment.
         build:
             context: ./
