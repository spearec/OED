# *
# * This Source Code Form is subject to the terms of the Mozilla Public
# * License, v. 2.0. If a copy of the MPL was not distributed with this
# * file, You can obtain one at http://mozilla.org/MPL/2.0/.
# *

version: "3.8"
services:
    # Database service. It's PostgreSQL, see the
    # Dockerfile in ./database
    database:
        build: ./containers/database/
        environment:
            # Custom PGDATA per recommendations from official Docker page
            - PGDATA=/var/lib/postgresql/data/pgdata
            - POSTGRES_PASSWORD=pleaseChange # default postgres password that should be changed for security.
        volumes:
            - ./postgres-data:/var/lib/postgresql/data/pgdata
<<<<<<< HEAD
        #ports:
=======
        # ports:
>>>>>>> b83339f7
        #    - "5432:5432"
        # Uncomment the above lines to enable access to the PostgreSQL server
        # from the host machine.
        # Web service runs Node
    web:
        # Configuration variables for the app.
        environment:
            - OED_PRODUCTION=no
            - OED_SERVER_PORT=3000
            - OED_DB_USER=oed
            - OED_DB_DATABASE=oed
            - OED_DB_TEST_DATABASE=oed_testing
            - OED_DB_PASSWORD=opened
            - OED_DB_HOST=database # Docker will set this hostname
            - OED_DB_PORT=5432
            - OED_TOKEN_SECRET=?
            - OED_LOG_FILE=log.txt
            - OED_MAIL_METHOD=none # Method of sending mail. Supports "secure-smtp", "none". Case insensitive.
            - OED_MAIL_SMTP=smtp.example.com # Edit this
            - OED_MAIL_SMTP_PORT=465 # Edit this
            - OED_MAIL_IDENT=someone@example.com # The user email that is used for sending emails (SMTP)
            - OED_MAIL_CREDENTIAL=credential # Set the email password for sending email here
            - OED_MAIL_FROM=mydomain@example.com # The email address that the email will come from
            - OED_MAIL_TO=someone@example.com # Set the destination address here for where to send emails
            - OED_MAIL_ORG=My Organization Name # Org name for mail that is included in the subject
            # Changing this value does not impact what OED displays.
            # What it will change is the date/time stamp on logs, notes and change dates that place the current date/time.
            # It can also impact the interpretation of readings sent to OED such as Unix timestamps.
            - TZ=Etc/UTC # Set the timezone of the Docker container where OED runs the web services.
            # If in a subdirectory, set it here
            # - OED_SUBDIR=/subdir/
            # Set the correct build environment.
        build:
            context: ./
            dockerfile: ./containers/web/Dockerfile
        # Link to the database so the app can persist data
        links:
            - database
        # Load the source code into the container.
        # Using a volume allows autorebuild to work.
        volumes:
            - ./:/usr/src/app
        # Map the default port.
        ports:
            - "3000:3000" # Should be commented out if you uncomment 80:3000 below.
            - "9229:9229" # Debug port, should be commented out for production
            # For production you might want something like:
            # - "80:3000"
            # and comment out the debug port and 3000:3000 line above
            # Don't bring this up without the DB
        depends_on:
            - database
              # database:
              # We need the database and it has to be ready for work (see healthcheck above).
              # condition: service_healthy
        # Lets docker-compose up work right
        # If environment variable install_args is not set then it becomes blank without warning user.
        command:
            [
                "bash",
                "./src/scripts/installOED.sh",
                "${install_args:-}"
            ]
        # Use this if you are using a docker-compose that is earlier than version 2 and comment out the one above.
        # command: ["bash", "./src/scripts/installOED.sh"]<|MERGE_RESOLUTION|>--- conflicted
+++ resolved
@@ -16,11 +16,7 @@
             - POSTGRES_PASSWORD=pleaseChange # default postgres password that should be changed for security.
         volumes:
             - ./postgres-data:/var/lib/postgresql/data/pgdata
-<<<<<<< HEAD
-        #ports:
-=======
         # ports:
->>>>>>> b83339f7
         #    - "5432:5432"
         # Uncomment the above lines to enable access to the PostgreSQL server
         # from the host machine.
